--- conflicted
+++ resolved
@@ -20,37 +20,8 @@
         <panel-header class="panel-title-container" panel-ctrl="ctrl"></panel-header>
       </div>
 
-<<<<<<< HEAD
       <div class="panel-content">
         <ng-transclude class="panel-height-helper"></ng-transclude>
-=======
-    <div ng-if="ctrl.panel.isEditing" ng-class="{'panel-editor-container__editor': ctrl.panel.isEditing,
-                                                 'panel-height-helper': !ctrl.panel.isEditing}">
-      <div class="tabbed-view tabbed-view--new">
-        <div class="tabbed-view-header">
-          <h3 class="tabbed-view-panel-title">
-            {{ctrl.pluginName}}
-          </h3>
-
-          <ul class="gf-tabs">
-            <li class="gf-tabs-item" ng-repeat="tab in ::ctrl.editorTabs">
-              <a class="gf-tabs-link" ng-click="ctrl.changeTab($index)" ng-class="{active: ctrl.editorTabIndex === $index}">
-                {{::tab.title}}
-              </a>
-            </li>
-          </ul>
-
-          <button class="tabbed-view-close-btn" ng-click="ctrl.exitFullscreen();">
-            <i class="fa fa-remove"></i>
-          </button>
-        </div>
-
-        <div class="tabbed-view-body">
-          <div ng-repeat="tab in ctrl.editorTabs" ng-if="ctrl.editorTabIndex === $index" class="panel-height-helper">
-            <panel-editor-tab editor-tab="tab" ctrl="ctrl" index="$index"></panel-editor-tab>
-          </div>
-        </div>
->>>>>>> 649d7278
       </div>
     </div>
   </div>
