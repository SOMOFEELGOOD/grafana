import React, { PureComponent } from 'react';
import config from 'app/core/config';
import classNames from 'classnames';

import { getAngularLoader, AngularComponent } from 'app/core/services/AngularLoader';
import { importPluginModule } from 'app/features/plugins/plugin_loader';

import { AddPanelPanel } from './AddPanelPanel';
import { getPanelPluginNotFound } from './PanelPluginNotFound';
import { DashboardRow } from './DashboardRow';
import { PanelChrome } from './PanelChrome';
import { PanelEditor } from './PanelEditor';

import { PanelModel } from '../panel_model';
import { DashboardModel } from '../dashboard_model';
import { PanelPlugin } from 'app/types';

export interface Props {
  panel: PanelModel;
  dashboard: DashboardModel;
  isEditing: boolean;
  isFullscreen: boolean;
}

export interface State {
  plugin: PanelPlugin;
  angularPanel: AngularComponent;
}

export class DashboardPanel extends PureComponent<Props, State> {
  element: HTMLElement;
  specialPanels = {};

  constructor(props) {
    super(props);

    this.state = {
      plugin: null,
      angularPanel: null,
    };

    this.specialPanels['row'] = this.renderRow.bind(this);
    this.specialPanels['add-panel'] = this.renderAddPanel.bind(this);
  }

  isSpecial() {
    return this.specialPanels[this.props.panel.type];
  }

  renderRow() {
    return <DashboardRow panel={this.props.panel} dashboard={this.props.dashboard} />;
  }

  renderAddPanel() {
    return <AddPanelPanel panel={this.props.panel} dashboard={this.props.dashboard} />;
  }

  onPluginTypeChanged = (plugin: PanelPlugin) => {
    this.props.panel.changeType(plugin.id, this.state.angularPanel !== null);
    this.loadPlugin();
  };

  loadPlugin() {
    if (this.isSpecial()) {
      return;
    }

    const { panel } = this.props;

    // handle plugin loading & changing of plugin type
    if (!this.state.plugin || this.state.plugin.id !== panel.type) {
      const plugin = config.panels[panel.type] || getPanelPluginNotFound(panel.type);

      if (plugin.exports) {
        this.cleanUpAngularPanel();
        this.setState({ plugin: plugin });
      } else {
        importPluginModule(plugin.module).then(pluginExports => {
          this.cleanUpAngularPanel();
          // cache plugin exports (saves a promise async cycle next time)
          plugin.exports = pluginExports;
          // update panel state
          this.setState({ plugin: plugin });
        });
      }
    }
  }

  componentDidMount() {
    this.loadPlugin();
  }

  componentDidUpdate() {
    if (!this.element || this.state.angularPanel) {
      return;
    }

    const loader = getAngularLoader();
    const template = '<plugin-component type="panel" class="panel-height-helper"></plugin-component>';
    const scopeProps = { panel: this.props.panel, dashboard: this.props.dashboard };
    const angularPanel = loader.load(this.element, scopeProps, template);

    this.setState({ angularPanel });
  }

  cleanUpAngularPanel(unmounted?: boolean) {
    if (this.state.angularPanel) {
      this.state.angularPanel.destroy();

      if (!unmounted) {
        this.setState({ angularPanel: null });
      }
    }
  }

  componentWillUnmount() {
    this.cleanUpAngularPanel(true);
  }

  onMouseEnter = () => {
    this.props.dashboard.setPanelFocus(this.props.panel.id);
  };

  onMouseLeave = () => {
    this.props.dashboard.setPanelFocus(0);
  };

  renderReactPanel() {
    const { dashboard, panel } = this.props;
    const { plugin } = this.state;

<<<<<<< HEAD
    const containerClass = this.props.isEditing ? 'panel-editor-container' : 'panel-height-helper';
    const panelWrapperClass = this.props.isEditing ? 'panel-editor-container__panel' : 'panel-height-helper';
    // this might look strange with these classes that change when edit, but
    // I want to try to keep markup (parents) for panel the same in edit mode to avoide unmount / new mount of panel
    return (
      <div className={containerClass}>
        <div className={panelWrapperClass} onMouseEnter={this.onMouseEnter} onMouseLeave={this.onMouseLeave}>
          <PanelChrome plugin={plugin} panel={panel} dashboard={dashboard} />
        </div>
        {panel.isEditing && (
          <PanelEditor panel={panel} plugin={plugin} dashboard={dashboard} onTypeChanged={this.onPluginTypeChanged} />
        )}
      </div>
    );
=======
    return <PanelChrome component={plugin.exports.Panel} panel={panel} dashboard={dashboard} />;
  }

  renderAngularPanel() {
    return <div ref={element => (this.element = element)} className="panel-height-helper" />;
>>>>>>> 9cbdd073
  }

  render() {
    const { panel, dashboard, isFullscreen, isEditing } = this.props;
    const { plugin, angularPanel } = this.state;

    if (this.isSpecial()) {
      return this.specialPanels[panel.type]();
    }

    // if we have not loaded plugin exports yet, wait
    if (!plugin || !plugin.exports) {
      return null;
    }

    const containerClass = classNames({ 'panel-editor-container': isEditing, 'panel-height-helper': !isEditing });
    const panelWrapperClass = classNames({
      'panel-wrapper': true,
      'panel-wrapper--edit': isEditing,
      'panel-wrapper--view': isFullscreen && !isEditing,
    });

    return (
      <div className={containerClass}>
        <div className={panelWrapperClass} onMouseEnter={this.onMouseEnter} onMouseLeave={this.onMouseLeave}>
          {plugin.exports.Panel && this.renderReactPanel()}
          {plugin.exports.PanelCtrl && this.renderAngularPanel()}
        </div>
        {panel.isEditing && (
          <PanelEditor
            panel={panel}
            plugin={plugin}
            dashboard={dashboard}
            angularPanel={angularPanel}
            onTypeChanged={this.onPluginTypeChanged}
          />
        )}
      </div>
    );
  }
}<|MERGE_RESOLUTION|>--- conflicted
+++ resolved
@@ -129,28 +129,11 @@
     const { dashboard, panel } = this.props;
     const { plugin } = this.state;
 
-<<<<<<< HEAD
-    const containerClass = this.props.isEditing ? 'panel-editor-container' : 'panel-height-helper';
-    const panelWrapperClass = this.props.isEditing ? 'panel-editor-container__panel' : 'panel-height-helper';
-    // this might look strange with these classes that change when edit, but
-    // I want to try to keep markup (parents) for panel the same in edit mode to avoide unmount / new mount of panel
-    return (
-      <div className={containerClass}>
-        <div className={panelWrapperClass} onMouseEnter={this.onMouseEnter} onMouseLeave={this.onMouseLeave}>
-          <PanelChrome plugin={plugin} panel={panel} dashboard={dashboard} />
-        </div>
-        {panel.isEditing && (
-          <PanelEditor panel={panel} plugin={plugin} dashboard={dashboard} onTypeChanged={this.onPluginTypeChanged} />
-        )}
-      </div>
-    );
-=======
-    return <PanelChrome component={plugin.exports.Panel} panel={panel} dashboard={dashboard} />;
+    return <PanelChrome plugin={plugin} panel={panel} dashboard={dashboard} />;
   }
 
   renderAngularPanel() {
     return <div ref={element => (this.element = element)} className="panel-height-helper" />;
->>>>>>> 9cbdd073
   }
 
   render() {
