--- conflicted
+++ resolved
@@ -38,9 +38,6 @@
  * This part is split into a separate component to help test this
  */
 export function ToolbarActions({ dashboard }: Props) {
-<<<<<<< HEAD
-  const { isEditing, viewPanelScene, isDirty, uid, meta, editview, editPanel, isPlaying } = dashboard.useState();
-=======
   const {
     isEditing,
     viewPanelScene,
@@ -49,9 +46,9 @@
     meta,
     editview,
     editPanel,
+    isPlaying,
     hasCopiedPanel: copiedPanel,
   } = dashboard.useState();
->>>>>>> b89de966
   const canSaveAs = contextSrv.hasEditPermissionInFolders;
   const toolbarActions: ToolbarAction[] = [];
   const buttonWithExtraMargin = useStyles2(getStyles);
