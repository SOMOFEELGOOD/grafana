--- conflicted
+++ resolved
@@ -106,11 +106,8 @@
   exemplarsAvailable: boolean;
   subType: PromApplication;
   rulerEnabled: boolean;
-<<<<<<< HEAD
+  cacheLevel: PrometheusCacheLevel;
   cache: QueryCache;
-=======
-  cacheLevel: PrometheusCacheLevel;
->>>>>>> 87a0c951
 
   constructor(
     instanceSettings: DataSourceInstanceSettings<PromOptions>,
@@ -145,13 +142,10 @@
     this.defaultEditor = instanceSettings.jsonData.defaultEditor;
     this.variables = new PrometheusVariableSupport(this, this.templateSrv, this.timeSrv);
     this.exemplarsAvailable = true;
-<<<<<<< HEAD
+    this.cacheLevel = instanceSettings.jsonData.cacheLevel ?? PrometheusCacheLevel.Low;
     this.cache = new QueryCache(
       instanceSettings.jsonData.incrementalQueryOverlapWindow ?? defaultPrometheusQueryOverlapWindow
     );
-=======
-    this.cacheLevel = instanceSettings.jsonData.cacheLevel ?? PrometheusCacheLevel.Low;
->>>>>>> 87a0c951
 
     // This needs to be here and cannot be static because of how annotations typing affects casting of data source
     // objects to DataSourceApi types.
