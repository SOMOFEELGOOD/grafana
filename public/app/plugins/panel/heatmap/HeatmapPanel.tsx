--- conflicted
+++ resolved
@@ -197,7 +197,6 @@
       <VizLayout width={width} height={height} legend={renderLegend()}>
         {(vizWidth: number, vizHeight: number) => (
           <UPlotChart config={builder} data={facets as any} width={vizWidth} height={vizHeight}>
-<<<<<<< HEAD
             <TooltipPlugin4
               config={builder}
               render={(u, dataIdxs, seriesIdx, isPinned = false) => {
@@ -207,14 +206,6 @@
                 return <HeatmapTooltip dataIdxs={dataIdxs} seriesIdx={seriesIdx} isPinned={isPinned} u={u} />;
               }}
             />
-=======
-            <TooltipPlugin4 config={builder} render={(u, dataIdxs, seriesIdx, isPinned = false) => {
-              // console.log('render', dataIdxs, seriesIdx);
-              // return getRandomContent();
-              // return <TimeSeriesTooltip seriesFrame={alignedDataFrame} valueIdxs={dataIdxs} seriesIdx={seriesIdx} isPinned={isPinned}/>;
-              return <pre>{JSON.stringify({dataIdxs, seriesIdx}, null, 2)}</pre>;
-            }} />
->>>>>>> f1c2a01a
           </UPlotChart>
         )}
       </VizLayout>
