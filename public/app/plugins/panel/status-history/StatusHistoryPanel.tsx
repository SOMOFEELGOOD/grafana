--- conflicted
+++ resolved
@@ -220,23 +220,11 @@
         if (config.featureToggles.newVizTooltips) {
           return (
             <>
-<<<<<<< HEAD
-              <ZoomPlugin
-                config={builder}
-                onZoom={({ from, to }) => {
-                  onChangeTimeRange({ from, to });
-                }}
-              />
-=======
->>>>>>> 279ebbea
               {options.tooltip.mode !== TooltipDisplayMode.None && (
                 <TooltipPlugin2
                   config={builder}
                   hoverMode={TooltipHoverMode.xyOne}
-<<<<<<< HEAD
-=======
                   queryZoom={onChangeTimeRange}
->>>>>>> 279ebbea
                   render={(u, dataIdxs, seriesIdx, isPinned, dismiss) => {
                     return (
                       <StatusHistoryTooltip2
