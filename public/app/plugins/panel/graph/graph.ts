--- conflicted
+++ resolved
@@ -250,32 +250,6 @@
       if (data[i].stats.timeStep < min) {
         min = data[i].stats.timeStep;
       }
-<<<<<<< HEAD
-
-      // Function for rendering panel
-      function render_panel() {
-        panelWidth = elem.width();
-
-        if (shouldAbortRender()) {
-          return;
-        }
-
-        // give space to alert editing
-        thresholdManager.prepare(elem, data);
-
-        // un-check dashes if lines are unchecked
-        panel.dashes = panel.lines ? panel.dashes : false;
-
-        // Populate element
-        let options: any = buildFlotOptions(panel);
-        prepareXAxis(options, panel);
-        configureYAxisOptions(data, options);
-        thresholdManager.addFlotOptions(options, panel);
-        eventManager.addFlotEvents(annotations, options);
-
-        sortedSeries = sortSeries(data, panel);
-        callPlot(options, true);
-=======
     }
 
     return min;
@@ -314,7 +288,6 @@
       if (this.ctrl.hiddenSeries[series.alias]) {
         series.data = [];
         series.stack = false;
->>>>>>> 8a99fa26
       }
     }
   }
