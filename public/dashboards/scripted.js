--- conflicted
+++ resolved
@@ -20,13 +20,8 @@
 let dashboard;
 
 // All url parameters are available via the ARGS object
-<<<<<<< HEAD
-// eslint-disable-next-line @typescript-eslint/no-redeclare
-var ARGS;
-=======
 // eslint-disable-next-line no-redeclare
 let ARGS;
->>>>>>> 38017fd3
 
 // Initialize a skeleton with nothing but a rows array and service object
 dashboard = {
