// Copyright 2014 Unknwon
// Copyright 2014 Torkel Ödegaard

package setting

import (
	"bytes"
	"crypto/tls"
	"encoding/json"
	"errors"
	"fmt"
	"io/fs"
	"io/ioutil"
	"net/http"
	"net/url"
	"os"
	"path"
	"path/filepath"
	"regexp"
	"runtime"
	"strconv"
	"strings"
	"time"

	"github.com/grafana/grafana-aws-sdk/pkg/awsds"
	"github.com/grafana/grafana-azure-sdk-go/azsettings"
	"github.com/grafana/grafana-plugin-sdk-go/backend/gtime"

	"github.com/grafana/grafana/pkg/infra/log"
	"github.com/grafana/grafana/pkg/util"

	"github.com/gobwas/glob"
	"github.com/prometheus/common/model"
	"gopkg.in/ini.v1"
)

type Scheme string

const (
	HTTPScheme   Scheme = "http"
	HTTPSScheme  Scheme = "https"
	HTTP2Scheme  Scheme = "h2"
	SocketScheme Scheme = "socket"
)

const (
	RedactedPassword = "*********"
	DefaultHTTPAddr  = "0.0.0.0"
	Dev              = "development"
	Prod             = "production"
	Test             = "test"
	ApplicationName  = "Grafana"
)

// zoneInfo names environment variable for setting the path to look for the timezone database in go
const zoneInfo = "ZONEINFO"

var (
	// App settings.
	Env              = Dev
	AppUrl           string
	AppSubUrl        string
	ServeFromSubPath bool
	InstanceName     string

	// build
	BuildVersion string
	BuildCommit  string
	BuildBranch  string
	BuildStamp   int64
	IsEnterprise bool

	// packaging
	Packaging = "unknown"

	// Paths
	HomePath       string
	CustomInitPath = "conf/custom.ini"

	// HTTP server options
	StaticRootPath string

	// Security settings.
	SecretKey              string
	DisableGravatar        bool
	DataProxyWhiteList     map[string]bool
	CookieSecure           bool
	CookieSameSiteDisabled bool
	CookieSameSiteMode     http.SameSite

	// Snapshots
	ExternalSnapshotUrl   string
	ExternalSnapshotName  string
	ExternalEnabled       bool
	SnapShotRemoveExpired bool

	// Dashboard history
	DashboardVersionsToKeep int
	MinRefreshInterval      string

	// User settings
	AllowUserSignUp         bool
	AllowUserOrgCreate      bool
	AutoAssignOrg           bool
	AutoAssignOrgId         int
	AutoAssignOrgRole       string
	VerifyEmailEnabled      bool
	LoginHint               string
	PasswordHint            string
	DisableLoginForm        bool
	DisableSignoutMenu      bool
	SignoutRedirectUrl      string
	ExternalUserMngLinkUrl  string
	ExternalUserMngLinkName string
	ExternalUserMngInfo     string
	OAuthAutoLogin          bool
	ViewersCanEdit          bool

	// HTTP auth
	SigV4AuthEnabled bool
	AzureAuthEnabled bool

	AnonymousEnabled bool

	// Auth proxy settings
	AuthProxyEnabled        bool
	AuthProxyHeaderProperty string

	// Basic Auth
	BasicAuthEnabled bool

	// Global setting objects.
	Raw *ini.File

	// for logging purposes
	configFiles                  []string
	appliedCommandLineProperties []string
	appliedEnvOverrides          []string

	// analytics
	GoogleAnalyticsId       string
	GoogleTagManagerId      string
	RudderstackDataPlaneUrl string
	RudderstackWriteKey     string
	RudderstackSdkUrl       string
	RudderstackConfigUrl    string

	// LDAP
	LDAPEnabled           bool
	LDAPConfigFile        string
	LDAPSyncCron          string
	LDAPAllowSignup       bool
	LDAPActiveSyncEnabled bool

	// Quota
	Quota QuotaSettings

	// Alerting
	AlertingEnabled            *bool
	ExecuteAlerts              bool
	AlertingRenderLimit        int
	AlertingErrorOrTimeout     string
	AlertingNoDataOrNullValues string

	AlertingEvaluationTimeout   time.Duration
	AlertingNotificationTimeout time.Duration
	AlertingMaxAttempts         int
	AlertingMinInterval         int64

	// Explore UI
	ExploreEnabled bool

	// Help UI
	HelpEnabled bool

	// Profile UI
	ProfileEnabled bool

	// Grafana.NET URL
	GrafanaComUrl string

	ImageUploadProvider string
)

// AddChangePasswordLink returns if login form is disabled or not since
// the same intention can be used to hide both features.
func AddChangePasswordLink() bool {
	return !DisableLoginForm
}

// TODO move all global vars to this struct
type Cfg struct {
	Raw    *ini.File
	Logger log.Logger

	// HTTP Server Settings
	CertFile         string
	KeyFile          string
	HTTPAddr         string
	HTTPPort         string
	AppURL           string
	AppSubURL        string
	ServeFromSubPath bool
	StaticRootPath   string
	Protocol         Scheme
	SocketPath       string
	RouterLogging    bool
	Domain           string
	CDNRootURL       *url.URL
	ReadTimeout      time.Duration
	EnableGzip       bool
	EnforceDomain    bool

	// Security settings
	SecretKey             string
	EmailCodeValidMinutes int

	// build
	BuildVersion string
	BuildCommit  string
	BuildBranch  string
	BuildStamp   int64
	IsEnterprise bool

	// packaging
	Packaging string

	// Paths
	HomePath           string
	ProvisioningPath   string
	DataPath           string
	LogsPath           string
	PluginsPath        string
	BundledPluginsPath string

	// SMTP email settings
	Smtp SmtpSettings

	// Rendering
	ImagesDir                      string
	CSVsDir                        string
	RendererUrl                    string
	RendererCallbackUrl            string
	RendererConcurrentRequestLimit int

	// Security
	DisableInitAdminCreation          bool
	DisableBruteForceLoginProtection  bool
	CookieSecure                      bool
	CookieSameSiteDisabled            bool
	CookieSameSiteMode                http.SameSite
	AllowEmbedding                    bool
	XSSProtectionHeader               bool
	ContentTypeProtectionHeader       bool
	StrictTransportSecurity           bool
	StrictTransportSecurityMaxAge     int
	StrictTransportSecurityPreload    bool
	StrictTransportSecuritySubDomains bool
	// CSPEnabled toggles Content Security Policy support.
	CSPEnabled bool
	// CSPTemplate contains the Content Security Policy template.
	CSPTemplate           string
	AngularSupportEnabled bool

	TempDataLifetime                 time.Duration
	PluginsEnableAlpha               bool
	PluginsAppsSkipVerifyTLS         bool
	PluginSettings                   PluginSettings
	PluginsAllowUnsigned             []string
	PluginCatalogURL                 string
	PluginCatalogHiddenPlugins       []string
	PluginAdminEnabled               bool
	PluginAdminExternalManageEnabled bool
	DisableSanitizeHtml              bool
	EnterpriseLicensePath            string

	// Metrics
	MetricsEndpointEnabled           bool
	MetricsEndpointBasicAuthUsername string
	MetricsEndpointBasicAuthPassword string
	MetricsEndpointDisableTotalStats bool
	MetricsGrafanaEnvironmentInfo    map[string]string

	// Dashboards
	DefaultHomeDashboardPath string

	// Auth
	LoginCookieName              string
	LoginMaxInactiveLifetime     time.Duration
	LoginMaxLifetime             time.Duration
	TokenRotationIntervalMinutes int
	SigV4AuthEnabled             bool
	SigV4VerboseLogging          bool
	AzureAuthEnabled             bool
	BasicAuthEnabled             bool
	AdminUser                    string
	AdminPassword                string

	// AWS Plugin Auth
	AWSAllowedAuthProviders []string
	AWSAssumeRoleEnabled    bool
	AWSListMetricsPageLimit int

	// Azure Cloud settings
	Azure *azsettings.AzureSettings

	// Auth proxy settings
	AuthProxyEnabled          bool
	AuthProxyHeaderName       string
	AuthProxyHeaderProperty   string
	AuthProxyAutoSignUp       bool
	AuthProxyEnableLoginToken bool
	AuthProxyWhitelist        string
	AuthProxyHeaders          map[string]string
	AuthProxyHeadersEncoded   bool
	AuthProxySyncTTL          int

	// OAuth
	OAuthCookieMaxAge int

	// JWT Auth
	JWTAuthEnabled       bool
	JWTAuthHeaderName    string
	JWTAuthURLLogin      bool
	JWTAuthEmailClaim    string
	JWTAuthUsernameClaim string
	JWTAuthExpectClaims  string
	JWTAuthJWKSetURL     string
	JWTAuthCacheTTL      time.Duration
	JWTAuthKeyFile       string
	JWTAuthJWKSetFile    string
	JWTAuthAutoSignUp    bool

	// Dataproxy
	SendUserHeader                 bool
	DataProxyLogging               bool
	DataProxyTimeout               int
	DataProxyDialTimeout           int
	DataProxyTLSHandshakeTimeout   int
	DataProxyExpectContinueTimeout int
	DataProxyMaxConnsPerHost       int
	DataProxyMaxIdleConns          int
	DataProxyKeepAlive             int
	DataProxyIdleConnTimeout       int
	ResponseLimit                  int64
	DataProxyRowLimit              int64

	// DistributedCache
	RemoteCacheOptions *RemoteCacheOptions

	EditorsCanAdmin bool

	ApiKeyMaxSecondsToLive int64

	// Check if a feature toggle is enabled
	// @deprecated
	IsFeatureToggleEnabled func(key string) bool // filled in dynamically

	AnonymousEnabled     bool
	AnonymousOrgName     string
	AnonymousOrgRole     string
	AnonymousHideVersion bool

	DateFormats DateFormats

	// User
	UserInviteMaxLifetime time.Duration
	HiddenUsers           map[string]struct{}
	CaseInsensitiveLogin  bool // Login and Email will be considered case insensitive

	// Annotations
	AnnotationCleanupJobBatchSize      int64
	AlertingAnnotationCleanupSetting   AnnotationCleanupSettings
	DashboardAnnotationCleanupSettings AnnotationCleanupSettings
	APIAnnotationCleanupSettings       AnnotationCleanupSettings

	// Sentry config
	Sentry Sentry

	// GrafanaJavascriptAgent config
	GrafanaJavascriptAgent GrafanaJavascriptAgent

	// Data sources
	DataSourceLimit int

	// Snapshots
	SnapshotPublicMode bool

	ErrTemplateName string

	Env string

	ForceMigration bool

	// Analytics
	CheckForGrafanaUpdates              bool
	CheckForPluginUpdates               bool
	ReportingDistributor                string
	ReportingEnabled                    bool
	ApplicationInsightsConnectionString string
	ApplicationInsightsEndpointUrl      string
	FeedbackLinksEnabled                bool

	// LDAP
	LDAPEnabled     bool
	LDAPAllowSignup bool

	Quota QuotaSettings

	DefaultTheme  string
	DefaultLocale string
	HomePage      string

	AutoAssignOrg              bool
	AutoAssignOrgId            int
	AutoAssignOrgRole          string
	OAuthSkipOrgRoleUpdateSync bool

	// ExpressionsEnabled specifies whether expressions are enabled.
	ExpressionsEnabled bool

	ImageUploadProvider string

	// LiveMaxConnections is a maximum number of WebSocket connections to
	// Grafana Live ws endpoint (per Grafana server instance). 0 disables
	// Live, -1 means unlimited connections.
	LiveMaxConnections int
	// LiveHAEngine is a type of engine to use to achieve HA with Grafana Live.
	// Zero value means in-memory single node setup.
	LiveHAEngine string
	// LiveHAEngineAddress is a connection address for Live HA engine.
	LiveHAEngineAddress string
	// LiveAllowedOrigins is a set of origins accepted by Live. If not provided
	// then Live uses AppURL as the only allowed origin.
	LiveAllowedOrigins []string

	// Grafana.com URL
	GrafanaComURL string

	// Geomap base layer config
	GeomapDefaultBaseLayerConfig map[string]interface{}
	GeomapEnableCustomBaseLayers bool

	// Unified Alerting
	UnifiedAlerting UnifiedAlertingSettings

	// Query history
	QueryHistoryEnabled bool

	DashboardPreviews DashboardPreviewsSettings

	Storage StorageSettings

	// Access Control
	RBACEnabled         bool
	RBACPermissionCache bool
<<<<<<< HEAD
	// Undocumented option as a backup in case removing builtin-role assignment
	// fails
	RBACBuiltInRoleAssignmentEnabled bool
	// GRPC Server.
	GRPCServerNetwork   string
	GRPCServerAddress   string
	GRPCServerTLSConfig *tls.Config
=======
>>>>>>> d2547bb8
}

type CommandLineArgs struct {
	Config   string
	HomePath string
	Args     []string
}

func (cfg Cfg) parseAppUrlAndSubUrl(section *ini.Section) (string, string, error) {
	appUrl := valueAsString(section, "root_url", "http://localhost:3000/")

	if appUrl[len(appUrl)-1] != '/' {
		appUrl += "/"
	}

	// Check if has app suburl.
	url, err := url.Parse(appUrl)
	if err != nil {
		cfg.Logger.Error("Invalid root_url.", "url", appUrl, "error", err)
		os.Exit(1)
	}

	appSubUrl := strings.TrimSuffix(url.Path, "/")
	return appUrl, appSubUrl, nil
}

func ToAbsUrl(relativeUrl string) string {
	return AppUrl + relativeUrl
}

func RedactedValue(key, value string) string {
	uppercased := strings.ToUpper(key)
	// Sensitive information: password, secrets etc
	for _, pattern := range []string{
		"PASSWORD",
		"SECRET",
		"PROVIDER_CONFIG",
		"PRIVATE_KEY",
		"SECRET_KEY",
		"CERTIFICATE",
		"ACCOUNT_KEY",
		"ENCRYPTION_KEY",
		"VAULT_TOKEN",
	} {
		if match, err := regexp.MatchString(pattern, uppercased); match && err == nil {
			return RedactedPassword
		}
	}

	for _, exception := range []string{
		"RUDDERSTACK",
		"APPLICATION_INSIGHTS",
		"SENTRY",
	} {
		if strings.Contains(uppercased, exception) {
			return value
		}
	}

	if u, err := RedactedURL(value); err == nil {
		return u
	}

	return value
}

func RedactedURL(value string) (string, error) {
	// Value could be a list of URLs
	chunks := util.SplitString(value)

	for i, chunk := range chunks {
		var hasTmpPrefix bool
		const tmpPrefix = "http://"

		if !strings.Contains(chunk, "://") {
			chunk = tmpPrefix + chunk
			hasTmpPrefix = true
		}

		u, err := url.Parse(chunk)
		if err != nil {
			return "", err
		}

		redacted := u.Redacted()
		if hasTmpPrefix {
			redacted = strings.Replace(redacted, tmpPrefix, "", 1)
		}

		chunks[i] = redacted
	}

	if strings.Contains(value, ",") {
		return strings.Join(chunks, ","), nil
	}

	return strings.Join(chunks, " "), nil
}

func applyEnvVariableOverrides(file *ini.File) error {
	appliedEnvOverrides = make([]string, 0)
	for _, section := range file.Sections() {
		for _, key := range section.Keys() {
			envKey := EnvKey(section.Name(), key.Name())
			envValue := os.Getenv(envKey)

			if len(envValue) > 0 {
				key.SetValue(envValue)
				appliedEnvOverrides = append(appliedEnvOverrides, fmt.Sprintf("%s=%s", envKey, RedactedValue(envKey, envValue)))
			}
		}
	}

	return nil
}

func (cfg *Cfg) readGrafanaEnvironmentMetrics() error {
	environmentMetricsSection := cfg.Raw.Section("metrics.environment_info")
	keys := environmentMetricsSection.Keys()
	cfg.MetricsGrafanaEnvironmentInfo = make(map[string]string, len(keys))

	for _, key := range keys {
		labelName := model.LabelName(key.Name())
		labelValue := model.LabelValue(key.Value())

		if !labelName.IsValid() {
			return fmt.Errorf("invalid label name in [metrics.environment_info] configuration. name %q", labelName)
		}

		if !labelValue.IsValid() {
			return fmt.Errorf("invalid label value in [metrics.environment_info] configuration. name %q value %q", labelName, labelValue)
		}

		cfg.MetricsGrafanaEnvironmentInfo[string(labelName)] = string(labelValue)
	}

	return nil
}

func (cfg *Cfg) readAnnotationSettings() {
	section := cfg.Raw.Section("annotations")
	cfg.AnnotationCleanupJobBatchSize = section.Key("cleanupjob_batchsize").MustInt64(100)

	dashboardAnnotation := cfg.Raw.Section("annotations.dashboard")
	apiIAnnotation := cfg.Raw.Section("annotations.api")
	alertingSection := cfg.Raw.Section("alerting")

	var newAnnotationCleanupSettings = func(section *ini.Section, maxAgeField string) AnnotationCleanupSettings {
		maxAge, err := gtime.ParseDuration(section.Key(maxAgeField).MustString(""))
		if err != nil {
			maxAge = 0
		}

		return AnnotationCleanupSettings{
			MaxAge:   maxAge,
			MaxCount: section.Key("max_annotations_to_keep").MustInt64(0),
		}
	}

	cfg.AlertingAnnotationCleanupSetting = newAnnotationCleanupSettings(alertingSection, "max_annotation_age")
	cfg.DashboardAnnotationCleanupSettings = newAnnotationCleanupSettings(dashboardAnnotation, "max_age")
	cfg.APIAnnotationCleanupSettings = newAnnotationCleanupSettings(apiIAnnotation, "max_age")
}

func (cfg *Cfg) readExpressionsSettings() {
	expressions := cfg.Raw.Section("expressions")
	cfg.ExpressionsEnabled = expressions.Key("enabled").MustBool(true)
}

type AnnotationCleanupSettings struct {
	MaxAge   time.Duration
	MaxCount int64
}

func EnvKey(sectionName string, keyName string) string {
	sN := strings.ToUpper(strings.ReplaceAll(sectionName, ".", "_"))
	sN = strings.ReplaceAll(sN, "-", "_")
	kN := strings.ToUpper(strings.ReplaceAll(keyName, ".", "_"))
	envKey := fmt.Sprintf("GF_%s_%s", sN, kN)
	return envKey
}

func applyCommandLineDefaultProperties(props map[string]string, file *ini.File) {
	appliedCommandLineProperties = make([]string, 0)
	for _, section := range file.Sections() {
		for _, key := range section.Keys() {
			keyString := fmt.Sprintf("default.%s.%s", section.Name(), key.Name())
			value, exists := props[keyString]
			if exists {
				key.SetValue(value)
				appliedCommandLineProperties = append(appliedCommandLineProperties,
					fmt.Sprintf("%s=%s", keyString, RedactedValue(keyString, value)))
			}
		}
	}
}

func applyCommandLineProperties(props map[string]string, file *ini.File) {
	for _, section := range file.Sections() {
		sectionName := section.Name() + "."
		if section.Name() == ini.DefaultSection {
			sectionName = ""
		}
		for _, key := range section.Keys() {
			keyString := sectionName + key.Name()
			value, exists := props[keyString]
			if exists {
				appliedCommandLineProperties = append(appliedCommandLineProperties, fmt.Sprintf("%s=%s", keyString, value))
				key.SetValue(value)
			}
		}
	}
}

func (cfg Cfg) getCommandLineProperties(args []string) map[string]string {
	props := make(map[string]string)

	for _, arg := range args {
		if !strings.HasPrefix(arg, "cfg:") {
			continue
		}

		trimmed := strings.TrimPrefix(arg, "cfg:")
		parts := strings.Split(trimmed, "=")
		if len(parts) != 2 {
			cfg.Logger.Error("Invalid command line argument.", "argument", arg)
			os.Exit(1)
		}

		props[parts[0]] = parts[1]
	}
	return props
}

func makeAbsolute(path string, root string) string {
	if filepath.IsAbs(path) {
		return path
	}
	return filepath.Join(root, path)
}

func (cfg *Cfg) loadSpecifiedConfigFile(configFile string, masterFile *ini.File) error {
	if configFile == "" {
		configFile = filepath.Join(cfg.HomePath, CustomInitPath)
		// return without error if custom file does not exist
		if !pathExists(configFile) {
			return nil
		}
	}

	userConfig, err := ini.Load(configFile)
	if err != nil {
		return fmt.Errorf("failed to parse %q: %w", configFile, err)
	}

	userConfig.BlockMode = false

	for _, section := range userConfig.Sections() {
		for _, key := range section.Keys() {
			if key.Value() == "" {
				continue
			}

			defaultSec, err := masterFile.GetSection(section.Name())
			if err != nil {
				defaultSec, _ = masterFile.NewSection(section.Name())
			}
			defaultKey, err := defaultSec.GetKey(key.Name())
			if err != nil {
				defaultKey, _ = defaultSec.NewKey(key.Name(), key.Value())
			}
			defaultKey.SetValue(key.Value())
		}
	}

	configFiles = append(configFiles, configFile)
	return nil
}

func (cfg *Cfg) loadConfiguration(args CommandLineArgs) (*ini.File, error) {
	// load config defaults
	defaultConfigFile := path.Join(HomePath, "conf/defaults.ini")
	configFiles = append(configFiles, defaultConfigFile)

	// check if config file exists
	if _, err := os.Stat(defaultConfigFile); os.IsNotExist(err) {
		fmt.Println("Grafana-server Init Failed: Could not find config defaults, make sure homepath command line parameter is set or working directory is homepath")
		os.Exit(1)
	}

	// load defaults
	parsedFile, err := ini.Load(defaultConfigFile)
	if err != nil {
		fmt.Printf("Failed to parse defaults.ini, %v\n", err)
		os.Exit(1)
		return nil, err
	}

	parsedFile.BlockMode = false

	// command line props
	commandLineProps := cfg.getCommandLineProperties(args.Args)
	// load default overrides
	applyCommandLineDefaultProperties(commandLineProps, parsedFile)

	// load specified config file
	err = cfg.loadSpecifiedConfigFile(args.Config, parsedFile)
	if err != nil {
		err2 := cfg.initLogging(parsedFile)
		if err2 != nil {
			return nil, err2
		}
		cfg.Logger.Error(err.Error())
		os.Exit(1)
	}

	// apply environment overrides
	err = applyEnvVariableOverrides(parsedFile)
	if err != nil {
		return nil, err
	}

	// apply command line overrides
	applyCommandLineProperties(commandLineProps, parsedFile)

	// evaluate config values containing environment variables
	err = expandConfig(parsedFile)
	if err != nil {
		return nil, err
	}

	// update data path and logging config
	dataPath := valueAsString(parsedFile.Section("paths"), "data", "")

	cfg.DataPath = makeAbsolute(dataPath, HomePath)
	err = cfg.initLogging(parsedFile)
	if err != nil {
		return nil, err
	}

	cfg.Logger.Info(fmt.Sprintf("Starting %s", ApplicationName), "version", BuildVersion, "commit", BuildCommit, "branch", BuildBranch, "compiled", time.Unix(BuildStamp, 0))

	return parsedFile, err
}

func pathExists(path string) bool {
	_, err := os.Stat(path)
	if err == nil {
		return true
	}
	if os.IsNotExist(err) {
		return false
	}
	return false
}

func (cfg *Cfg) setHomePath(args CommandLineArgs) {
	if args.HomePath != "" {
		cfg.HomePath = args.HomePath
		HomePath = cfg.HomePath
		return
	}

	var err error
	cfg.HomePath, err = filepath.Abs(".")
	if err != nil {
		panic(err)
	}

	HomePath = cfg.HomePath
	// check if homepath is correct
	if pathExists(filepath.Join(cfg.HomePath, "conf/defaults.ini")) {
		return
	}

	// try down one path
	if pathExists(filepath.Join(cfg.HomePath, "../conf/defaults.ini")) {
		cfg.HomePath = filepath.Join(cfg.HomePath, "../")
		HomePath = cfg.HomePath
	}
}

var skipStaticRootValidation = false

func NewCfg() *Cfg {
	return &Cfg{
		Logger:      log.New("settings"),
		Raw:         ini.Empty(),
		Azure:       &azsettings.AzureSettings{},
		RBACEnabled: true,
	}
}

func NewCfgFromArgs(args CommandLineArgs) (*Cfg, error) {
	cfg := NewCfg()
	if err := cfg.Load(args); err != nil {
		return nil, err
	}

	return cfg, nil
}

func (cfg *Cfg) validateStaticRootPath() error {
	if skipStaticRootValidation {
		return nil
	}

	if _, err := os.Stat(path.Join(StaticRootPath, "build")); err != nil {
		cfg.Logger.Error("Failed to detect generated javascript files in public/build")
	}

	return nil
}

func (cfg *Cfg) Load(args CommandLineArgs) error {
	cfg.setHomePath(args)

	// Fix for missing IANA db on Windows
	_, zoneInfoSet := os.LookupEnv(zoneInfo)
	if runtime.GOOS == "windows" && !zoneInfoSet {
		if err := os.Setenv(zoneInfo, filepath.Join(HomePath, "tools", "zoneinfo.zip")); err != nil {
			cfg.Logger.Error("Can't set ZONEINFO environment variable", "err", err)
		}
	}

	iniFile, err := cfg.loadConfiguration(args)
	if err != nil {
		return err
	}

	cfg.Raw = iniFile

	// Temporarily keep global, to make refactor in steps
	Raw = cfg.Raw

	cfg.BuildVersion = BuildVersion
	cfg.BuildCommit = BuildCommit
	cfg.BuildStamp = BuildStamp
	cfg.BuildBranch = BuildBranch
	cfg.IsEnterprise = IsEnterprise
	cfg.Packaging = Packaging

	cfg.ErrTemplateName = "error"

	Env = valueAsString(iniFile.Section(""), "app_mode", "development")
	cfg.Env = Env
	cfg.ForceMigration = iniFile.Section("").Key("force_migration").MustBool(false)
	InstanceName = valueAsString(iniFile.Section(""), "instance_name", "unknown_instance_name")
	plugins := valueAsString(iniFile.Section("paths"), "plugins", "")
	cfg.PluginsPath = makeAbsolute(plugins, HomePath)
	cfg.BundledPluginsPath = makeAbsolute("plugins-bundled", HomePath)
	provisioning := valueAsString(iniFile.Section("paths"), "provisioning", "")
	cfg.ProvisioningPath = makeAbsolute(provisioning, HomePath)

	if err := cfg.readServerSettings(iniFile); err != nil {
		return err
	}

	if err := readDataProxySettings(iniFile, cfg); err != nil {
		return err
	}

	if err := readSecuritySettings(iniFile, cfg); err != nil {
		return err
	}

	if err := readSnapshotsSettings(cfg, iniFile); err != nil {
		return err
	}

	if err := readGRPCServerSettings(cfg, iniFile); err != nil {
		return err
	}

	// read dashboard settings
	dashboards := iniFile.Section("dashboards")
	DashboardVersionsToKeep = dashboards.Key("versions_to_keep").MustInt(20)
	MinRefreshInterval = valueAsString(dashboards, "min_refresh_interval", "5s")

	cfg.DefaultHomeDashboardPath = dashboards.Key("default_home_dashboard_path").MustString("")

	if err := readUserSettings(iniFile, cfg); err != nil {
		return err
	}
	if err := readAuthSettings(iniFile, cfg); err != nil {
		return err
	}
	readAccessControlSettings(iniFile, cfg)
	if err := cfg.readRenderingSettings(iniFile); err != nil {
		return err
	}

	cfg.TempDataLifetime = iniFile.Section("paths").Key("temp_data_lifetime").MustDuration(time.Second * 3600 * 24)
	cfg.MetricsEndpointEnabled = iniFile.Section("metrics").Key("enabled").MustBool(true)
	cfg.MetricsEndpointBasicAuthUsername = valueAsString(iniFile.Section("metrics"), "basic_auth_username", "")
	cfg.MetricsEndpointBasicAuthPassword = valueAsString(iniFile.Section("metrics"), "basic_auth_password", "")
	cfg.MetricsEndpointDisableTotalStats = iniFile.Section("metrics").Key("disable_total_stats").MustBool(false)

	analytics := iniFile.Section("analytics")
	cfg.CheckForGrafanaUpdates = analytics.Key("check_for_updates").MustBool(true)
	cfg.CheckForPluginUpdates = analytics.Key("check_for_plugin_updates").MustBool(true)
	GoogleAnalyticsId = analytics.Key("google_analytics_ua_id").String()
	GoogleTagManagerId = analytics.Key("google_tag_manager_id").String()
	RudderstackWriteKey = analytics.Key("rudderstack_write_key").String()
	RudderstackDataPlaneUrl = analytics.Key("rudderstack_data_plane_url").String()
	RudderstackSdkUrl = analytics.Key("rudderstack_sdk_url").String()
	RudderstackConfigUrl = analytics.Key("rudderstack_config_url").String()

	cfg.ReportingEnabled = analytics.Key("reporting_enabled").MustBool(true)
	cfg.ReportingDistributor = analytics.Key("reporting_distributor").MustString("grafana-labs")

	if len(cfg.ReportingDistributor) >= 100 {
		cfg.ReportingDistributor = cfg.ReportingDistributor[:100]
	}

	cfg.ApplicationInsightsConnectionString = analytics.Key("application_insights_connection_string").String()
	cfg.ApplicationInsightsEndpointUrl = analytics.Key("application_insights_endpoint_url").String()
	cfg.FeedbackLinksEnabled = analytics.Key("feedback_links_enabled").MustBool(true)

	if err := readAlertingSettings(iniFile); err != nil {
		return err
	}

	explore := iniFile.Section("explore")
	ExploreEnabled = explore.Key("enabled").MustBool(true)

	help := iniFile.Section("help")
	HelpEnabled = help.Key("enabled").MustBool(true)

	profile := iniFile.Section("profile")
	ProfileEnabled = profile.Key("enabled").MustBool(true)

	queryHistory := iniFile.Section("query_history")
	cfg.QueryHistoryEnabled = queryHistory.Key("enabled").MustBool(true)

	panelsSection := iniFile.Section("panels")
	cfg.DisableSanitizeHtml = panelsSection.Key("disable_sanitize_html").MustBool(false)

	if err := cfg.readPluginSettings(iniFile); err != nil {
		return err
	}

	if err := cfg.readFeatureToggles(iniFile); err != nil {
		return err
	}

	if err := cfg.ReadUnifiedAlertingSettings(iniFile); err != nil {
		return err
	}

	// check old location for this option
	if panelsSection.Key("enable_alpha").MustBool(false) {
		cfg.PluginsEnableAlpha = true
	}

	cfg.readLDAPConfig()
	cfg.handleAWSConfig()
	cfg.readAzureSettings()
	cfg.readSessionConfig()
	cfg.readSmtpSettings()
	cfg.readQuotaSettings()
	cfg.readAnnotationSettings()
	cfg.readExpressionsSettings()
	if err := cfg.readGrafanaEnvironmentMetrics(); err != nil {
		return err
	}

	cfg.readDataSourcesSettings()

	cfg.DashboardPreviews = readDashboardPreviewsSettings(iniFile)
	cfg.Storage = readStorageSettings(iniFile)

	if VerifyEmailEnabled && !cfg.Smtp.Enabled {
		cfg.Logger.Warn("require_email_validation is enabled but smtp is disabled")
	}

	// check old key  name
	GrafanaComUrl = valueAsString(iniFile.Section("grafana_net"), "url", "")
	if GrafanaComUrl == "" {
		GrafanaComUrl = valueAsString(iniFile.Section("grafana_com"), "url", "https://grafana.com")
	}
	cfg.GrafanaComURL = GrafanaComUrl

	imageUploadingSection := iniFile.Section("external_image_storage")
	cfg.ImageUploadProvider = valueAsString(imageUploadingSection, "provider", "")
	ImageUploadProvider = cfg.ImageUploadProvider

	enterprise := iniFile.Section("enterprise")
	cfg.EnterpriseLicensePath = valueAsString(enterprise, "license_path", filepath.Join(cfg.DataPath, "license.jwt"))

	cacheServer := iniFile.Section("remote_cache")
	dbName := valueAsString(cacheServer, "type", "database")
	connStr := valueAsString(cacheServer, "connstr", "")

	cfg.RemoteCacheOptions = &RemoteCacheOptions{
		Name:    dbName,
		ConnStr: connStr,
	}

	geomapSection := iniFile.Section("geomap")
	basemapJSON := valueAsString(geomapSection, "default_baselayer_config", "")
	if basemapJSON != "" {
		layer := make(map[string]interface{})
		err = json.Unmarshal([]byte(basemapJSON), &layer)
		if err != nil {
			cfg.Logger.Error("Error reading json from default_baselayer_config", "error", err)
		} else {
			cfg.GeomapDefaultBaseLayerConfig = layer
		}
	}
	cfg.GeomapEnableCustomBaseLayers = geomapSection.Key("enable_custom_baselayers").MustBool(true)

	cfg.readDateFormats()
	cfg.readSentryConfig()
	cfg.readGrafanaJavascriptAgentConfig()

	if err := cfg.readLiveSettings(iniFile); err != nil {
		return err
	}

	cfg.LogConfigSources()

	return nil
}

func valueAsString(section *ini.Section, keyName string, defaultValue string) string {
	return section.Key(keyName).MustString(defaultValue)
}

type RemoteCacheOptions struct {
	Name    string
	ConnStr string
}

func (cfg *Cfg) readLDAPConfig() {
	ldapSec := cfg.Raw.Section("auth.ldap")
	LDAPConfigFile = ldapSec.Key("config_file").String()
	LDAPSyncCron = ldapSec.Key("sync_cron").String()
	LDAPEnabled = ldapSec.Key("enabled").MustBool(false)
	cfg.LDAPEnabled = LDAPEnabled
	LDAPActiveSyncEnabled = ldapSec.Key("active_sync_enabled").MustBool(false)
	LDAPAllowSignup = ldapSec.Key("allow_sign_up").MustBool(true)
	cfg.LDAPAllowSignup = LDAPAllowSignup
}

func (cfg *Cfg) handleAWSConfig() {
	awsPluginSec := cfg.Raw.Section("aws")
	cfg.AWSAssumeRoleEnabled = awsPluginSec.Key("assume_role_enabled").MustBool(true)
	allowedAuthProviders := awsPluginSec.Key("allowed_auth_providers").MustString("default,keys,credentials")
	for _, authProvider := range strings.Split(allowedAuthProviders, ",") {
		authProvider = strings.TrimSpace(authProvider)
		if authProvider != "" {
			cfg.AWSAllowedAuthProviders = append(cfg.AWSAllowedAuthProviders, authProvider)
		}
	}
	cfg.AWSListMetricsPageLimit = awsPluginSec.Key("list_metrics_page_limit").MustInt(500)
	// Also set environment variables that can be used by core plugins
	err := os.Setenv(awsds.AssumeRoleEnabledEnvVarKeyName, strconv.FormatBool(cfg.AWSAssumeRoleEnabled))
	if err != nil {
		cfg.Logger.Error(fmt.Sprintf("could not set environment variable '%s'", awsds.AssumeRoleEnabledEnvVarKeyName), err)
	}

	err = os.Setenv(awsds.AllowedAuthProvidersEnvVarKeyName, allowedAuthProviders)
	if err != nil {
		cfg.Logger.Error(fmt.Sprintf("could not set environment variable '%s'", awsds.AllowedAuthProvidersEnvVarKeyName), err)
	}
}

func (cfg *Cfg) readSessionConfig() {
	sec, _ := cfg.Raw.GetSection("session")

	if sec != nil {
		cfg.Logger.Warn(
			"[Removed] Session setting was removed in v6.2, use remote_cache option instead",
		)
	}
}

func (cfg *Cfg) initLogging(file *ini.File) error {
	logModeStr := valueAsString(file.Section("log"), "mode", "console")
	// split on comma
	logModes := strings.Split(logModeStr, ",")
	// also try space
	if len(logModes) == 1 {
		logModes = strings.Split(logModeStr, " ")
	}
	logsPath := valueAsString(file.Section("paths"), "logs", "")
	cfg.LogsPath = makeAbsolute(logsPath, HomePath)
	return log.ReadLoggingConfig(logModes, cfg.LogsPath, file)
}

func (cfg *Cfg) LogConfigSources() {
	var text bytes.Buffer

	for _, file := range configFiles {
		cfg.Logger.Info("Config loaded from", "file", file)
	}

	if len(appliedCommandLineProperties) > 0 {
		for _, prop := range appliedCommandLineProperties {
			cfg.Logger.Info("Config overridden from command line", "arg", prop)
		}
	}

	if len(appliedEnvOverrides) > 0 {
		text.WriteString("\tEnvironment variables used:\n")
		for _, prop := range appliedEnvOverrides {
			cfg.Logger.Info("Config overridden from Environment variable", "var", prop)
		}
	}

	cfg.Logger.Info("Path Home", "path", HomePath)
	cfg.Logger.Info("Path Data", "path", cfg.DataPath)
	cfg.Logger.Info("Path Logs", "path", cfg.LogsPath)
	cfg.Logger.Info("Path Plugins", "path", cfg.PluginsPath)
	cfg.Logger.Info("Path Provisioning", "path", cfg.ProvisioningPath)
	cfg.Logger.Info("App mode " + cfg.Env)
}

type DynamicSection struct {
	section *ini.Section
	Logger  log.Logger
}

// Key dynamically overrides keys with environment variables.
// As a side effect, the value of the setting key will be updated if an environment variable is present.
func (s *DynamicSection) Key(k string) *ini.Key {
	envKey := EnvKey(s.section.Name(), k)
	envValue := os.Getenv(envKey)
	key := s.section.Key(k)

	if len(envValue) == 0 {
		return key
	}

	key.SetValue(envValue)
	s.Logger.Info("Config overridden from Environment variable", "var", fmt.Sprintf("%s=%s", envKey, RedactedValue(envKey, envValue)))

	return key
}

// SectionWithEnvOverrides dynamically overrides keys with environment variables.
// As a side effect, the value of the setting key will be updated if an environment variable is present.
func (cfg *Cfg) SectionWithEnvOverrides(s string) *DynamicSection {
	return &DynamicSection{cfg.Raw.Section(s), cfg.Logger}
}

func readSecuritySettings(iniFile *ini.File, cfg *Cfg) error {
	security := iniFile.Section("security")
	SecretKey = valueAsString(security, "secret_key", "")
	cfg.SecretKey = SecretKey
	DisableGravatar = security.Key("disable_gravatar").MustBool(true)
	cfg.DisableBruteForceLoginProtection = security.Key("disable_brute_force_login_protection").MustBool(false)

	CookieSecure = security.Key("cookie_secure").MustBool(false)
	cfg.CookieSecure = CookieSecure

	samesiteString := valueAsString(security, "cookie_samesite", "lax")

	if samesiteString == "disabled" {
		CookieSameSiteDisabled = true
		cfg.CookieSameSiteDisabled = CookieSameSiteDisabled
	} else {
		validSameSiteValues := map[string]http.SameSite{
			"lax":    http.SameSiteLaxMode,
			"strict": http.SameSiteStrictMode,
			"none":   http.SameSiteNoneMode,
		}

		if samesite, ok := validSameSiteValues[samesiteString]; ok {
			CookieSameSiteMode = samesite
			cfg.CookieSameSiteMode = CookieSameSiteMode
		} else {
			CookieSameSiteMode = http.SameSiteLaxMode
			cfg.CookieSameSiteMode = CookieSameSiteMode
		}
	}
	cfg.AllowEmbedding = security.Key("allow_embedding").MustBool(false)

	cfg.ContentTypeProtectionHeader = security.Key("x_content_type_options").MustBool(true)
	cfg.XSSProtectionHeader = security.Key("x_xss_protection").MustBool(true)
	cfg.StrictTransportSecurity = security.Key("strict_transport_security").MustBool(false)
	cfg.StrictTransportSecurityMaxAge = security.Key("strict_transport_security_max_age_seconds").MustInt(86400)
	cfg.StrictTransportSecurityPreload = security.Key("strict_transport_security_preload").MustBool(false)
	cfg.StrictTransportSecuritySubDomains = security.Key("strict_transport_security_subdomains").MustBool(false)
	cfg.CSPEnabled = security.Key("content_security_policy").MustBool(false)
	cfg.CSPTemplate = security.Key("content_security_policy_template").MustString("")
	cfg.AngularSupportEnabled = security.Key("angular_support_enabled").MustBool(true)

	// read data source proxy whitelist
	DataProxyWhiteList = make(map[string]bool)
	securityStr := valueAsString(security, "data_source_proxy_whitelist", "")

	for _, hostAndIP := range util.SplitString(securityStr) {
		DataProxyWhiteList[hostAndIP] = true
	}

	// admin
	cfg.DisableInitAdminCreation = security.Key("disable_initial_admin_creation").MustBool(false)
	cfg.AdminUser = valueAsString(security, "admin_user", "")
	cfg.AdminPassword = valueAsString(security, "admin_password", "")

	return nil
}

func readAuthSettings(iniFile *ini.File, cfg *Cfg) (err error) {
	auth := iniFile.Section("auth")

	cfg.LoginCookieName = valueAsString(auth, "login_cookie_name", "grafana_session")

	const defaultMaxInactiveLifetime = "7d"
	maxInactiveDurationVal := valueAsString(auth, "login_maximum_inactive_lifetime_duration", defaultMaxInactiveLifetime)
	cfg.LoginMaxInactiveLifetime, err = gtime.ParseDuration(maxInactiveDurationVal)
	if err != nil {
		return err
	}

	const defaultMaxLifetime = "30d"
	maxLifetimeDurationVal := valueAsString(auth, "login_maximum_lifetime_duration", defaultMaxLifetime)
	cfg.LoginMaxLifetime, err = gtime.ParseDuration(maxLifetimeDurationVal)
	if err != nil {
		return err
	}

	cfg.ApiKeyMaxSecondsToLive = auth.Key("api_key_max_seconds_to_live").MustInt64(-1)

	cfg.TokenRotationIntervalMinutes = auth.Key("token_rotation_interval_minutes").MustInt(10)
	if cfg.TokenRotationIntervalMinutes < 2 {
		cfg.TokenRotationIntervalMinutes = 2
	}

	DisableLoginForm = auth.Key("disable_login_form").MustBool(false)
	DisableSignoutMenu = auth.Key("disable_signout_menu").MustBool(false)
	OAuthAutoLogin = auth.Key("oauth_auto_login").MustBool(false)
	cfg.OAuthCookieMaxAge = auth.Key("oauth_state_cookie_max_age").MustInt(600)
	SignoutRedirectUrl = valueAsString(auth, "signout_redirect_url", "")
	cfg.OAuthSkipOrgRoleUpdateSync = auth.Key("oauth_skip_org_role_update_sync").MustBool(false)

	// SigV4
	SigV4AuthEnabled = auth.Key("sigv4_auth_enabled").MustBool(false)
	cfg.SigV4AuthEnabled = SigV4AuthEnabled
	cfg.SigV4VerboseLogging = auth.Key("sigv4_verbose_logging").MustBool(false)

	// Azure Auth
	AzureAuthEnabled = auth.Key("azure_auth_enabled").MustBool(false)
	cfg.AzureAuthEnabled = AzureAuthEnabled

	// anonymous access
	AnonymousEnabled = iniFile.Section("auth.anonymous").Key("enabled").MustBool(false)
	cfg.AnonymousEnabled = AnonymousEnabled
	cfg.AnonymousOrgName = valueAsString(iniFile.Section("auth.anonymous"), "org_name", "")
	cfg.AnonymousOrgRole = valueAsString(iniFile.Section("auth.anonymous"), "org_role", "")
	cfg.AnonymousHideVersion = iniFile.Section("auth.anonymous").Key("hide_version").MustBool(false)

	// basic auth
	authBasic := iniFile.Section("auth.basic")
	BasicAuthEnabled = authBasic.Key("enabled").MustBool(true)
	cfg.BasicAuthEnabled = BasicAuthEnabled

	// JWT auth
	authJWT := iniFile.Section("auth.jwt")
	cfg.JWTAuthEnabled = authJWT.Key("enabled").MustBool(false)
	cfg.JWTAuthHeaderName = valueAsString(authJWT, "header_name", "")
	cfg.JWTAuthURLLogin = authJWT.Key("url_login").MustBool(false)
	cfg.JWTAuthEmailClaim = valueAsString(authJWT, "email_claim", "")
	cfg.JWTAuthUsernameClaim = valueAsString(authJWT, "username_claim", "")
	cfg.JWTAuthExpectClaims = valueAsString(authJWT, "expect_claims", "{}")
	cfg.JWTAuthJWKSetURL = valueAsString(authJWT, "jwk_set_url", "")
	cfg.JWTAuthCacheTTL = authJWT.Key("cache_ttl").MustDuration(time.Minute * 60)
	cfg.JWTAuthKeyFile = valueAsString(authJWT, "key_file", "")
	cfg.JWTAuthJWKSetFile = valueAsString(authJWT, "jwk_set_file", "")
	cfg.JWTAuthAutoSignUp = authJWT.Key("auto_sign_up").MustBool(false)

	authProxy := iniFile.Section("auth.proxy")
	AuthProxyEnabled = authProxy.Key("enabled").MustBool(false)
	cfg.AuthProxyEnabled = AuthProxyEnabled

	cfg.AuthProxyHeaderName = valueAsString(authProxy, "header_name", "")
	AuthProxyHeaderProperty = valueAsString(authProxy, "header_property", "")
	cfg.AuthProxyHeaderProperty = AuthProxyHeaderProperty
	cfg.AuthProxyAutoSignUp = authProxy.Key("auto_sign_up").MustBool(true)
	cfg.AuthProxyEnableLoginToken = authProxy.Key("enable_login_token").MustBool(false)

	cfg.AuthProxySyncTTL = authProxy.Key("sync_ttl").MustInt()

	cfg.AuthProxyWhitelist = valueAsString(authProxy, "whitelist", "")

	cfg.AuthProxyHeaders = make(map[string]string)
	headers := valueAsString(authProxy, "headers", "")

	for _, propertyAndHeader := range util.SplitString(headers) {
		split := strings.SplitN(propertyAndHeader, ":", 2)
		if len(split) == 2 {
			cfg.AuthProxyHeaders[split[0]] = split[1]
		}
	}

	cfg.AuthProxyHeadersEncoded = authProxy.Key("headers_encoded").MustBool(false)

	return nil
}

func readAccessControlSettings(iniFile *ini.File, cfg *Cfg) {
	rbac := iniFile.Section("rbac")
	cfg.RBACEnabled = rbac.Key("enabled").MustBool(true)
	cfg.RBACPermissionCache = rbac.Key("permission_cache").MustBool(true)
}

func readUserSettings(iniFile *ini.File, cfg *Cfg) error {
	users := iniFile.Section("users")
	AllowUserSignUp = users.Key("allow_sign_up").MustBool(true)
	AllowUserOrgCreate = users.Key("allow_org_create").MustBool(true)
	cfg.AutoAssignOrg = users.Key("auto_assign_org").MustBool(true)
	AutoAssignOrg = cfg.AutoAssignOrg
	cfg.AutoAssignOrgId = users.Key("auto_assign_org_id").MustInt(1)
	AutoAssignOrgId = cfg.AutoAssignOrgId
	cfg.AutoAssignOrgRole = users.Key("auto_assign_org_role").In("Editor", []string{"Editor", "Admin", "Viewer"})
	AutoAssignOrgRole = cfg.AutoAssignOrgRole
	VerifyEmailEnabled = users.Key("verify_email_enabled").MustBool(false)

	cfg.CaseInsensitiveLogin = users.Key("case_insensitive_login").MustBool(false)

	LoginHint = valueAsString(users, "login_hint", "")
	PasswordHint = valueAsString(users, "password_hint", "")
	cfg.DefaultTheme = valueAsString(users, "default_theme", "")
	cfg.DefaultLocale = valueAsString(users, "default_locale", "")
	cfg.HomePage = valueAsString(users, "home_page", "")
	ExternalUserMngLinkUrl = valueAsString(users, "external_manage_link_url", "")
	ExternalUserMngLinkName = valueAsString(users, "external_manage_link_name", "")
	ExternalUserMngInfo = valueAsString(users, "external_manage_info", "")

	ViewersCanEdit = users.Key("viewers_can_edit").MustBool(false)
	cfg.EditorsCanAdmin = users.Key("editors_can_admin").MustBool(false)

	userInviteMaxLifetimeVal := valueAsString(users, "user_invite_max_lifetime_duration", "24h")
	userInviteMaxLifetimeDuration, err := gtime.ParseDuration(userInviteMaxLifetimeVal)
	if err != nil {
		return err
	}

	cfg.UserInviteMaxLifetime = userInviteMaxLifetimeDuration
	if cfg.UserInviteMaxLifetime < time.Minute*15 {
		return errors.New("the minimum supported value for the `user_invite_max_lifetime_duration` configuration is 15m (15 minutes)")
	}

	cfg.HiddenUsers = make(map[string]struct{})
	hiddenUsers := users.Key("hidden_users").MustString("")
	for _, user := range strings.Split(hiddenUsers, ",") {
		user = strings.TrimSpace(user)
		if user != "" {
			cfg.HiddenUsers[user] = struct{}{}
		}
	}

	return nil
}

func (cfg *Cfg) readRenderingSettings(iniFile *ini.File) error {
	renderSec := iniFile.Section("rendering")
	cfg.RendererUrl = valueAsString(renderSec, "server_url", "")
	cfg.RendererCallbackUrl = valueAsString(renderSec, "callback_url", "")

	if cfg.RendererCallbackUrl == "" {
		cfg.RendererCallbackUrl = AppUrl
	} else {
		if cfg.RendererCallbackUrl[len(cfg.RendererCallbackUrl)-1] != '/' {
			cfg.RendererCallbackUrl += "/"
		}
		_, err := url.Parse(cfg.RendererCallbackUrl)
		if err != nil {
			// XXX: Should return an error?
			cfg.Logger.Error("Invalid callback_url.", "url", cfg.RendererCallbackUrl, "error", err)
			os.Exit(1)
		}
	}

	cfg.RendererConcurrentRequestLimit = renderSec.Key("concurrent_render_request_limit").MustInt(30)
	cfg.ImagesDir = filepath.Join(cfg.DataPath, "png")
	cfg.CSVsDir = filepath.Join(cfg.DataPath, "csv")

	return nil
}

func readAlertingSettings(iniFile *ini.File) error {
	alerting := iniFile.Section("alerting")
	enabled, err := alerting.Key("enabled").Bool()
	AlertingEnabled = nil
	if err == nil {
		AlertingEnabled = &enabled
	}
	ExecuteAlerts = alerting.Key("execute_alerts").MustBool(true)
	AlertingRenderLimit = alerting.Key("concurrent_render_limit").MustInt(5)

	AlertingErrorOrTimeout = valueAsString(alerting, "error_or_timeout", "alerting")
	AlertingNoDataOrNullValues = valueAsString(alerting, "nodata_or_nullvalues", "no_data")

	evaluationTimeoutSeconds := alerting.Key("evaluation_timeout_seconds").MustInt64(30)
	AlertingEvaluationTimeout = time.Second * time.Duration(evaluationTimeoutSeconds)
	notificationTimeoutSeconds := alerting.Key("notification_timeout_seconds").MustInt64(30)
	AlertingNotificationTimeout = time.Second * time.Duration(notificationTimeoutSeconds)
	AlertingMaxAttempts = alerting.Key("max_attempts").MustInt(3)
	AlertingMinInterval = alerting.Key("min_interval_seconds").MustInt64(1)

	return nil
}

// IsLegacyAlertingEnabled returns whether the legacy alerting is enabled or not.
// It's safe to be used only after readAlertingSettings() and ReadUnifiedAlertingSettings() are executed.
func IsLegacyAlertingEnabled() bool {
	return AlertingEnabled != nil && *AlertingEnabled
}

func readGRPCServerSettings(cfg *Cfg, iniFile *ini.File) error {
	server := iniFile.Section("grpc_server")
	errPrefix := "grpc_server:"
	useTLS := server.Key("use_tls").MustBool(false)
	certFile := server.Key("cert_file").String()
	keyFile := server.Key("cert_key").String()
	if useTLS {
		serverCert, err := tls.LoadX509KeyPair(certFile, keyFile)
		if err != nil {
			return fmt.Errorf("%s error loading X509 key pair: %w", errPrefix, err)
		}
		cfg.GRPCServerTLSConfig = &tls.Config{
			Certificates: []tls.Certificate{serverCert},
			ClientAuth:   tls.NoClientCert,
		}
	}

	cfg.GRPCServerNetwork = valueAsString(server, "network", "tcp")
	cfg.GRPCServerAddress = valueAsString(server, "address", "")
	switch cfg.GRPCServerNetwork {
	case "unix":
		if cfg.GRPCServerAddress != "" {
			// Explicitly provided path for unix domain socket.
			if stat, err := os.Stat(cfg.GRPCServerAddress); os.IsNotExist(err) {
				// File does not exist - nice, nothing to do.
			} else if err != nil {
				return fmt.Errorf("%s error getting stat for a file: %s", errPrefix, cfg.GRPCServerAddress)
			} else {
				if stat.Mode()&fs.ModeSocket == 0 {
					return fmt.Errorf("%s file %s already exists and is not a unix domain socket", errPrefix, cfg.GRPCServerAddress)
				}
				// Unix domain socket file, should be safe to remove.
				err := os.Remove(cfg.GRPCServerAddress)
				if err != nil {
					return fmt.Errorf("%s can't remove unix socket file: %s", errPrefix, cfg.GRPCServerAddress)
				}
			}
		} else {
			// Use temporary file path for a unix domain socket.
			tf, err := ioutil.TempFile("", "gf_grpc_server_api")
			if err != nil {
				return fmt.Errorf("%s error creating tmp file: %v", errPrefix, err)
			}
			unixPath := tf.Name()
			if err := tf.Close(); err != nil {
				return fmt.Errorf("%s error closing tmp file: %v", errPrefix, err)
			}
			if err := os.Remove(unixPath); err != nil {
				return fmt.Errorf("%s error removing tmp file: %v", errPrefix, err)
			}
			cfg.GRPCServerAddress = unixPath
		}
	case "tcp":
		if cfg.GRPCServerAddress == "" {
			cfg.GRPCServerAddress = "127.0.0.1:10000"
		}
	default:
		return fmt.Errorf("%s unsupported network %s", errPrefix, cfg.GRPCServerNetwork)
	}
	return nil
}

func readSnapshotsSettings(cfg *Cfg, iniFile *ini.File) error {
	snapshots := iniFile.Section("snapshots")

	ExternalSnapshotUrl = valueAsString(snapshots, "external_snapshot_url", "")
	ExternalSnapshotName = valueAsString(snapshots, "external_snapshot_name", "")

	ExternalEnabled = snapshots.Key("external_enabled").MustBool(true)
	SnapShotRemoveExpired = snapshots.Key("snapshot_remove_expired").MustBool(true)
	cfg.SnapshotPublicMode = snapshots.Key("public_mode").MustBool(false)

	return nil
}

func (cfg *Cfg) readServerSettings(iniFile *ini.File) error {
	server := iniFile.Section("server")
	var err error
	AppUrl, AppSubUrl, err = cfg.parseAppUrlAndSubUrl(server)
	if err != nil {
		return err
	}
	ServeFromSubPath = server.Key("serve_from_sub_path").MustBool(false)

	cfg.AppURL = AppUrl
	cfg.AppSubURL = AppSubUrl
	cfg.ServeFromSubPath = ServeFromSubPath
	cfg.Protocol = HTTPScheme

	protocolStr := valueAsString(server, "protocol", "http")

	if protocolStr == "https" {
		cfg.Protocol = HTTPSScheme
		cfg.CertFile = server.Key("cert_file").String()
		cfg.KeyFile = server.Key("cert_key").String()
	}
	if protocolStr == "h2" {
		cfg.Protocol = HTTP2Scheme
		cfg.CertFile = server.Key("cert_file").String()
		cfg.KeyFile = server.Key("cert_key").String()
	}
	if protocolStr == "socket" {
		cfg.Protocol = SocketScheme
		cfg.SocketPath = server.Key("socket").String()
	}

	cfg.Domain = valueAsString(server, "domain", "localhost")
	cfg.HTTPAddr = valueAsString(server, "http_addr", DefaultHTTPAddr)
	cfg.HTTPPort = valueAsString(server, "http_port", "3000")
	cfg.RouterLogging = server.Key("router_logging").MustBool(false)

	cfg.EnableGzip = server.Key("enable_gzip").MustBool(false)
	cfg.EnforceDomain = server.Key("enforce_domain").MustBool(false)
	staticRoot := valueAsString(server, "static_root_path", "")
	StaticRootPath = makeAbsolute(staticRoot, HomePath)
	cfg.StaticRootPath = StaticRootPath

	if err := cfg.validateStaticRootPath(); err != nil {
		return err
	}

	cdnURL := valueAsString(server, "cdn_url", "")
	if cdnURL != "" {
		cfg.CDNRootURL, err = url.Parse(cdnURL)
		if err != nil {
			return err
		}
	}

	cfg.ReadTimeout = server.Key("read_timeout").MustDuration(0)

	return nil
}

// GetContentDeliveryURL returns full content delivery URL with /<edition>/<version> added to URL
func (cfg *Cfg) GetContentDeliveryURL(prefix string) string {
	if cfg.CDNRootURL != nil {
		url := *cfg.CDNRootURL
		preReleaseFolder := ""

		url.Path = path.Join(url.Path, prefix, preReleaseFolder, cfg.BuildVersion)
		return url.String() + "/"
	}

	return ""
}

func (cfg *Cfg) readDataSourcesSettings() {
	datasources := cfg.Raw.Section("datasources")
	cfg.DataSourceLimit = datasources.Key("datasource_limit").MustInt(5000)
}

func GetAllowedOriginGlobs(originPatterns []string) ([]glob.Glob, error) {
	var originGlobs []glob.Glob
	allowedOrigins := originPatterns
	for _, originPattern := range allowedOrigins {
		g, err := glob.Compile(originPattern)
		if err != nil {
			return nil, fmt.Errorf("error parsing origin pattern: %v", err)
		}
		originGlobs = append(originGlobs, g)
	}
	return originGlobs, nil
}

func (cfg *Cfg) readLiveSettings(iniFile *ini.File) error {
	section := iniFile.Section("live")
	cfg.LiveMaxConnections = section.Key("max_connections").MustInt(100)
	if cfg.LiveMaxConnections < -1 {
		return fmt.Errorf("unexpected value %d for [live] max_connections", cfg.LiveMaxConnections)
	}
	cfg.LiveHAEngine = section.Key("ha_engine").MustString("")
	switch cfg.LiveHAEngine {
	case "", "redis":
	default:
		return fmt.Errorf("unsupported live HA engine type: %s", cfg.LiveHAEngine)
	}
	cfg.LiveHAEngineAddress = section.Key("ha_engine_address").MustString("127.0.0.1:6379")

	var originPatterns []string
	allowedOrigins := section.Key("allowed_origins").MustString("")
	for _, originPattern := range strings.Split(allowedOrigins, ",") {
		originPattern = strings.TrimSpace(originPattern)
		if originPattern == "" {
			continue
		}
		originPatterns = append(originPatterns, originPattern)
	}
	_, err := GetAllowedOriginGlobs(originPatterns)
	if err != nil {
		return err
	}
	cfg.LiveAllowedOrigins = originPatterns
	return nil
}<|MERGE_RESOLUTION|>--- conflicted
+++ resolved
@@ -454,16 +454,11 @@
 	// Access Control
 	RBACEnabled         bool
 	RBACPermissionCache bool
-<<<<<<< HEAD
-	// Undocumented option as a backup in case removing builtin-role assignment
-	// fails
-	RBACBuiltInRoleAssignmentEnabled bool
+
 	// GRPC Server.
 	GRPCServerNetwork   string
 	GRPCServerAddress   string
 	GRPCServerTLSConfig *tls.Config
-=======
->>>>>>> d2547bb8
 }
 
 type CommandLineArgs struct {
