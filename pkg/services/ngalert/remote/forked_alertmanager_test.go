--- conflicted
+++ resolved
@@ -24,7 +24,290 @@
 	expErr := errors.New("test error")
 
 	t.Run("ApplyConfig", func(tt *testing.T) {
-<<<<<<< HEAD
+		// ApplyConfig should be called in both Alertmanagers.
+		internal, remote, forked := genTestAlertmanagers(tt, modeRemoteSecondary)
+		internal.EXPECT().ApplyConfig(ctx, mock.Anything).Return(nil).Twice()
+		remote.EXPECT().ApplyConfig(ctx, mock.Anything).Return(nil).Twice()
+		require.NoError(tt, forked.ApplyConfig(ctx, &models.AlertConfiguration{}))
+		require.NoError(tt, forked.ApplyConfig(ctx, &models.AlertConfiguration{}))
+
+		// An error in the remote Alertmanager should not be returned.
+		internal, remote, forked = genTestAlertmanagers(tt, modeRemoteSecondary)
+		internal.EXPECT().ApplyConfig(ctx, mock.Anything).Return(nil).Once()
+		remote.EXPECT().ApplyConfig(ctx, mock.Anything).Return(expErr).Once()
+		require.NoError(tt, forked.ApplyConfig(ctx, &models.AlertConfiguration{}))
+
+		// An error in the internal Alertmanager should be returned.
+		internal, remote, forked = genTestAlertmanagers(tt, modeRemoteSecondary)
+		internal.EXPECT().ApplyConfig(ctx, mock.Anything).Return(expErr).Once()
+		remote.EXPECT().ApplyConfig(ctx, mock.Anything).Return(nil).Once()
+		require.Error(tt, forked.ApplyConfig(ctx, &models.AlertConfiguration{}), expErr)
+	})
+
+	t.Run("SaveAndApplyConfig", func(tt *testing.T) {
+		// SaveAndApplyConfig should only be called on the remote Alertmanager.
+		// State and configuration are updated on an interval.
+		internal, _, forked := genTestAlertmanagers(tt, modeRemoteSecondary)
+		internal.EXPECT().SaveAndApplyConfig(ctx, mock.Anything).Return(nil).Once()
+		require.NoError(tt, forked.SaveAndApplyConfig(ctx, &apimodels.PostableUserConfig{}))
+
+		// If there's an error, it should be returned.
+		internal, _, forked = genTestAlertmanagers(tt, modeRemoteSecondary)
+		internal.EXPECT().SaveAndApplyConfig(ctx, mock.Anything).Return(expErr).Once()
+		require.ErrorIs(tt, forked.SaveAndApplyConfig(ctx, &apimodels.PostableUserConfig{}), expErr)
+	})
+
+	t.Run("SaveAndApplyDefaultConfig", func(tt *testing.T) {
+		// SaveAndApplyDefaultConfig should only be called on the remote Alertmanager.
+		// State and configuration are updated on an interval.
+		internal, _, forked := genTestAlertmanagers(tt, modeRemoteSecondary)
+		internal.EXPECT().SaveAndApplyDefaultConfig(ctx).Return(nil).Once()
+		require.NoError(tt, forked.SaveAndApplyDefaultConfig(ctx))
+
+		// If there's an error, it should be returned.
+		internal, _, forked = genTestAlertmanagers(tt, modeRemoteSecondary)
+		internal.EXPECT().SaveAndApplyDefaultConfig(ctx).Return(expErr).Once()
+		require.ErrorIs(tt, forked.SaveAndApplyDefaultConfig(ctx), expErr)
+	})
+
+	t.Run("GetStatus", func(tt *testing.T) {
+		// We care about the status of the internal Alertmanager.
+		internal, _, forked := genTestAlertmanagers(tt, modeRemoteSecondary)
+		status := apimodels.GettableStatus{}
+		internal.EXPECT().GetStatus().Return(status).Once()
+		require.Equal(tt, status, forked.GetStatus())
+	})
+
+	t.Run("CreateSilence", func(tt *testing.T) {
+		// We should create the silence in the internal Alertmanager.
+		internal, _, forked := genTestAlertmanagers(tt, modeRemoteSecondary)
+
+		expID := "test-id"
+		internal.EXPECT().CreateSilence(mock.Anything, mock.Anything).Return(expID, nil).Once()
+		id, err := forked.CreateSilence(ctx, nil)
+		require.NoError(tt, err)
+		require.Equal(tt, expID, id)
+
+		// If there's an error in the internal Alertmanager, it should be returned.
+		internal, _, forked = genTestAlertmanagers(tt, modeRemoteSecondary)
+		internal.EXPECT().CreateSilence(mock.Anything, mock.Anything).Return("", expErr).Once()
+		_, err = forked.CreateSilence(ctx, nil)
+		require.ErrorIs(tt, expErr, err)
+	})
+
+	t.Run("DeleteSilence", func(tt *testing.T) {
+		// We should delete the silence in the internal Alertmanager.
+		internal, _, forked := genTestAlertmanagers(tt, modeRemoteSecondary)
+		internal.EXPECT().DeleteSilence(mock.Anything, mock.Anything).Return(nil).Once()
+		require.NoError(tt, forked.DeleteSilence(ctx, ""))
+
+		// If there's an error in the internal Alertmanager, it should be returned.
+		internal, _, forked = genTestAlertmanagers(tt, modeRemoteSecondary)
+		internal.EXPECT().DeleteSilence(mock.Anything, mock.Anything).Return(expErr).Once()
+		require.ErrorIs(tt, expErr, forked.DeleteSilence(ctx, ""))
+	})
+
+	t.Run("GetSilence", func(tt *testing.T) {
+		// We should get the silence from the internal Alertmanager.
+		internal, _, forked := genTestAlertmanagers(tt, modeRemoteSecondary)
+
+		expSilence := apimodels.GettableSilence{}
+		internal.EXPECT().GetSilence(mock.Anything, mock.Anything).Return(expSilence, nil).Once()
+		silence, err := forked.GetSilence(ctx, "")
+		require.NoError(tt, err)
+		require.Equal(tt, expSilence, silence)
+
+		// If there's an error in the internal Alertmanager, it should be returned.
+		internal, _, forked = genTestAlertmanagers(tt, modeRemoteSecondary)
+		internal.EXPECT().GetSilence(mock.Anything, mock.Anything).Return(apimodels.GettableSilence{}, expErr).Once()
+		_, err = forked.GetSilence(ctx, "")
+		require.ErrorIs(tt, expErr, err)
+	})
+
+	t.Run("ListSilences", func(tt *testing.T) {
+		// We should get the silences from the internal Alertmanager.
+		internal, _, forked := genTestAlertmanagers(tt, modeRemoteSecondary)
+
+		expSilences := apimodels.GettableSilences{}
+		internal.EXPECT().ListSilences(mock.Anything, mock.Anything).Return(expSilences, nil).Once()
+		silences, err := forked.ListSilences(ctx, []string{})
+		require.NoError(tt, err)
+		require.Equal(tt, expSilences, silences)
+
+		// If there's an error in the internal Alertmanager, it should be returned.
+		internal, _, forked = genTestAlertmanagers(tt, modeRemoteSecondary)
+		internal.EXPECT().ListSilences(mock.Anything, mock.Anything).Return(apimodels.GettableSilences{}, expErr).Once()
+		_, err = forked.ListSilences(ctx, []string{})
+		require.ErrorIs(tt, expErr, err)
+	})
+
+	t.Run("GetAlerts", func(tt *testing.T) {
+		// We should get alerts from the internal Alertmanager.
+		internal, _, forked := genTestAlertmanagers(tt, modeRemoteSecondary)
+
+		expAlerts := apimodels.GettableAlerts{}
+		internal.EXPECT().GetAlerts(
+			mock.Anything,
+			true,
+			true,
+			true,
+			[]string{"test"},
+			"test",
+		).Return(expAlerts, nil).Once()
+
+		alerts, err := forked.GetAlerts(ctx, true, true, true, []string{"test"}, "test")
+		require.NoError(tt, err)
+		require.Equal(tt, expAlerts, alerts)
+
+		// If there's an error in the internal Alertmanager, it should be returned.
+		internal, _, forked = genTestAlertmanagers(tt, modeRemoteSecondary)
+
+		internal.EXPECT().GetAlerts(
+			mock.Anything,
+			true,
+			true,
+			true,
+			[]string{"test"},
+			"test",
+		).Return(apimodels.GettableAlerts{}, expErr).Once()
+
+		_, err = forked.GetAlerts(ctx, true, true, true, []string{"test"}, "test")
+		require.ErrorIs(tt, expErr, err)
+	})
+
+	t.Run("GetAlertGroups", func(tt *testing.T) {
+		// We should get alert groups from the internal Alertmanager.
+		internal, _, forked := genTestAlertmanagers(tt, modeRemoteSecondary)
+
+		expAlertGroups := apimodels.AlertGroups{}
+		internal.EXPECT().GetAlertGroups(
+			mock.Anything,
+			true,
+			true,
+			true,
+			[]string{"test"},
+			"test",
+		).Return(expAlertGroups, nil).Once()
+
+		alertGroups, err := forked.GetAlertGroups(ctx, true, true, true, []string{"test"}, "test")
+		require.NoError(tt, err)
+		require.Equal(tt, expAlertGroups, alertGroups)
+
+		// If there's an error in the internal Alertmanager, it should be returned.
+		internal, _, forked = genTestAlertmanagers(tt, modeRemoteSecondary)
+
+		internal.EXPECT().GetAlertGroups(
+			mock.Anything,
+			true,
+			true,
+			true,
+			[]string{"test"},
+			"test",
+		).Return(apimodels.AlertGroups{}, expErr).Once()
+
+		_, err = forked.GetAlertGroups(ctx, true, true, true, []string{"test"}, "test")
+		require.ErrorIs(tt, expErr, err)
+	})
+
+	t.Run("PutAlerts", func(tt *testing.T) {
+		// We should send alerts to the internal Alertmanager only.
+		internal, _, forked := genTestAlertmanagers(tt, modeRemoteSecondary)
+		internal.EXPECT().PutAlerts(mock.Anything, mock.Anything).Return(nil).Once()
+		require.NoError(tt, forked.PutAlerts(ctx, apimodels.PostableAlerts{}))
+
+		// If there's an error in the internal Alertmanager, it should be returned.
+		internal, _, forked = genTestAlertmanagers(tt, modeRemoteSecondary)
+		internal.EXPECT().PutAlerts(mock.Anything, mock.Anything).Return(expErr).Once()
+		require.ErrorIs(tt, expErr, forked.PutAlerts(ctx, apimodels.PostableAlerts{}))
+	})
+
+	t.Run("GetReceivers", func(tt *testing.T) {
+		// We should retrieve the receivers from the internal Alertmanager.
+		internal, _, forked := genTestAlertmanagers(tt, modeRemoteSecondary)
+		expReceivers := []apimodels.Receiver{}
+		internal.EXPECT().GetReceivers(mock.Anything).Return(expReceivers, nil).Once()
+		receivers, err := forked.GetReceivers(ctx)
+		require.NoError(tt, err)
+		require.Equal(tt, expReceivers, receivers)
+
+		// If there's an error in the internal Alertmanager, it should be returned.
+		internal, _, forked = genTestAlertmanagers(tt, modeRemoteSecondary)
+		internal.EXPECT().GetReceivers(mock.Anything).Return([]apimodels.Receiver{}, expErr).Once()
+		_, err = forked.GetReceivers(ctx)
+		require.ErrorIs(tt, expErr, err)
+	})
+
+	t.Run("TestReceivers", func(tt *testing.T) {
+		// TestReceivers should be called only in the internal Alertmanager.
+		internal, _, forked := genTestAlertmanagers(tt, modeRemoteSecondary)
+		internal.EXPECT().TestReceivers(mock.Anything, mock.Anything).Return(nil, nil).Once()
+		_, err := forked.TestReceivers(ctx, apimodels.TestReceiversConfigBodyParams{})
+		require.NoError(tt, err)
+
+		// If there's an error in the internal Alertmanager, it should be returned.
+		internal, _, forked = genTestAlertmanagers(tt, modeRemoteSecondary)
+		internal.EXPECT().TestReceivers(mock.Anything, mock.Anything).Return(nil, expErr).Once()
+		_, err = forked.TestReceivers(ctx, apimodels.TestReceiversConfigBodyParams{})
+		require.ErrorIs(tt, expErr, err)
+	})
+
+	t.Run("TestTemplate", func(tt *testing.T) {
+		// TestTemplate should be called only in the internal Alertmanager.
+		internal, _, forked := genTestAlertmanagers(tt, modeRemoteSecondary)
+		internal.EXPECT().TestTemplate(mock.Anything, mock.Anything).Return(nil, nil).Once()
+		_, err := forked.TestTemplate(ctx, apimodels.TestTemplatesConfigBodyParams{})
+		require.NoError(tt, err)
+
+		// If there's an error in the internal Alertmanager, it should be returned.
+		internal, _, forked = genTestAlertmanagers(tt, modeRemoteSecondary)
+		internal.EXPECT().TestTemplate(mock.Anything, mock.Anything).Return(nil, expErr).Once()
+		_, err = forked.TestTemplate(ctx, apimodels.TestTemplatesConfigBodyParams{})
+		require.ErrorIs(tt, expErr, err)
+	})
+
+	t.Run("CleanUp", func(tt *testing.T) {
+		// CleanUp should be called only in the internal Alertmanager,
+		// there's no cleanup to do in the remote one.
+		internal, _, forked := genTestAlertmanagers(tt, modeRemoteSecondary)
+		internal.EXPECT().CleanUp().Once()
+		forked.CleanUp()
+	})
+
+	t.Run("StopAndWait", func(tt *testing.T) {
+		// StopAndWait should be called on both Alertmanagers.
+		internal, remote, forked := genTestAlertmanagers(tt, modeRemoteSecondary)
+		internal.EXPECT().StopAndWait().Once()
+		remote.EXPECT().StopAndWait().Once()
+		// TODO: send config and state.
+		// remote.EXPECT().ApplyConfig(mock.Anything, mock.Anything).Return(nil)
+		forked.StopAndWait()
+	})
+
+	t.Run("Ready", func(tt *testing.T) {
+		// Ready should be called on both Alertmanagers
+		internal, remote, forked := genTestAlertmanagers(tt, modeRemoteSecondary)
+		internal.EXPECT().Ready().Return(true).Once()
+		remote.EXPECT().Ready().Return(true).Once()
+		require.True(tt, forked.Ready())
+
+		// If one of the two Alertmanagers is not ready, it returns false.
+		internal, remote, forked = genTestAlertmanagers(tt, modeRemoteSecondary)
+		internal.EXPECT().Ready().Return(false).Maybe()
+		remote.EXPECT().Ready().Return(true).Maybe()
+		require.False(tt, forked.Ready())
+
+		internal, remote, forked = genTestAlertmanagers(tt, modeRemoteSecondary)
+		internal.EXPECT().Ready().Return(true).Maybe()
+		remote.EXPECT().Ready().Return(false).Maybe()
+		require.False(tt, forked.Ready())
+	})
+}
+
+func TestForkedAlertmanager_ModeRemotePrimary(t *testing.T) {
+	ctx := context.Background()
+	expErr := errors.New("test error")
+
+	t.Run("ApplyConfig", func(tt *testing.T) {
 		// ApplyConfig should be called first in the remote Alertmanager
 		// and then in the internal Alertmanager.
 		internal, remote, forked := genTestAlertmanagers(tt, modeRemoteSecondary)
@@ -85,357 +368,6 @@
 		remote.EXPECT().SaveAndApplyDefaultConfig(mock.Anything).Return(expErr).Once()
 		err = forked.SaveAndApplyDefaultConfig(ctx)
 		require.ErrorIs(tt, expErr, err)
-=======
-		// ApplyConfig should be called in both Alertmanagers.
-		internal, remote, forked := genTestAlertmanagers(tt, modeRemoteSecondary)
-		internal.EXPECT().ApplyConfig(ctx, mock.Anything).Return(nil).Twice()
-		remote.EXPECT().ApplyConfig(ctx, mock.Anything).Return(nil).Twice()
-		require.NoError(tt, forked.ApplyConfig(ctx, &models.AlertConfiguration{}))
-		require.NoError(tt, forked.ApplyConfig(ctx, &models.AlertConfiguration{}))
-
-		// An error in the remote Alertmanager should not be returned.
-		internal, remote, forked = genTestAlertmanagers(tt, modeRemoteSecondary)
-		internal.EXPECT().ApplyConfig(ctx, mock.Anything).Return(nil).Once()
-		remote.EXPECT().ApplyConfig(ctx, mock.Anything).Return(expErr).Once()
-		require.NoError(tt, forked.ApplyConfig(ctx, &models.AlertConfiguration{}))
-
-		// An error in the internal Alertmanager should be returned.
-		internal, remote, forked = genTestAlertmanagers(tt, modeRemoteSecondary)
-		internal.EXPECT().ApplyConfig(ctx, mock.Anything).Return(expErr).Once()
-		remote.EXPECT().ApplyConfig(ctx, mock.Anything).Return(nil).Once()
-		require.Error(tt, forked.ApplyConfig(ctx, &models.AlertConfiguration{}), expErr)
-	})
-
-	t.Run("SaveAndApplyConfig", func(tt *testing.T) {
-		// SaveAndApplyConfig should only be called on the remote Alertmanager.
-		// State and configuration are updated on an interval.
-		internal, _, forked := genTestAlertmanagers(tt, modeRemoteSecondary)
-		internal.EXPECT().SaveAndApplyConfig(ctx, mock.Anything).Return(nil).Once()
-		require.NoError(tt, forked.SaveAndApplyConfig(ctx, &apimodels.PostableUserConfig{}))
-
-		// If there's an error, it should be returned.
-		internal, _, forked = genTestAlertmanagers(tt, modeRemoteSecondary)
-		internal.EXPECT().SaveAndApplyConfig(ctx, mock.Anything).Return(expErr).Once()
-		require.ErrorIs(tt, forked.SaveAndApplyConfig(ctx, &apimodels.PostableUserConfig{}), expErr)
-	})
-
-	t.Run("SaveAndApplyDefaultConfig", func(tt *testing.T) {
-		// SaveAndApplyDefaultConfig should only be called on the remote Alertmanager.
-		// State and configuration are updated on an interval.
-		internal, _, forked := genTestAlertmanagers(tt, modeRemoteSecondary)
-		internal.EXPECT().SaveAndApplyDefaultConfig(ctx).Return(nil).Once()
-		require.NoError(tt, forked.SaveAndApplyDefaultConfig(ctx))
-
-		// If there's an error, it should be returned.
-		internal, _, forked = genTestAlertmanagers(tt, modeRemoteSecondary)
-		internal.EXPECT().SaveAndApplyDefaultConfig(ctx).Return(expErr).Once()
-		require.ErrorIs(tt, forked.SaveAndApplyDefaultConfig(ctx), expErr)
->>>>>>> d64c2b6f
-	})
-
-	t.Run("GetStatus", func(tt *testing.T) {
-		// We care about the status of the internal Alertmanager.
-		internal, _, forked := genTestAlertmanagers(tt, modeRemoteSecondary)
-		status := apimodels.GettableStatus{}
-		internal.EXPECT().GetStatus().Return(status).Once()
-		require.Equal(tt, status, forked.GetStatus())
-	})
-
-	t.Run("CreateSilence", func(tt *testing.T) {
-		// We should create the silence in the internal Alertmanager.
-		internal, _, forked := genTestAlertmanagers(tt, modeRemoteSecondary)
-
-		expID := "test-id"
-		internal.EXPECT().CreateSilence(mock.Anything, mock.Anything).Return(expID, nil).Once()
-		id, err := forked.CreateSilence(ctx, nil)
-		require.NoError(tt, err)
-		require.Equal(tt, expID, id)
-
-		// If there's an error in the internal Alertmanager, it should be returned.
-		internal, _, forked = genTestAlertmanagers(tt, modeRemoteSecondary)
-		internal.EXPECT().CreateSilence(mock.Anything, mock.Anything).Return("", expErr).Once()
-		_, err = forked.CreateSilence(ctx, nil)
-		require.ErrorIs(tt, expErr, err)
-	})
-
-	t.Run("DeleteSilence", func(tt *testing.T) {
-		// We should delete the silence in the internal Alertmanager.
-		internal, _, forked := genTestAlertmanagers(tt, modeRemoteSecondary)
-		internal.EXPECT().DeleteSilence(mock.Anything, mock.Anything).Return(nil).Once()
-		require.NoError(tt, forked.DeleteSilence(ctx, ""))
-
-		// If there's an error in the internal Alertmanager, it should be returned.
-		internal, _, forked = genTestAlertmanagers(tt, modeRemoteSecondary)
-		internal.EXPECT().DeleteSilence(mock.Anything, mock.Anything).Return(expErr).Once()
-		require.ErrorIs(tt, expErr, forked.DeleteSilence(ctx, ""))
-	})
-
-	t.Run("GetSilence", func(tt *testing.T) {
-		// We should get the silence from the internal Alertmanager.
-		internal, _, forked := genTestAlertmanagers(tt, modeRemoteSecondary)
-
-		expSilence := apimodels.GettableSilence{}
-		internal.EXPECT().GetSilence(mock.Anything, mock.Anything).Return(expSilence, nil).Once()
-		silence, err := forked.GetSilence(ctx, "")
-		require.NoError(tt, err)
-		require.Equal(tt, expSilence, silence)
-
-		// If there's an error in the internal Alertmanager, it should be returned.
-		internal, _, forked = genTestAlertmanagers(tt, modeRemoteSecondary)
-		internal.EXPECT().GetSilence(mock.Anything, mock.Anything).Return(apimodels.GettableSilence{}, expErr).Once()
-		_, err = forked.GetSilence(ctx, "")
-		require.ErrorIs(tt, expErr, err)
-	})
-
-	t.Run("ListSilences", func(tt *testing.T) {
-		// We should get the silences from the internal Alertmanager.
-		internal, _, forked := genTestAlertmanagers(tt, modeRemoteSecondary)
-
-		expSilences := apimodels.GettableSilences{}
-		internal.EXPECT().ListSilences(mock.Anything, mock.Anything).Return(expSilences, nil).Once()
-		silences, err := forked.ListSilences(ctx, []string{})
-		require.NoError(tt, err)
-		require.Equal(tt, expSilences, silences)
-
-		// If there's an error in the internal Alertmanager, it should be returned.
-		internal, _, forked = genTestAlertmanagers(tt, modeRemoteSecondary)
-		internal.EXPECT().ListSilences(mock.Anything, mock.Anything).Return(apimodels.GettableSilences{}, expErr).Once()
-		_, err = forked.ListSilences(ctx, []string{})
-		require.ErrorIs(tt, expErr, err)
-	})
-
-	t.Run("GetAlerts", func(tt *testing.T) {
-		// We should get alerts from the internal Alertmanager.
-		internal, _, forked := genTestAlertmanagers(tt, modeRemoteSecondary)
-
-		expAlerts := apimodels.GettableAlerts{}
-		internal.EXPECT().GetAlerts(
-			mock.Anything,
-			true,
-			true,
-			true,
-			[]string{"test"},
-			"test",
-		).Return(expAlerts, nil).Once()
-
-		alerts, err := forked.GetAlerts(ctx, true, true, true, []string{"test"}, "test")
-		require.NoError(tt, err)
-		require.Equal(tt, expAlerts, alerts)
-
-		// If there's an error in the internal Alertmanager, it should be returned.
-		internal, _, forked = genTestAlertmanagers(tt, modeRemoteSecondary)
-
-		internal.EXPECT().GetAlerts(
-			mock.Anything,
-			true,
-			true,
-			true,
-			[]string{"test"},
-			"test",
-		).Return(apimodels.GettableAlerts{}, expErr).Once()
-
-		_, err = forked.GetAlerts(ctx, true, true, true, []string{"test"}, "test")
-		require.ErrorIs(tt, expErr, err)
-	})
-
-	t.Run("GetAlertGroups", func(tt *testing.T) {
-		// We should get alert groups from the internal Alertmanager.
-		internal, _, forked := genTestAlertmanagers(tt, modeRemoteSecondary)
-
-		expAlertGroups := apimodels.AlertGroups{}
-		internal.EXPECT().GetAlertGroups(
-			mock.Anything,
-			true,
-			true,
-			true,
-			[]string{"test"},
-			"test",
-		).Return(expAlertGroups, nil).Once()
-
-		alertGroups, err := forked.GetAlertGroups(ctx, true, true, true, []string{"test"}, "test")
-		require.NoError(tt, err)
-		require.Equal(tt, expAlertGroups, alertGroups)
-
-		// If there's an error in the internal Alertmanager, it should be returned.
-		internal, _, forked = genTestAlertmanagers(tt, modeRemoteSecondary)
-
-		internal.EXPECT().GetAlertGroups(
-			mock.Anything,
-			true,
-			true,
-			true,
-			[]string{"test"},
-			"test",
-		).Return(apimodels.AlertGroups{}, expErr).Once()
-
-		_, err = forked.GetAlertGroups(ctx, true, true, true, []string{"test"}, "test")
-		require.ErrorIs(tt, expErr, err)
-	})
-
-	t.Run("PutAlerts", func(tt *testing.T) {
-		// We should send alerts to the internal Alertmanager only.
-		internal, _, forked := genTestAlertmanagers(tt, modeRemoteSecondary)
-		internal.EXPECT().PutAlerts(mock.Anything, mock.Anything).Return(nil).Once()
-		require.NoError(tt, forked.PutAlerts(ctx, apimodels.PostableAlerts{}))
-
-		// If there's an error in the internal Alertmanager, it should be returned.
-		internal, _, forked = genTestAlertmanagers(tt, modeRemoteSecondary)
-		internal.EXPECT().PutAlerts(mock.Anything, mock.Anything).Return(expErr).Once()
-		require.ErrorIs(tt, expErr, forked.PutAlerts(ctx, apimodels.PostableAlerts{}))
-	})
-
-	t.Run("GetReceivers", func(tt *testing.T) {
-		// We should retrieve the receivers from the internal Alertmanager.
-		internal, _, forked := genTestAlertmanagers(tt, modeRemoteSecondary)
-		expReceivers := []apimodels.Receiver{}
-		internal.EXPECT().GetReceivers(mock.Anything).Return(expReceivers, nil).Once()
-		receivers, err := forked.GetReceivers(ctx)
-		require.NoError(tt, err)
-		require.Equal(tt, expReceivers, receivers)
-
-		// If there's an error in the internal Alertmanager, it should be returned.
-		internal, _, forked = genTestAlertmanagers(tt, modeRemoteSecondary)
-		internal.EXPECT().GetReceivers(mock.Anything).Return([]apimodels.Receiver{}, expErr).Once()
-		_, err = forked.GetReceivers(ctx)
-		require.ErrorIs(tt, expErr, err)
-	})
-
-	t.Run("TestReceivers", func(tt *testing.T) {
-		// TestReceivers should be called only in the internal Alertmanager.
-		internal, _, forked := genTestAlertmanagers(tt, modeRemoteSecondary)
-		internal.EXPECT().TestReceivers(mock.Anything, mock.Anything).Return(nil, nil).Once()
-		_, err := forked.TestReceivers(ctx, apimodels.TestReceiversConfigBodyParams{})
-		require.NoError(tt, err)
-
-		// If there's an error in the internal Alertmanager, it should be returned.
-		internal, _, forked = genTestAlertmanagers(tt, modeRemoteSecondary)
-		internal.EXPECT().TestReceivers(mock.Anything, mock.Anything).Return(nil, expErr).Once()
-		_, err = forked.TestReceivers(ctx, apimodels.TestReceiversConfigBodyParams{})
-		require.ErrorIs(tt, expErr, err)
-	})
-
-	t.Run("TestTemplate", func(tt *testing.T) {
-		// TestTemplate should be called only in the internal Alertmanager.
-		internal, _, forked := genTestAlertmanagers(tt, modeRemoteSecondary)
-		internal.EXPECT().TestTemplate(mock.Anything, mock.Anything).Return(nil, nil).Once()
-		_, err := forked.TestTemplate(ctx, apimodels.TestTemplatesConfigBodyParams{})
-		require.NoError(tt, err)
-
-		// If there's an error in the internal Alertmanager, it should be returned.
-		internal, _, forked = genTestAlertmanagers(tt, modeRemoteSecondary)
-		internal.EXPECT().TestTemplate(mock.Anything, mock.Anything).Return(nil, expErr).Once()
-		_, err = forked.TestTemplate(ctx, apimodels.TestTemplatesConfigBodyParams{})
-		require.ErrorIs(tt, expErr, err)
-	})
-
-	t.Run("CleanUp", func(tt *testing.T) {
-		// CleanUp should be called only in the internal Alertmanager,
-		// there's no cleanup to do in the remote one.
-		internal, _, forked := genTestAlertmanagers(tt, modeRemoteSecondary)
-		internal.EXPECT().CleanUp().Once()
-		forked.CleanUp()
-	})
-
-	t.Run("StopAndWait", func(tt *testing.T) {
-<<<<<<< HEAD
-		// StopAndWait should be called in both Alertmanagers.
-		// Configuration is sent on shutdown to the remote Alertmanager, so ApplyConfig should be called too.
-=======
-		// StopAndWait should be called on both Alertmanagers.
->>>>>>> d64c2b6f
-		internal, remote, forked := genTestAlertmanagers(tt, modeRemoteSecondary)
-		internal.EXPECT().StopAndWait().Once()
-		remote.EXPECT().StopAndWait().Once()
-		// TODO: send config and state.
-		// remote.EXPECT().ApplyConfig(mock.Anything, mock.Anything).Return(nil)
-		forked.StopAndWait()
-	})
-
-	t.Run("Ready", func(tt *testing.T) {
-		// Ready should be called on both Alertmanagers
-		internal, remote, forked := genTestAlertmanagers(tt, modeRemoteSecondary)
-		internal.EXPECT().Ready().Return(true).Once()
-		remote.EXPECT().Ready().Return(true).Once()
-		require.True(tt, forked.Ready())
-
-		// If one of the two Alertmanagers is not ready, it returns false.
-		internal, remote, forked = genTestAlertmanagers(tt, modeRemoteSecondary)
-		internal.EXPECT().Ready().Return(false).Maybe()
-		remote.EXPECT().Ready().Return(true).Maybe()
-		require.False(tt, forked.Ready())
-
-		internal, remote, forked = genTestAlertmanagers(tt, modeRemoteSecondary)
-		internal.EXPECT().Ready().Return(true).Maybe()
-		remote.EXPECT().Ready().Return(false).Maybe()
-		require.False(tt, forked.Ready())
-	})
-}
-
-func TestForkedAlertmanager_ModeRemotePrimary(t *testing.T) {
-	ctx := context.Background()
-	expErr := errors.New("test error")
-
-	t.Run("ApplyConfig", func(tt *testing.T) {
-		// ApplyConfig should be called first in the remote Alertmanager
-		// and then in the internal Alertmanager.
-		internal, remote, forked := genTestAlertmanagers(tt, modeRemoteSecondary)
-		remoteCall := remote.EXPECT().ApplyConfig(mock.Anything, mock.Anything).Return(nil).Once()
-		internal.EXPECT().ApplyConfig(mock.Anything, mock.Anything).Return(nil).Once().NotBefore(remoteCall)
-		require.NoError(tt, forked.ApplyConfig(ctx, nil))
-
-		// If there's an error in either Alertmanager, it should be returned.
-		internal, remote, forked = genTestAlertmanagers(tt, modeRemoteSecondary)
-		remote.EXPECT().ApplyConfig(mock.Anything, mock.Anything).Return(nil).Once()
-		internal.EXPECT().ApplyConfig(mock.Anything, mock.Anything).Return(expErr).Once()
-		err := forked.ApplyConfig(ctx, nil)
-		require.ErrorIs(tt, expErr, err)
-
-		_, remote, forked = genTestAlertmanagers(tt, modeRemoteSecondary)
-		remote.EXPECT().ApplyConfig(mock.Anything, mock.Anything).Return(expErr).Once()
-		err = forked.ApplyConfig(ctx, nil)
-		require.ErrorIs(tt, expErr, err)
-	})
-
-	t.Run("SaveAndApplyConfig", func(tt *testing.T) {
-		// SaveAndApplyConfig should be called first in the remote Alertmanager
-		// and then in the internal Alertmanager.
-		internal, remote, forked := genTestAlertmanagers(tt, modeRemoteSecondary)
-		remoteCall := remote.EXPECT().SaveAndApplyConfig(mock.Anything, mock.Anything).Return(nil).Once()
-		internal.EXPECT().SaveAndApplyConfig(mock.Anything, mock.Anything).Return(nil).Once().NotBefore(remoteCall)
-		require.NoError(tt, forked.SaveAndApplyConfig(ctx, nil))
-
-		// If there's an error in either Alertmanager, it should be returned.
-		internal, remote, forked = genTestAlertmanagers(tt, modeRemoteSecondary)
-		remote.EXPECT().SaveAndApplyConfig(mock.Anything, mock.Anything).Return(nil).Once()
-		internal.EXPECT().SaveAndApplyConfig(mock.Anything, mock.Anything).Return(expErr).Once()
-		err := forked.SaveAndApplyConfig(ctx, nil)
-		require.ErrorIs(tt, expErr, err)
-
-		_, remote, forked = genTestAlertmanagers(tt, modeRemoteSecondary)
-		remote.EXPECT().SaveAndApplyConfig(mock.Anything, mock.Anything).Return(expErr).Once()
-		err = forked.SaveAndApplyConfig(ctx, nil)
-		require.ErrorIs(tt, expErr, err)
-	})
-
-	t.Run("SaveAndApplyDefaultConfig", func(tt *testing.T) {
-		// SaveAndApplyDefaultConfig should be called first in the remote Alertmanager
-		// and then in the internal Alertmanager.
-		internal, remote, forked := genTestAlertmanagers(tt, modeRemoteSecondary)
-		remoteCall := remote.EXPECT().SaveAndApplyDefaultConfig(mock.Anything).Return(nil).Once()
-		internal.EXPECT().SaveAndApplyDefaultConfig(mock.Anything).Return(nil).Once().NotBefore(remoteCall)
-		require.NoError(tt, forked.SaveAndApplyDefaultConfig(ctx))
-
-		// If there's an error in either Alertmanager, it should be returned.
-		internal, remote, forked = genTestAlertmanagers(tt, modeRemoteSecondary)
-		remote.EXPECT().SaveAndApplyDefaultConfig(mock.Anything).Return(nil).Once()
-		internal.EXPECT().SaveAndApplyDefaultConfig(mock.Anything).Return(expErr).Once()
-		err := forked.SaveAndApplyDefaultConfig(ctx)
-		require.ErrorIs(tt, expErr, err)
-
-		_, remote, forked = genTestAlertmanagers(tt, modeRemoteSecondary)
-		remote.EXPECT().SaveAndApplyDefaultConfig(mock.Anything).Return(expErr).Once()
-		err = forked.SaveAndApplyDefaultConfig(ctx)
-		require.ErrorIs(tt, expErr, err)
 	})
 
 	t.Run("GetStatus", func(tt *testing.T) {
