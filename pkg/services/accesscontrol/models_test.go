--- conflicted
+++ resolved
@@ -121,16 +121,10 @@
 
 	tests := []testCase{
 		{desc: "all fields should be empty for empty scope", scope: "", kind: "", attribute: "", identifier: ""},
-<<<<<<< HEAD
-		{desc: "only identifier should not be empty for wildcard", scope: "*", kind: "", attribute: "", identifier: "*"},
-		{desc: "kind and identifier should not be empty for a wildcard with kind prefix", scope: "dashboards:*", kind: "dashboards", attribute: "", identifier: "*"},
-		{desc: "all fields should be set correctly", scope: "dashboards:uid:123", kind: "dashboards", attribute: "uid", identifier: "123"},
-=======
 		{desc: "all fields should be set to * for wildcard", scope: "*", kind: "*", attribute: "*", identifier: "*"},
 		{desc: "kind should be specified and attribute and identifier should be * for a wildcard with kind prefix", scope: "dashboards:*", kind: "dashboards", attribute: "*", identifier: "*"},
 		{desc: "all fields should be set correctly", scope: "dashboards:uid:123", kind: "dashboards", attribute: "uid", identifier: "123"},
 		{desc: "can handle a case with : in the uid", scope: "datasources:uid:weird:name", kind: "datasources", attribute: "uid", identifier: "weird:name"},
->>>>>>> cfa1a2c5
 	}
 
 	for _, tt := range tests {
