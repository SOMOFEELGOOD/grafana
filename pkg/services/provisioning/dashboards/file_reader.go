--- conflicted
+++ resolved
@@ -330,21 +330,10 @@
 
 	// dashboard folder not found. create one.
 	if errors.Is(err, dashboards.ErrDashboardNotFound) {
-<<<<<<< HEAD
 		createCmd := &folder.CreateFolderCommand{
 			OrgID: cfg.OrgID,
 			UID:   cfg.FolderUID,
 			Title: folderName,
-=======
-		dash := &dashboards.SaveDashboardDTO{}
-		dash.Dashboard = dashboards.NewDashboardFolder(folderName)
-		dash.Dashboard.IsFolder = true
-		dash.Overwrite = true
-		dash.OrgID = cfg.OrgID
-		// set dashboard folderUid if given
-		if cfg.FolderUID == accesscontrol.GeneralFolderUID {
-			return 0, "", dashboards.ErrFolderInvalidUID
->>>>>>> 8a46dc39
 		}
 
 		f, err := service.SaveFolderForProvisionedDashboards(ctx, createCmd)
@@ -352,11 +341,7 @@
 			return 0, "", err
 		}
 
-<<<<<<< HEAD
-		return f.ID, nil
-=======
-		return dbDash.ID, dbDash.UID, nil
->>>>>>> 8a46dc39
+		return f.ID, f.UID, nil
 	}
 
 	if !result.IsFolder {
