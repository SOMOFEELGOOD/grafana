package plugins

import (
	"context"
	"encoding/json"
	"fmt"
	"io/ioutil"
	"net/url"
	"os"
	"path"
	"path/filepath"
	"strings"

	"github.com/grafana/grafana-plugin-sdk-go/backend"

	"github.com/grafana/grafana/pkg/infra/log"
	"github.com/grafana/grafana/pkg/plugins/backendplugin"
	"github.com/grafana/grafana/pkg/plugins/backendplugin/pluginextensionv2"
	"github.com/grafana/grafana/pkg/plugins/backendplugin/secretsmanagerplugin"
<<<<<<< HEAD
	"github.com/grafana/grafana/pkg/plugins/manifest"
	"github.com/grafana/grafana/pkg/plugins/signature"
	"github.com/grafana/grafana/pkg/setting"
=======
	"github.com/grafana/grafana/pkg/services/org"
>>>>>>> a2304396
)

type Plugin struct {
	JSONData

	PluginDir string
	Class     Class

	// App fields
	IncludedInAppID string
	DefaultNavURL   string
	Pinned          bool

	// Signature fields
	Signature      signature.Status
	SignatureType  manifest.Type
	SignatureOrg   string
	Parent         *Plugin
	Children       []*Plugin
	SignedFiles    PluginFiles
	SignatureError *signature.Error

	// SystemJS fields
	Module  string
	BaseURL string

	Renderer       pluginextensionv2.RendererPlugin
	SecretsManager secretsmanagerplugin.SecretsManagerPlugin
	client         backendplugin.Plugin
	log            log.Logger
}

type PluginDTO struct {
	JSONData

	PluginDir string
	Class     Class

	// App fields
	IncludedInAppID string
	DefaultNavURL   string
	Pinned          bool

	// Signature fields
	Signature      signature.Status
	SignatureType  manifest.Type
	SignatureOrg   string
	SignedFiles    PluginFiles
	SignatureError *signature.Error

	// SystemJS fields
	Module  string
	BaseURL string

	// temporary
	backend.StreamHandler
}

func (p PluginDTO) SupportsStreaming() bool {
	return p.StreamHandler != nil
}

func (p PluginDTO) IsApp() bool {
	return p.Type == App
}

func (p PluginDTO) IsCorePlugin() bool {
	return p.Class == Core
}

func (p PluginDTO) IsSecretsManager() bool {
	return p.JSONData.Type == SecretsManager
}

func (p PluginDTO) IncludedInSignature(file string) bool {
	// permit Core plugin files
	if p.IsCorePlugin() {
		return true
	}

	// permit when no signed files (no MANIFEST)
	if p.SignedFiles == nil {
		return true
	}

	if _, exists := p.SignedFiles[file]; !exists {
		return false
	}
	return true
}

// JSONData represents the plugin's plugin.json
type JSONData struct {
	// Common settings
	ID           string       `json:"id"`
	Type         Type         `json:"type"`
	Name         string       `json:"name"`
	Info         Info         `json:"info"`
	Dependencies Dependencies `json:"dependencies"`
	Includes     []*Includes  `json:"includes"`
	State        ReleaseState `json:"state,omitempty"`
	Category     string       `json:"category"`
	HideFromList bool         `json:"hideFromList,omitempty"`
	Preload      bool         `json:"preload"`
	Backend      bool         `json:"backend"`
	Routes       []*Route     `json:"routes"`

	// Panel settings
	SkipDataQuery bool `json:"skipDataQuery"`

	// App settings
	AutoEnabled bool `json:"autoEnabled"`

	// Datasource settings
	Annotations  bool            `json:"annotations"`
	Metrics      bool            `json:"metrics"`
	Alerting     bool            `json:"alerting"`
	Explore      bool            `json:"explore"`
	Table        bool            `json:"tables"`
	Logs         bool            `json:"logs"`
	Tracing      bool            `json:"tracing"`
	QueryOptions map[string]bool `json:"queryOptions,omitempty"`
	BuiltIn      bool            `json:"builtIn,omitempty"`
	Mixed        bool            `json:"mixed,omitempty"`
	Streaming    bool            `json:"streaming"`
	SDK          bool            `json:"sdk,omitempty"`

	// Backend (Datasource + Renderer + SecretsManager)
	Executable string `json:"executable,omitempty"`
}

func (d JSONData) DashboardIncludes() []*Includes {
	result := []*Includes{}
	for _, include := range d.Includes {
		if include.Type == TypeDashboard {
			result = append(result, include)
		}
	}

	return result
}

// Route describes a plugin route that is defined in
// the plugin.json file for a plugin.
type Route struct {
	Path         string          `json:"path"`
	Method       string          `json:"method"`
	ReqRole      org.RoleType    `json:"reqRole"`
	URL          string          `json:"url"`
	URLParams    []URLParam      `json:"urlParams"`
	Headers      []Header        `json:"headers"`
	AuthType     string          `json:"authType"`
	TokenAuth    *JWTTokenAuth   `json:"tokenAuth"`
	JwtTokenAuth *JWTTokenAuth   `json:"jwtTokenAuth"`
	Body         json.RawMessage `json:"body"`
}

// Header describes an HTTP header that is forwarded with
// the proxied request for a plugin route
type Header struct {
	Name    string `json:"name"`
	Content string `json:"content"`
}

// URLParam describes query string parameters for
// a url in a plugin route
type URLParam struct {
	Name    string `json:"name"`
	Content string `json:"content"`
}

// JWTTokenAuth struct is both for normal Token Auth and JWT Token Auth with
// an uploaded JWT file.
type JWTTokenAuth struct {
	Url    string            `json:"url"`
	Scopes []string          `json:"scopes"`
	Params map[string]string `json:"params"`
}

func (p *Plugin) PluginID() string {
	return p.ID
}

func (p *Plugin) Logger() log.Logger {
	if p.log == nil {
		return log.New()
	}

	return p.log
}

func (p *Plugin) SetLogger(l log.Logger) {
	p.log = l
}

func (p *Plugin) Start(ctx context.Context) error {
	if p.client == nil {
		return fmt.Errorf("could not start plugin %s as no plugin client exists", p.ID)
	}
	return p.client.Start(ctx)
}

func (p *Plugin) Stop(ctx context.Context) error {
	if p.client == nil {
		return nil
	}
	return p.client.Stop(ctx)
}

func (p *Plugin) IsManaged() bool {
	if p.client != nil {
		return p.client.IsManaged()
	}
	return false
}

func (p *Plugin) Decommission() error {
	if p.client != nil {
		return p.client.Decommission()
	}
	return nil
}

func (p *Plugin) IsDecommissioned() bool {
	if p.client != nil {
		return p.client.IsDecommissioned()
	}
	return false
}

func (p *Plugin) Exited() bool {
	if p.client != nil {
		return p.client.Exited()
	}
	return false
}

func (p *Plugin) QueryData(ctx context.Context, req *backend.QueryDataRequest) (*backend.QueryDataResponse, error) {
	pluginClient, ok := p.Client()
	if !ok {
		return nil, backendplugin.ErrPluginUnavailable
	}
	return pluginClient.QueryData(ctx, req)
}

func (p *Plugin) CallResource(ctx context.Context, req *backend.CallResourceRequest, sender backend.CallResourceResponseSender) error {
	pluginClient, ok := p.Client()
	if !ok {
		return backendplugin.ErrPluginUnavailable
	}
	return pluginClient.CallResource(ctx, req, sender)
}

func (p *Plugin) CheckHealth(ctx context.Context, req *backend.CheckHealthRequest) (*backend.CheckHealthResult, error) {
	pluginClient, ok := p.Client()
	if !ok {
		return nil, backendplugin.ErrPluginUnavailable
	}
	return pluginClient.CheckHealth(ctx, req)
}

func (p *Plugin) CollectMetrics(ctx context.Context, req *backend.CollectMetricsRequest) (*backend.CollectMetricsResult, error) {
	pluginClient, ok := p.Client()
	if !ok {
		return nil, backendplugin.ErrPluginUnavailable
	}
	return pluginClient.CollectMetrics(ctx, req)
}

func (p *Plugin) SubscribeStream(ctx context.Context, req *backend.SubscribeStreamRequest) (*backend.SubscribeStreamResponse, error) {
	pluginClient, ok := p.Client()
	if !ok {
		return nil, backendplugin.ErrPluginUnavailable
	}
	return pluginClient.SubscribeStream(ctx, req)
}

func (p *Plugin) PublishStream(ctx context.Context, req *backend.PublishStreamRequest) (*backend.PublishStreamResponse, error) {
	pluginClient, ok := p.Client()
	if !ok {
		return nil, backendplugin.ErrPluginUnavailable
	}
	return pluginClient.PublishStream(ctx, req)
}

func (p *Plugin) RunStream(ctx context.Context, req *backend.RunStreamRequest, sender *backend.StreamSender) error {
	pluginClient, ok := p.Client()
	if !ok {
		return backendplugin.ErrPluginUnavailable
	}
	return pluginClient.RunStream(ctx, req, sender)
}

func (p *Plugin) RegisterClient(c backendplugin.Plugin) {
	p.client = c
}

func (p *Plugin) Client() (PluginClient, bool) {
	if p.client != nil {
		return p.client, true
	}
	return nil, false
}

func (p *Plugin) CalculateSignature() error {
	if p.IsCorePlugin() {
		p.Signature = signature.Internal
		return nil
	}

	pluginFiles, err := p.filesRequiringVerification()
	if err != nil {
		p.Logger().Warn("Could not collect plugin file information in directory", "pluginID", p.ID, "dir", p.PluginDir)
		p.Signature = signature.Invalid
		return err
	}

	manifestPath := filepath.Join(p.PluginDir, "MANIFEST.txt")

	// nolint:gosec
	// We can ignore the gosec G304 warning on this one because `manifestPath` is based
	// on plugin the folder structure on disk and not user input.
	byteValue, err := ioutil.ReadFile(manifestPath)
	if err != nil || len(byteValue) < 10 {
		p.Logger().Debug("Plugin is unsigned", "id", p.ID)
		p.Signature = signature.Unsigned
		return nil
	}

	m, err := manifest.ReadPluginManifest(byteValue)
	if err != nil {
		p.Logger().Debug("Plugin signature invalid", "id", p.ID)
		p.Signature = signature.Invalid
		return nil
	}

	// Make sure the versions all match
	if m.Plugin != p.ID || m.Version != p.Info.Version {
		p.Signature = signature.Modified
		return nil
	}

	// Validate that private is running within defined root URLs
	if m.SignatureType == manifest.Private {
		appURL, err := url.Parse(setting.AppUrl)
		if err != nil {
			return err
		}

		foundMatch := false
		for _, u := range m.RootURLs {
			rootURL, err := url.Parse(u)
			if err != nil {
				p.Logger().Warn("Could not parse plugin root URL", "plugin", p.ID, "rootUrl", rootURL)
				return err
			}

			if rootURL.Scheme == appURL.Scheme &&
				rootURL.Host == appURL.Host &&
				path.Clean(rootURL.RequestURI()) == path.Clean(appURL.RequestURI()) {
				foundMatch = true
				break
			}
		}

		if !foundMatch {
			p.Logger().Warn("Could not find root URL that matches running application URL", "plugin", p.ID,
				"appUrl", appURL, "rootUrls", m.RootURLs)
			p.Signature = signature.Invalid
			return nil
		}
	}

	// Verify the manifest contents
	manifestFiles := make(map[string]struct{}, len(m.Files))
	for fp, hash := range m.Files {
		err = manifest.VerifyHash(p.Logger(), filepath.Join(p.PluginDir, fp), hash)
		if err != nil {
			p.Signature = signature.Modified
			return nil
		}

		manifestFiles[fp] = struct{}{}
	}

	if m.IsV2() {
		// Track files missing from the manifest
		var unsignedFiles []string
		for _, f := range pluginFiles {
			if _, exists := manifestFiles[f]; !exists {
				unsignedFiles = append(unsignedFiles, f)
			}
		}

		if len(unsignedFiles) > 0 {
			p.Logger().Warn("The following files were not included in the signature", "plugin", p.ID, "files", unsignedFiles)
			p.Signature = signature.Modified
			//p.SignedFiles = manifestFiles

			return nil
		}
	}

	p.Logger().Debug("Plugin signature valid", "id", p.ID)

	p.Signature = signature.Valid
	p.SignatureType = m.SignatureType
	p.SignatureOrg = m.SignedByOrgName
	//p.SignedFiles = manifestFiles

	return nil
}

// pluginFilesRequiringVerification gets plugin filenames that require verification for plugin signing
// returns filenames as a slice of posix style paths relative to plugin directory
func (p *Plugin) filesRequiringVerification() ([]string, error) {
	var files []string
	err := filepath.Walk(p.PluginDir, func(path string, info os.FileInfo, err error) error {
		if err != nil {
			return err
		}

		if info.Mode()&os.ModeSymlink == os.ModeSymlink {
			symlinkPath, err := filepath.EvalSymlinks(path)
			if err != nil {
				return err
			}

			symlink, err := os.Stat(symlinkPath)
			if err != nil {
				return err
			}

			// verify that symlinked file is within plugin directory
			p, err := filepath.Rel(p.PluginDir, symlinkPath)
			if err != nil {
				return err
			}
			if p == ".." || strings.HasPrefix(p, ".."+string(filepath.Separator)) {
				return fmt.Errorf("file '%s' not inside of plugin directory", p)
			}

			// skip symlink directories
			if symlink.IsDir() {
				return nil
			}
		}

		// skip directories and MANIFEST.txt
		if info.IsDir() || info.Name() == "MANIFEST.txt" {
			return nil
		}

		// verify that file is within plugin directory
		file, err := filepath.Rel(p.PluginDir, path)
		if err != nil {
			return err
		}
		if strings.HasPrefix(file, ".."+string(filepath.Separator)) {
			return fmt.Errorf("file '%s' not inside of plugin directory", file)
		}

		files = append(files, filepath.ToSlash(file))

		return nil
	})

	return files, err
}

type PluginClient interface {
	backend.QueryDataHandler
	backend.CollectMetricsHandler
	backend.CheckHealthHandler
	backend.CallResourceHandler
	backend.StreamHandler
}

func (p *Plugin) ToDTO() PluginDTO {
	c, _ := p.Client()

	return PluginDTO{
		JSONData:        p.JSONData,
		PluginDir:       p.PluginDir,
		Class:           p.Class,
		IncludedInAppID: p.IncludedInAppID,
		DefaultNavURL:   p.DefaultNavURL,
		Pinned:          p.Pinned,
		Signature:       p.Signature,
		SignatureType:   p.SignatureType,
		SignatureOrg:    p.SignatureOrg,
		SignedFiles:     p.SignedFiles,
		SignatureError:  p.SignatureError,
		Module:          p.Module,
		BaseURL:         p.BaseURL,
		StreamHandler:   c,
	}
}

func (p *Plugin) StaticRoute() *StaticRoute {
	if p.IsCorePlugin() {
		return nil
	}

	return &StaticRoute{Directory: p.PluginDir, PluginID: p.ID}
}

func (p *Plugin) IsRenderer() bool {
	return p.Type == "renderer"
}

func (p *Plugin) IsSecretsManager() bool {
	return p.Type == "secretsmanager"
}

func (p *Plugin) IsDataSource() bool {
	return p.Type == "datasource"
}

func (p *Plugin) IsPanel() bool {
	return p.Type == "panel"
}

func (p *Plugin) IsApp() bool {
	return p.Type == "app"
}

func (p *Plugin) IsCorePlugin() bool {
	return p.Class == Core
}

func (p *Plugin) IsBundledPlugin() bool {
	return p.Class == Bundled
}

func (p *Plugin) IsExternalPlugin() bool {
	return p.Class == External
}

type Class string

const (
	Core     Class = "core"
	Bundled  Class = "bundled"
	External Class = "external"
)

var PluginTypes = []Type{
	DataSource,
	Panel,
	App,
	Renderer,
	SecretsManager,
}

type Type string

const (
	DataSource     Type = "datasource"
	Panel          Type = "panel"
	App            Type = "app"
	Renderer       Type = "renderer"
	SecretsManager Type = "secretsmanager"
)

func (pt Type) IsValid() bool {
	switch pt {
	case DataSource, Panel, App, Renderer, SecretsManager:
		return true
	}
	return false
}<|MERGE_RESOLUTION|>--- conflicted
+++ resolved
@@ -5,9 +5,7 @@
 	"encoding/json"
 	"fmt"
 	"io/ioutil"
-	"net/url"
 	"os"
-	"path"
 	"path/filepath"
 	"strings"
 
@@ -17,13 +15,10 @@
 	"github.com/grafana/grafana/pkg/plugins/backendplugin"
 	"github.com/grafana/grafana/pkg/plugins/backendplugin/pluginextensionv2"
 	"github.com/grafana/grafana/pkg/plugins/backendplugin/secretsmanagerplugin"
-<<<<<<< HEAD
 	"github.com/grafana/grafana/pkg/plugins/manifest"
 	"github.com/grafana/grafana/pkg/plugins/signature"
+	"github.com/grafana/grafana/pkg/services/org"
 	"github.com/grafana/grafana/pkg/setting"
-=======
-	"github.com/grafana/grafana/pkg/services/org"
->>>>>>> a2304396
 )
 
 type Plugin struct {
@@ -39,7 +34,7 @@
 
 	// Signature fields
 	Signature      signature.Status
-	SignatureType  manifest.Type
+	SignatureType  manifest.SignatureType
 	SignatureOrg   string
 	Parent         *Plugin
 	Children       []*Plugin
@@ -69,7 +64,7 @@
 
 	// Signature fields
 	Signature      signature.Status
-	SignatureType  manifest.Type
+	SignatureType  manifest.SignatureType
 	SignatureOrg   string
 	SignedFiles    PluginFiles
 	SignatureError *signature.Error
@@ -366,47 +361,30 @@
 		return nil
 	}
 
-	// Validate that private is running within defined root URLs
-	if m.SignatureType == manifest.Private {
-		appURL, err := url.Parse(setting.AppUrl)
-		if err != nil {
+	// Validate that plugin is running within defined root URLs
+	if len(m.RootURLs) > 0 {
+		if match, err := manifest.UrlMatch(m.RootURLs, setting.AppUrl, m.SignatureType); err != nil {
+			p.Logger().Warn("Could not verify if root URLs match", "plugin", p.ID, "rootUrls", m.RootURLs)
 			return err
-		}
-
-		foundMatch := false
-		for _, u := range m.RootURLs {
-			rootURL, err := url.Parse(u)
-			if err != nil {
-				p.Logger().Warn("Could not parse plugin root URL", "plugin", p.ID, "rootUrl", rootURL)
-				return err
-			}
-
-			if rootURL.Scheme == appURL.Scheme &&
-				rootURL.Host == appURL.Host &&
-				path.Clean(rootURL.RequestURI()) == path.Clean(appURL.RequestURI()) {
-				foundMatch = true
-				break
-			}
-		}
-
-		if !foundMatch {
+		} else if !match {
 			p.Logger().Warn("Could not find root URL that matches running application URL", "plugin", p.ID,
-				"appUrl", appURL, "rootUrls", m.RootURLs)
+				"appUrl", setting.AppUrl, "rootUrls", m.RootURLs)
 			p.Signature = signature.Invalid
 			return nil
 		}
 	}
 
+	manifestFiles := make(map[string]struct{}, len(m.Files))
+
 	// Verify the manifest contents
-	manifestFiles := make(map[string]struct{}, len(m.Files))
-	for fp, hash := range m.Files {
-		err = manifest.VerifyHash(p.Logger(), filepath.Join(p.PluginDir, fp), hash)
+	for pf, hash := range m.Files {
+		err = manifest.VerifyHash(p.Logger(), filepath.Join(p.PluginDir, pf), hash)
 		if err != nil {
 			p.Signature = signature.Modified
 			return nil
 		}
 
-		manifestFiles[fp] = struct{}{}
+		manifestFiles[pf] = struct{}{}
 	}
 
 	if m.IsV2() {
@@ -421,8 +399,6 @@
 		if len(unsignedFiles) > 0 {
 			p.Logger().Warn("The following files were not included in the signature", "plugin", p.ID, "files", unsignedFiles)
 			p.Signature = signature.Modified
-			//p.SignedFiles = manifestFiles
-
 			return nil
 		}
 	}
@@ -466,7 +442,7 @@
 				return fmt.Errorf("file '%s' not inside of plugin directory", p)
 			}
 
-			// skip symlink directories
+			// skip adding symlinked directories
 			if symlink.IsDir() {
 				return nil
 			}
