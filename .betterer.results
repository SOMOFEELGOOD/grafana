// BETTERER RESULTS V2.
// 
// If this file contains merge conflicts, use `betterer merge` to automatically resolve them:
// https://phenomnomnominal.github.io/betterer/docs/results-file/#merge
//
exports[`better eslint`] = {
  value: `{
    "e2e/cypress/support/index.d.ts:5381": [
      [0, 0, 0, "Unexpected any. Specify a different type.", "0"]
    ],
    "e2e/utils/flows/addDataSource.ts:5381": [
      [0, 0, 0, "Do not use any type assertions.", "0"]
    ],
    "e2e/utils/support/scenarioContext.ts:5381": [
      [0, 0, 0, "Unexpected any. Specify a different type.", "0"]
    ],
    "e2e/utils/support/types.ts:5381": [
      [0, 0, 0, "Unexpected any. Specify a different type.", "0"],
      [0, 0, 0, "Unexpected any. Specify a different type.", "1"],
      [0, 0, 0, "Unexpected any. Specify a different type.", "2"],
      [0, 0, 0, "Do not use any type assertions.", "3"],
      [0, 0, 0, "Do not use any type assertions.", "4"],
      [0, 0, 0, "Do not use any type assertions.", "5"],
      [0, 0, 0, "Do not use any type assertions.", "6"],
      [0, 0, 0, "Do not use any type assertions.", "7"]
    ],
    "packages/grafana-data/src/dataframe/ArrayDataFrame.ts:5381": [
      [0, 0, 0, "Unexpected any. Specify a different type.", "0"],
      [0, 0, 0, "Unexpected any. Specify a different type.", "1"]
    ],
    "packages/grafana-data/src/dataframe/CircularDataFrame.ts:5381": [
      [0, 0, 0, "Unexpected any. Specify a different type.", "0"]
    ],
    "packages/grafana-data/src/dataframe/DataFrameJSON.ts:5381": [
      [0, 0, 0, "Do not use any type assertions.", "0"],
      [0, 0, 0, "Do not use any type assertions.", "1"],
      [0, 0, 0, "Do not use any type assertions.", "2"],
      [0, 0, 0, "Do not use any type assertions.", "3"],
      [0, 0, 0, "Unexpected any. Specify a different type.", "4"]
    ],
    "packages/grafana-data/src/dataframe/DataFrameView.test.ts:5381": [
      [0, 0, 0, "Unexpected any. Specify a different type.", "0"],
      [0, 0, 0, "Unexpected any. Specify a different type.", "1"]
    ],
    "packages/grafana-data/src/dataframe/DataFrameView.ts:5381": [
      [0, 0, 0, "Unexpected any. Specify a different type.", "0"],
      [0, 0, 0, "Do not use any type assertions.", "1"],
      [0, 0, 0, "Do not use any type assertions.", "2"],
      [0, 0, 0, "Do not use any type assertions.", "3"],
      [0, 0, 0, "Unexpected any. Specify a different type.", "4"],
      [0, 0, 0, "Do not use any type assertions.", "5"],
      [0, 0, 0, "Unexpected any. Specify a different type.", "6"],
      [0, 0, 0, "Do not use any type assertions.", "7"],
      [0, 0, 0, "Unexpected any. Specify a different type.", "8"]
    ],
    "packages/grafana-data/src/dataframe/MutableDataFrame.ts:5381": [
      [0, 0, 0, "Unexpected any. Specify a different type.", "0"],
      [0, 0, 0, "Unexpected any. Specify a different type.", "1"],
      [0, 0, 0, "Unexpected any. Specify a different type.", "2"],
      [0, 0, 0, "Unexpected any. Specify a different type.", "3"],
      [0, 0, 0, "Unexpected any. Specify a different type.", "4"],
      [0, 0, 0, "Unexpected any. Specify a different type.", "5"],
      [0, 0, 0, "Unexpected any. Specify a different type.", "6"],
      [0, 0, 0, "Unexpected any. Specify a different type.", "7"],
      [0, 0, 0, "Unexpected any. Specify a different type.", "8"],
      [0, 0, 0, "Unexpected any. Specify a different type.", "9"],
      [0, 0, 0, "Unexpected any. Specify a different type.", "10"],
      [0, 0, 0, "Unexpected any. Specify a different type.", "11"],
      [0, 0, 0, "Do not use any type assertions.", "12"],
      [0, 0, 0, "Unexpected any. Specify a different type.", "13"],
      [0, 0, 0, "Do not use any type assertions.", "14"],
      [0, 0, 0, "Unexpected any. Specify a different type.", "15"],
      [0, 0, 0, "Unexpected any. Specify a different type.", "16"],
      [0, 0, 0, "Do not use any type assertions.", "17"]
    ],
    "packages/grafana-data/src/dataframe/StreamingDataFrame.ts:5381": [
      [0, 0, 0, "Do not use any type assertions.", "0"],
      [0, 0, 0, "Do not use any type assertions.", "1"],
      [0, 0, 0, "Do not use any type assertions.", "2"],
      [0, 0, 0, "Do not use any type assertions.", "3"],
      [0, 0, 0, "Do not use any type assertions.", "4"],
      [0, 0, 0, "Unexpected any. Specify a different type.", "5"],
      [0, 0, 0, "Do not use any type assertions.", "6"],
      [0, 0, 0, "Do not use any type assertions.", "7"]
    ],
    "packages/grafana-data/src/dataframe/dimensions.ts:5381": [
      [0, 0, 0, "Unexpected any. Specify a different type.", "0"]
    ],
    "packages/grafana-data/src/dataframe/processDataFrame.test.ts:5381": [
      [0, 0, 0, "Unexpected any. Specify a different type.", "0"]
    ],
    "packages/grafana-data/src/dataframe/processDataFrame.ts:5381": [
      [0, 0, 0, "Do not use any type assertions.", "0"],
      [0, 0, 0, "Unexpected any. Specify a different type.", "1"],
      [0, 0, 0, "Do not use any type assertions.", "2"],
      [0, 0, 0, "Do not use any type assertions.", "3"],
      [0, 0, 0, "Do not use any type assertions.", "4"],
      [0, 0, 0, "Do not use any type assertions.", "5"],
      [0, 0, 0, "Do not use any type assertions.", "6"],
      [0, 0, 0, "Unexpected any. Specify a different type.", "7"],
      [0, 0, 0, "Do not use any type assertions.", "8"],
      [0, 0, 0, "Do not use any type assertions.", "9"],
      [0, 0, 0, "Do not use any type assertions.", "10"],
      [0, 0, 0, "Unexpected any. Specify a different type.", "11"],
      [0, 0, 0, "Do not use any type assertions.", "12"],
      [0, 0, 0, "Unexpected any. Specify a different type.", "13"],
      [0, 0, 0, "Do not use any type assertions.", "14"],
      [0, 0, 0, "Unexpected any. Specify a different type.", "15"],
      [0, 0, 0, "Do not use any type assertions.", "16"],
      [0, 0, 0, "Do not use any type assertions.", "17"],
      [0, 0, 0, "Do not use any type assertions.", "18"],
      [0, 0, 0, "Do not use any type assertions.", "19"],
      [0, 0, 0, "Do not use any type assertions.", "20"],
      [0, 0, 0, "Do not use any type assertions.", "21"],
      [0, 0, 0, "Do not use any type assertions.", "22"],
      [0, 0, 0, "Do not use any type assertions.", "23"]
    ],
    "packages/grafana-data/src/datetime/datemath.ts:5381": [
      [0, 0, 0, "Unexpected any. Specify a different type.", "0"],
      [0, 0, 0, "Do not use any type assertions.", "1"],
      [0, 0, 0, "Unexpected any. Specify a different type.", "2"]
    ],
    "packages/grafana-data/src/datetime/durationutil.ts:5381": [
      [0, 0, 0, "Do not use any type assertions.", "0"]
    ],
    "packages/grafana-data/src/datetime/formatter.ts:5381": [
      [0, 0, 0, "Do not use any type assertions.", "0"]
    ],
    "packages/grafana-data/src/datetime/moment_wrapper.ts:5381": [
      [0, 0, 0, "Unexpected any. Specify a different type.", "0"],
      [0, 0, 0, "Do not use any type assertions.", "1"],
      [0, 0, 0, "Do not use any type assertions.", "2"],
      [0, 0, 0, "Do not use any type assertions.", "3"],
      [0, 0, 0, "Do not use any type assertions.", "4"],
      [0, 0, 0, "Do not use any type assertions.", "5"],
      [0, 0, 0, "Do not use any type assertions.", "6"],
      [0, 0, 0, "Do not use any type assertions.", "7"],
      [0, 0, 0, "Do not use any type assertions.", "8"]
    ],
    "packages/grafana-data/src/datetime/parser.ts:5381": [
      [0, 0, 0, "Do not use any type assertions.", "0"],
      [0, 0, 0, "Do not use any type assertions.", "1"],
      [0, 0, 0, "Do not use any type assertions.", "2"],
      [0, 0, 0, "Do not use any type assertions.", "3"],
      [0, 0, 0, "Do not use any type assertions.", "4"],
      [0, 0, 0, "Do not use any type assertions.", "5"],
      [0, 0, 0, "Do not use any type assertions.", "6"],
      [0, 0, 0, "Do not use any type assertions.", "7"],
      [0, 0, 0, "Do not use any type assertions.", "8"]
    ],
    "packages/grafana-data/src/datetime/rangeutil.ts:5381": [
      [0, 0, 0, "Do not use any type assertions.", "0"]
    ],
    "packages/grafana-data/src/events/EventBus.ts:5381": [
      [0, 0, 0, "Unexpected any. Specify a different type.", "0"],
      [0, 0, 0, "Unexpected any. Specify a different type.", "1"]
    ],
    "packages/grafana-data/src/events/common.ts:5381": [
      [0, 0, 0, "Unexpected any. Specify a different type.", "0"],
      [0, 0, 0, "Unexpected any. Specify a different type.", "1"]
    ],
    "packages/grafana-data/src/events/types.ts:5381": [
      [0, 0, 0, "Unexpected any. Specify a different type.", "0"],
      [0, 0, 0, "Unexpected any. Specify a different type.", "1"],
      [0, 0, 0, "Unexpected any. Specify a different type.", "2"],
      [0, 0, 0, "Unexpected any. Specify a different type.", "3"],
      [0, 0, 0, "Unexpected any. Specify a different type.", "4"]
    ],
    "packages/grafana-data/src/field/displayProcessor.ts:5381": [
      [0, 0, 0, "Do not use any type assertions.", "0"],
      [0, 0, 0, "Do not use any type assertions.", "1"],
      [0, 0, 0, "Do not use any type assertions.", "2"],
      [0, 0, 0, "Unexpected any. Specify a different type.", "3"]
    ],
    "packages/grafana-data/src/field/fieldOverrides.ts:5381": [
      [0, 0, 0, "Unexpected any. Specify a different type.", "0"]
    ],
    "packages/grafana-data/src/field/overrides/processors.ts:5381": [
      [0, 0, 0, "Unexpected any. Specify a different type.", "0"],
      [0, 0, 0, "Unexpected any. Specify a different type.", "1"],
      [0, 0, 0, "Unexpected any. Specify a different type.", "2"],
      [0, 0, 0, "Unexpected any. Specify a different type.", "3"],
      [0, 0, 0, "Do not use any type assertions.", "4"],
      [0, 0, 0, "Unexpected any. Specify a different type.", "5"],
      [0, 0, 0, "Do not use any type assertions.", "6"],
      [0, 0, 0, "Unexpected any. Specify a different type.", "7"],
      [0, 0, 0, "Unexpected any. Specify a different type.", "8"],
      [0, 0, 0, "Unexpected any. Specify a different type.", "9"],
      [0, 0, 0, "Unexpected any. Specify a different type.", "10"],
      [0, 0, 0, "Do not use any type assertions.", "11"]
    ],
    "packages/grafana-data/src/field/scale.ts:5381": [
      [0, 0, 0, "Do not use any type assertions.", "0"],
      [0, 0, 0, "Do not use any type assertions.", "1"],
      [0, 0, 0, "Do not use any type assertions.", "2"],
      [0, 0, 0, "Do not use any type assertions.", "3"]
    ],
    "packages/grafana-data/src/field/standardFieldConfigEditorRegistry.ts:5381": [
      [0, 0, 0, "Unexpected any. Specify a different type.", "0"],
      [0, 0, 0, "Unexpected any. Specify a different type.", "1"],
      [0, 0, 0, "Unexpected any. Specify a different type.", "2"],
      [0, 0, 0, "Unexpected any. Specify a different type.", "3"],
      [0, 0, 0, "Unexpected any. Specify a different type.", "4"],
      [0, 0, 0, "Unexpected any. Specify a different type.", "5"],
      [0, 0, 0, "Unexpected any. Specify a different type.", "6"]
    ],
    "packages/grafana-data/src/geo/layer.ts:5381": [
      [0, 0, 0, "Unexpected any. Specify a different type.", "0"],
      [0, 0, 0, "Unexpected any. Specify a different type.", "1"],
      [0, 0, 0, "Unexpected any. Specify a different type.", "2"]
    ],
    "packages/grafana-data/src/panel/PanelPlugin.ts:5381": [
      [0, 0, 0, "Unexpected any. Specify a different type.", "0"],
      [0, 0, 0, "Unexpected any. Specify a different type.", "1"],
      [0, 0, 0, "Unexpected any. Specify a different type.", "2"],
      [0, 0, 0, "Unexpected any. Specify a different type.", "3"],
      [0, 0, 0, "Unexpected any. Specify a different type.", "4"],
      [0, 0, 0, "Unexpected any. Specify a different type.", "5"],
      [0, 0, 0, "Do not use any type assertions.", "6"],
      [0, 0, 0, "Do not use any type assertions.", "7"]
    ],
    "packages/grafana-data/src/panel/getPanelOptionsWithDefaults.ts:5381": [
      [0, 0, 0, "Unexpected any. Specify a different type.", "0"],
      [0, 0, 0, "Unexpected any. Specify a different type.", "1"],
      [0, 0, 0, "Unexpected any. Specify a different type.", "2"]
    ],
    "packages/grafana-data/src/panel/registryFactories.ts:5381": [
      [0, 0, 0, "Do not use any type assertions.", "0"],
      [0, 0, 0, "Do not use any type assertions.", "1"],
      [0, 0, 0, "Do not use any type assertions.", "2"],
      [0, 0, 0, "Do not use any type assertions.", "3"]
    ],
    "packages/grafana-data/src/themes/colorManipulator.ts:5381": [
      [0, 0, 0, "Unexpected any. Specify a different type.", "0"],
      [0, 0, 0, "Unexpected any. Specify a different type.", "1"],
      [0, 0, 0, "Unexpected any. Specify a different type.", "2"]
    ],
    "packages/grafana-data/src/themes/createColors.ts:5381": [
      [0, 0, 0, "Do not use any type assertions.", "0"]
    ],
    "packages/grafana-data/src/transformations/fieldReducer.ts:5381": [
      [0, 0, 0, "Unexpected any. Specify a different type.", "0"]
    ],
    "packages/grafana-data/src/transformations/matchers/valueMatchers/types.ts:5381": [
      [0, 0, 0, "Unexpected any. Specify a different type.", "0"],
      [0, 0, 0, "Unexpected any. Specify a different type.", "1"]
    ],
    "packages/grafana-data/src/transformations/standardTransformersRegistry.ts:5381": [
      [0, 0, 0, "Unexpected any. Specify a different type.", "0"]
    ],
    "packages/grafana-data/src/transformations/transformDataFrame.ts:5381": [
      [0, 0, 0, "Unexpected any. Specify a different type.", "0"]
    ],
    "packages/grafana-data/src/transformations/transformers/groupBy.ts:5381": [
      [0, 0, 0, "Unexpected any. Specify a different type.", "0"],
      [0, 0, 0, "Unexpected any. Specify a different type.", "1"]
    ],
    "packages/grafana-data/src/transformations/transformers/groupingToMatrix.ts:5381": [
      [0, 0, 0, "Unexpected any. Specify a different type.", "0"]
    ],
    "packages/grafana-data/src/transformations/transformers/histogram.ts:5381": [
      [0, 0, 0, "Unexpected any. Specify a different type.", "0"]
    ],
    "packages/grafana-data/src/transformations/transformers/joinDataFrames.ts:5381": [
      [0, 0, 0, "Unexpected any. Specify a different type.", "0"]
    ],
    "packages/grafana-data/src/transformations/transformers/merge.ts:5381": [
      [0, 0, 0, "Unexpected any. Specify a different type.", "0"],
      [0, 0, 0, "Unexpected any. Specify a different type.", "1"],
      [0, 0, 0, "Unexpected any. Specify a different type.", "2"],
      [0, 0, 0, "Unexpected any. Specify a different type.", "3"],
      [0, 0, 0, "Unexpected any. Specify a different type.", "4"]
    ],
    "packages/grafana-data/src/transformations/transformers/reduce.ts:5381": [
      [0, 0, 0, "Unexpected any. Specify a different type.", "0"],
      [0, 0, 0, "Unexpected any. Specify a different type.", "1"]
    ],
    "packages/grafana-data/src/transformations/transformers/utils.ts:5381": [
      [0, 0, 0, "Do not use any type assertions.", "0"],
      [0, 0, 0, "Unexpected any. Specify a different type.", "1"]
    ],
    "packages/grafana-data/src/types/OptionsUIRegistryBuilder.ts:5381": [
      [0, 0, 0, "Unexpected any. Specify a different type.", "0"],
      [0, 0, 0, "Unexpected any. Specify a different type.", "1"],
      [0, 0, 0, "Unexpected any. Specify a different type.", "2"],
      [0, 0, 0, "Unexpected any. Specify a different type.", "3"],
      [0, 0, 0, "Unexpected any. Specify a different type.", "4"],
      [0, 0, 0, "Unexpected any. Specify a different type.", "5"],
      [0, 0, 0, "Unexpected any. Specify a different type.", "6"]
    ],
    "packages/grafana-data/src/types/ScopedVars.ts:5381": [
      [0, 0, 0, "Unexpected any. Specify a different type.", "0"],
      [0, 0, 0, "Unexpected any. Specify a different type.", "1"]
    ],
    "packages/grafana-data/src/types/annotations.ts:5381": [
      [0, 0, 0, "Unexpected any. Specify a different type.", "0"],
      [0, 0, 0, "Unexpected any. Specify a different type.", "1"],
      [0, 0, 0, "Unexpected any. Specify a different type.", "2"],
      [0, 0, 0, "Unexpected any. Specify a different type.", "3"],
      [0, 0, 0, "Unexpected any. Specify a different type.", "4"],
      [0, 0, 0, "Unexpected any. Specify a different type.", "5"]
    ],
    "packages/grafana-data/src/types/app.ts:5381": [
      [0, 0, 0, "Unexpected any. Specify a different type.", "0"],
      [0, 0, 0, "Do not use any type assertions.", "1"],
      [0, 0, 0, "Do not use any type assertions.", "2"]
    ],
    "packages/grafana-data/src/types/config.ts:5381": [
      [0, 0, 0, "Unexpected any. Specify a different type.", "0"]
    ],
    "packages/grafana-data/src/types/dashboard.ts:5381": [
      [0, 0, 0, "Unexpected any. Specify a different type.", "0"],
      [0, 0, 0, "Unexpected any. Specify a different type.", "1"],
      [0, 0, 0, "Unexpected any. Specify a different type.", "2"]
    ],
    "packages/grafana-data/src/types/data.ts:5381": [
      [0, 0, 0, "Unexpected any. Specify a different type.", "0"],
      [0, 0, 0, "Unexpected any. Specify a different type.", "1"],
      [0, 0, 0, "Unexpected any. Specify a different type.", "2"],
      [0, 0, 0, "Unexpected any. Specify a different type.", "3"]
    ],
    "packages/grafana-data/src/types/dataFrame.ts:5381": [
      [0, 0, 0, "Unexpected any. Specify a different type.", "0"],
      [0, 0, 0, "Unexpected any. Specify a different type.", "1"],
      [0, 0, 0, "Unexpected any. Specify a different type.", "2"],
      [0, 0, 0, "Unexpected any. Specify a different type.", "3"]
    ],
    "packages/grafana-data/src/types/dataLink.ts:5381": [
      [0, 0, 0, "Unexpected any. Specify a different type.", "0"],
      [0, 0, 0, "Unexpected any. Specify a different type.", "1"],
      [0, 0, 0, "Unexpected any. Specify a different type.", "2"],
      [0, 0, 0, "Unexpected any. Specify a different type.", "3"],
      [0, 0, 0, "Unexpected any. Specify a different type.", "4"],
      [0, 0, 0, "Unexpected any. Specify a different type.", "5"],
      [0, 0, 0, "Unexpected any. Specify a different type.", "6"]
    ],
    "packages/grafana-data/src/types/datasource.ts:5381": [
      [0, 0, 0, "Unexpected any. Specify a different type.", "0"],
      [0, 0, 0, "Unexpected any. Specify a different type.", "1"],
      [0, 0, 0, "Unexpected any. Specify a different type.", "2"],
      [0, 0, 0, "Unexpected any. Specify a different type.", "3"],
      [0, 0, 0, "Unexpected any. Specify a different type.", "4"],
      [0, 0, 0, "Unexpected any. Specify a different type.", "5"],
      [0, 0, 0, "Unexpected any. Specify a different type.", "6"],
      [0, 0, 0, "Unexpected any. Specify a different type.", "7"],
      [0, 0, 0, "Unexpected any. Specify a different type.", "8"],
      [0, 0, 0, "Unexpected any. Specify a different type.", "9"],
      [0, 0, 0, "Unexpected any. Specify a different type.", "10"],
      [0, 0, 0, "Unexpected any. Specify a different type.", "11"],
      [0, 0, 0, "Unexpected any. Specify a different type.", "12"],
      [0, 0, 0, "Unexpected any. Specify a different type.", "13"],
      [0, 0, 0, "Unexpected any. Specify a different type.", "14"],
      [0, 0, 0, "Unexpected any. Specify a different type.", "15"],
      [0, 0, 0, "Unexpected any. Specify a different type.", "16"],
      [0, 0, 0, "Unexpected any. Specify a different type.", "17"],
      [0, 0, 0, "Unexpected any. Specify a different type.", "18"],
      [0, 0, 0, "Unexpected any. Specify a different type.", "19"],
      [0, 0, 0, "Unexpected any. Specify a different type.", "20"],
      [0, 0, 0, "Unexpected any. Specify a different type.", "21"],
      [0, 0, 0, "Unexpected any. Specify a different type.", "22"],
      [0, 0, 0, "Unexpected any. Specify a different type.", "23"],
      [0, 0, 0, "Unexpected any. Specify a different type.", "24"],
      [0, 0, 0, "Unexpected any. Specify a different type.", "25"]
    ],
    "packages/grafana-data/src/types/explore.ts:5381": [
      [0, 0, 0, "Unexpected any. Specify a different type.", "0"]
    ],
    "packages/grafana-data/src/types/fieldOverrides.ts:5381": [
      [0, 0, 0, "Unexpected any. Specify a different type.", "0"],
      [0, 0, 0, "Do not use any type assertions.", "1"],
      [0, 0, 0, "Do not use any type assertions.", "2"],
      [0, 0, 0, "Unexpected any. Specify a different type.", "3"],
      [0, 0, 0, "Unexpected any. Specify a different type.", "4"],
      [0, 0, 0, "Unexpected any. Specify a different type.", "5"],
      [0, 0, 0, "Unexpected any. Specify a different type.", "6"],
      [0, 0, 0, "Unexpected any. Specify a different type.", "7"],
      [0, 0, 0, "Unexpected any. Specify a different type.", "8"],
      [0, 0, 0, "Unexpected any. Specify a different type.", "9"],
      [0, 0, 0, "Unexpected any. Specify a different type.", "10"],
      [0, 0, 0, "Unexpected any. Specify a different type.", "11"],
      [0, 0, 0, "Unexpected any. Specify a different type.", "12"]
    ],
    "packages/grafana-data/src/types/flot.ts:5381": [
      [0, 0, 0, "Unexpected any. Specify a different type.", "0"]
    ],
    "packages/grafana-data/src/types/graph.ts:5381": [
      [0, 0, 0, "Unexpected any. Specify a different type.", "0"],
      [0, 0, 0, "Unexpected any. Specify a different type.", "1"],
      [0, 0, 0, "Unexpected any. Specify a different type.", "2"]
    ],
    "packages/grafana-data/src/types/legacyEvents.ts:5381": [
      [0, 0, 0, "Unexpected any. Specify a different type.", "0"],
      [0, 0, 0, "Unexpected any. Specify a different type.", "1"]
    ],
    "packages/grafana-data/src/types/live.ts:5381": [
      [0, 0, 0, "Unexpected any. Specify a different type.", "0"],
      [0, 0, 0, "Unexpected any. Specify a different type.", "1"],
      [0, 0, 0, "Unexpected any. Specify a different type.", "2"],
      [0, 0, 0, "Unexpected any. Specify a different type.", "3"],
      [0, 0, 0, "Unexpected any. Specify a different type.", "4"],
      [0, 0, 0, "Unexpected any. Specify a different type.", "5"],
      [0, 0, 0, "Unexpected any. Specify a different type.", "6"],
      [0, 0, 0, "Do not use any type assertions.", "7"],
      [0, 0, 0, "Do not use any type assertions.", "8"]
    ],
    "packages/grafana-data/src/types/logs.ts:5381": [
      [0, 0, 0, "Do not use any type assertions.", "0"]
    ],
    "packages/grafana-data/src/types/options.ts:5381": [
      [0, 0, 0, "Unexpected any. Specify a different type.", "0"],
      [0, 0, 0, "Unexpected any. Specify a different type.", "1"]
    ],
    "packages/grafana-data/src/types/panel.ts:5381": [
      [0, 0, 0, "Unexpected any. Specify a different type.", "0"],
      [0, 0, 0, "Unexpected any. Specify a different type.", "1"],
      [0, 0, 0, "Unexpected any. Specify a different type.", "2"],
      [0, 0, 0, "Unexpected any. Specify a different type.", "3"],
      [0, 0, 0, "Unexpected any. Specify a different type.", "4"],
      [0, 0, 0, "Unexpected any. Specify a different type.", "5"],
      [0, 0, 0, "Unexpected any. Specify a different type.", "6"],
      [0, 0, 0, "Unexpected any. Specify a different type.", "7"],
      [0, 0, 0, "Unexpected any. Specify a different type.", "8"],
      [0, 0, 0, "Unexpected any. Specify a different type.", "9"],
      [0, 0, 0, "Unexpected any. Specify a different type.", "10"],
      [0, 0, 0, "Unexpected any. Specify a different type.", "11"],
      [0, 0, 0, "Unexpected any. Specify a different type.", "12"],
      [0, 0, 0, "Unexpected any. Specify a different type.", "13"]
    ],
    "packages/grafana-data/src/types/plugin.ts:5381": [
      [0, 0, 0, "Unexpected any. Specify a different type.", "0"],
      [0, 0, 0, "Unexpected any. Specify a different type.", "1"],
      [0, 0, 0, "Do not use any type assertions.", "2"]
    ],
    "packages/grafana-data/src/types/select.ts:5381": [
      [0, 0, 0, "Unexpected any. Specify a different type.", "0"],
      [0, 0, 0, "Unexpected any. Specify a different type.", "1"]
    ],
    "packages/grafana-data/src/types/templateVars.ts:5381": [
      [0, 0, 0, "Unexpected any. Specify a different type.", "0"],
      [0, 0, 0, "Unexpected any. Specify a different type.", "1"]
    ],
    "packages/grafana-data/src/types/trace.ts:5381": [
      [0, 0, 0, "Unexpected any. Specify a different type.", "0"]
    ],
    "packages/grafana-data/src/types/transformations.ts:5381": [
      [0, 0, 0, "Unexpected any. Specify a different type.", "0"],
      [0, 0, 0, "Unexpected any. Specify a different type.", "1"],
      [0, 0, 0, "Unexpected any. Specify a different type.", "2"],
      [0, 0, 0, "Unexpected any. Specify a different type.", "3"],
      [0, 0, 0, "Unexpected any. Specify a different type.", "4"]
    ],
    "packages/grafana-data/src/types/variables.ts:5381": [
      [0, 0, 0, "Unexpected any. Specify a different type.", "0"]
    ],
    "packages/grafana-data/src/types/vector.ts:5381": [
      [0, 0, 0, "Unexpected any. Specify a different type.", "0"],
      [0, 0, 0, "Unexpected any. Specify a different type.", "1"],
      [0, 0, 0, "Unexpected any. Specify a different type.", "2"]
    ],
    "packages/grafana-data/src/utils/OptionsUIBuilders.ts:5381": [
      [0, 0, 0, "Unexpected any. Specify a different type.", "0"],
      [0, 0, 0, "Unexpected any. Specify a different type.", "1"],
      [0, 0, 0, "Do not use any type assertions.", "2"],
      [0, 0, 0, "Unexpected any. Specify a different type.", "3"],
      [0, 0, 0, "Do not use any type assertions.", "4"],
      [0, 0, 0, "Unexpected any. Specify a different type.", "5"],
      [0, 0, 0, "Do not use any type assertions.", "6"],
      [0, 0, 0, "Unexpected any. Specify a different type.", "7"],
      [0, 0, 0, "Do not use any type assertions.", "8"],
      [0, 0, 0, "Unexpected any. Specify a different type.", "9"],
      [0, 0, 0, "Do not use any type assertions.", "10"],
      [0, 0, 0, "Unexpected any. Specify a different type.", "11"],
      [0, 0, 0, "Do not use any type assertions.", "12"],
      [0, 0, 0, "Unexpected any. Specify a different type.", "13"],
      [0, 0, 0, "Do not use any type assertions.", "14"],
      [0, 0, 0, "Unexpected any. Specify a different type.", "15"],
      [0, 0, 0, "Do not use any type assertions.", "16"],
      [0, 0, 0, "Unexpected any. Specify a different type.", "17"],
      [0, 0, 0, "Unexpected any. Specify a different type.", "18"],
      [0, 0, 0, "Do not use any type assertions.", "19"],
      [0, 0, 0, "Unexpected any. Specify a different type.", "20"],
      [0, 0, 0, "Do not use any type assertions.", "21"],
      [0, 0, 0, "Unexpected any. Specify a different type.", "22"],
      [0, 0, 0, "Unexpected any. Specify a different type.", "23"],
      [0, 0, 0, "Do not use any type assertions.", "24"],
      [0, 0, 0, "Unexpected any. Specify a different type.", "25"],
      [0, 0, 0, "Do not use any type assertions.", "26"],
      [0, 0, 0, "Unexpected any. Specify a different type.", "27"],
      [0, 0, 0, "Unexpected any. Specify a different type.", "28"],
      [0, 0, 0, "Do not use any type assertions.", "29"],
      [0, 0, 0, "Unexpected any. Specify a different type.", "30"],
      [0, 0, 0, "Do not use any type assertions.", "31"],
      [0, 0, 0, "Unexpected any. Specify a different type.", "32"],
      [0, 0, 0, "Unexpected any. Specify a different type.", "33"],
      [0, 0, 0, "Do not use any type assertions.", "34"],
      [0, 0, 0, "Unexpected any. Specify a different type.", "35"],
      [0, 0, 0, "Do not use any type assertions.", "36"],
      [0, 0, 0, "Unexpected any. Specify a different type.", "37"],
      [0, 0, 0, "Unexpected any. Specify a different type.", "38"],
      [0, 0, 0, "Do not use any type assertions.", "39"],
      [0, 0, 0, "Unexpected any. Specify a different type.", "40"],
      [0, 0, 0, "Do not use any type assertions.", "41"],
      [0, 0, 0, "Unexpected any. Specify a different type.", "42"],
      [0, 0, 0, "Unexpected any. Specify a different type.", "43"],
      [0, 0, 0, "Unexpected any. Specify a different type.", "44"],
      [0, 0, 0, "Do not use any type assertions.", "45"],
      [0, 0, 0, "Unexpected any. Specify a different type.", "46"],
      [0, 0, 0, "Do not use any type assertions.", "47"],
      [0, 0, 0, "Unexpected any. Specify a different type.", "48"],
      [0, 0, 0, "Unexpected any. Specify a different type.", "49"],
      [0, 0, 0, "Unexpected any. Specify a different type.", "50"],
      [0, 0, 0, "Unexpected any. Specify a different type.", "51"],
      [0, 0, 0, "Unexpected any. Specify a different type.", "52"],
      [0, 0, 0, "Unexpected any. Specify a different type.", "53"],
      [0, 0, 0, "Unexpected any. Specify a different type.", "54"],
      [0, 0, 0, "Unexpected any. Specify a different type.", "55"],
      [0, 0, 0, "Unexpected any. Specify a different type.", "56"],
      [0, 0, 0, "Unexpected any. Specify a different type.", "57"],
      [0, 0, 0, "Unexpected any. Specify a different type.", "58"],
      [0, 0, 0, "Unexpected any. Specify a different type.", "59"],
      [0, 0, 0, "Unexpected any. Specify a different type.", "60"],
      [0, 0, 0, "Unexpected any. Specify a different type.", "61"],
      [0, 0, 0, "Do not use any type assertions.", "62"],
      [0, 0, 0, "Unexpected any. Specify a different type.", "63"],
      [0, 0, 0, "Do not use any type assertions.", "64"],
      [0, 0, 0, "Unexpected any. Specify a different type.", "65"],
      [0, 0, 0, "Do not use any type assertions.", "66"],
      [0, 0, 0, "Unexpected any. Specify a different type.", "67"],
      [0, 0, 0, "Do not use any type assertions.", "68"],
      [0, 0, 0, "Unexpected any. Specify a different type.", "69"],
      [0, 0, 0, "Do not use any type assertions.", "70"],
      [0, 0, 0, "Unexpected any. Specify a different type.", "71"],
      [0, 0, 0, "Do not use any type assertions.", "72"],
      [0, 0, 0, "Unexpected any. Specify a different type.", "73"],
      [0, 0, 0, "Do not use any type assertions.", "74"],
      [0, 0, 0, "Unexpected any. Specify a different type.", "75"],
      [0, 0, 0, "Unexpected any. Specify a different type.", "76"],
      [0, 0, 0, "Do not use any type assertions.", "77"],
      [0, 0, 0, "Unexpected any. Specify a different type.", "78"],
      [0, 0, 0, "Unexpected any. Specify a different type.", "79"],
      [0, 0, 0, "Do not use any type assertions.", "80"],
      [0, 0, 0, "Unexpected any. Specify a different type.", "81"],
      [0, 0, 0, "Unexpected any. Specify a different type.", "82"],
      [0, 0, 0, "Do not use any type assertions.", "83"],
      [0, 0, 0, "Unexpected any. Specify a different type.", "84"],
      [0, 0, 0, "Unexpected any. Specify a different type.", "85"],
      [0, 0, 0, "Do not use any type assertions.", "86"],
      [0, 0, 0, "Unexpected any. Specify a different type.", "87"],
      [0, 0, 0, "Unexpected any. Specify a different type.", "88"],
      [0, 0, 0, "Do not use any type assertions.", "89"],
      [0, 0, 0, "Unexpected any. Specify a different type.", "90"],
      [0, 0, 0, "Unexpected any. Specify a different type.", "91"],
      [0, 0, 0, "Do not use any type assertions.", "92"],
      [0, 0, 0, "Unexpected any. Specify a different type.", "93"]
    ],
    "packages/grafana-data/src/utils/Registry.ts:5381": [
      [0, 0, 0, "Unexpected any. Specify a different type.", "0"]
    ],
    "packages/grafana-data/src/utils/arrayUtils.ts:5381": [
      [0, 0, 0, "Unexpected any. Specify a different type.", "0"],
      [0, 0, 0, "Unexpected any. Specify a different type.", "1"]
    ],
    "packages/grafana-data/src/utils/csv.ts:5381": [
      [0, 0, 0, "Do not use any type assertions.", "0"],
      [0, 0, 0, "Unexpected any. Specify a different type.", "1"],
      [0, 0, 0, "Do not use any type assertions.", "2"],
      [0, 0, 0, "Do not use any type assertions.", "3"],
      [0, 0, 0, "Unexpected any. Specify a different type.", "4"]
    ],
    "packages/grafana-data/src/utils/dataLinks.ts:5381": [
      [0, 0, 0, "Unexpected any. Specify a different type.", "0"]
    ],
    "packages/grafana-data/src/utils/datasource.ts:5381": [
      [0, 0, 0, "Unexpected any. Specify a different type.", "0"],
      [0, 0, 0, "Unexpected any. Specify a different type.", "1"],
      [0, 0, 0, "Unexpected any. Specify a different type.", "2"],
      [0, 0, 0, "Do not use any type assertions.", "3"],
      [0, 0, 0, "Do not use any type assertions.", "4"]
    ],
    "packages/grafana-data/src/utils/fieldParser.ts:5381": [
      [0, 0, 0, "Unexpected any. Specify a different type.", "0"]
    ],
    "packages/grafana-data/src/utils/flotPairs.ts:5381": [
      [0, 0, 0, "Unexpected any. Specify a different type.", "0"]
    ],
    "packages/grafana-data/src/utils/location.ts:5381": [
      [0, 0, 0, "Do not use any type assertions.", "0"],
      [0, 0, 0, "Unexpected any. Specify a different type.", "1"],
      [0, 0, 0, "Unexpected any. Specify a different type.", "2"]
    ],
    "packages/grafana-data/src/utils/url.ts:5381": [
      [0, 0, 0, "Unexpected any. Specify a different type.", "0"],
      [0, 0, 0, "Unexpected any. Specify a different type.", "1"],
      [0, 0, 0, "Unexpected any. Specify a different type.", "2"],
      [0, 0, 0, "Unexpected any. Specify a different type.", "3"],
      [0, 0, 0, "Unexpected any. Specify a different type.", "4"],
      [0, 0, 0, "Do not use any type assertions.", "5"],
      [0, 0, 0, "Unexpected any. Specify a different type.", "6"],
      [0, 0, 0, "Unexpected any. Specify a different type.", "7"],
      [0, 0, 0, "Do not use any type assertions.", "8"],
      [0, 0, 0, "Unexpected any. Specify a different type.", "9"]
    ],
    "packages/grafana-data/src/utils/valueMappings.ts:5381": [
      [0, 0, 0, "Unexpected any. Specify a different type.", "0"],
      [0, 0, 0, "Do not use any type assertions.", "1"],
      [0, 0, 0, "Do not use any type assertions.", "2"],
      [0, 0, 0, "Unexpected any. Specify a different type.", "3"],
      [0, 0, 0, "Unexpected any. Specify a different type.", "4"]
    ],
    "packages/grafana-data/src/vector/AppendedVectors.ts:5381": [
      [0, 0, 0, "Unexpected any. Specify a different type.", "0"],
      [0, 0, 0, "Do not use any type assertions.", "1"],
      [0, 0, 0, "Do not use any type assertions.", "2"]
    ],
    "packages/grafana-data/src/vector/ArrayVector.ts:5381": [
      [0, 0, 0, "Unexpected any. Specify a different type.", "0"],
      [0, 0, 0, "Unexpected any. Specify a different type.", "1"],
      [0, 0, 0, "Unexpected any. Specify a different type.", "2"]
    ],
    "packages/grafana-data/src/vector/CircularVector.ts:5381": [
      [0, 0, 0, "Unexpected any. Specify a different type.", "0"],
      [0, 0, 0, "Unexpected any. Specify a different type.", "1"]
    ],
    "packages/grafana-data/src/vector/ConstantVector.ts:5381": [
      [0, 0, 0, "Unexpected any. Specify a different type.", "0"]
    ],
    "packages/grafana-data/src/vector/FormattedVector.ts:5381": [
      [0, 0, 0, "Unexpected any. Specify a different type.", "0"]
    ],
    "packages/grafana-data/src/vector/FunctionalVector.ts:5381": [
      [0, 0, 0, "Unexpected any. Specify a different type.", "0"],
      [0, 0, 0, "Unexpected any. Specify a different type.", "1"],
      [0, 0, 0, "Unexpected any. Specify a different type.", "2"],
      [0, 0, 0, "Unexpected any. Specify a different type.", "3"],
      [0, 0, 0, "Unexpected any. Specify a different type.", "4"],
      [0, 0, 0, "Unexpected any. Specify a different type.", "5"],
      [0, 0, 0, "Unexpected any. Specify a different type.", "6"],
      [0, 0, 0, "Unexpected any. Specify a different type.", "7"],
      [0, 0, 0, "Unexpected any. Specify a different type.", "8"],
      [0, 0, 0, "Unexpected any. Specify a different type.", "9"],
      [0, 0, 0, "Unexpected any. Specify a different type.", "10"]
    ],
    "packages/grafana-data/src/vector/SortedVector.ts:5381": [
      [0, 0, 0, "Unexpected any. Specify a different type.", "0"]
    ],
    "packages/grafana-data/test/__mocks__/pluginMocks.ts:5381": [
      [0, 0, 0, "Unexpected any. Specify a different type.", "0"]
    ],
    "packages/grafana-flamegraph/src/FlameGraph/FlameGraph.tsx:5381": [
      [0, 0, 0, "Styles should be written using objects.", "0"],
      [0, 0, 0, "Styles should be written using objects.", "1"],
      [0, 0, 0, "Styles should be written using objects.", "2"],
      [0, 0, 0, "Styles should be written using objects.", "3"],
      [0, 0, 0, "Styles should be written using objects.", "4"]
    ],
    "packages/grafana-flamegraph/src/FlameGraph/FlameGraphMetadata.tsx:5381": [
      [0, 0, 0, "Styles should be written using objects.", "0"],
      [0, 0, 0, "Styles should be written using objects.", "1"],
      [0, 0, 0, "Styles should be written using objects.", "2"],
      [0, 0, 0, "Styles should be written using objects.", "3"]
    ],
    "packages/grafana-flamegraph/src/FlameGraph/FlameGraphTooltip.tsx:5381": [
      [0, 0, 0, "Styles should be written using objects.", "0"],
      [0, 0, 0, "Styles should be written using objects.", "1"],
      [0, 0, 0, "Styles should be written using objects.", "2"],
      [0, 0, 0, "Styles should be written using objects.", "3"],
      [0, 0, 0, "Styles should be written using objects.", "4"],
      [0, 0, 0, "Styles should be written using objects.", "5"]
    ],
    "packages/grafana-flamegraph/src/FlameGraphHeader.tsx:5381": [
      [0, 0, 0, "Styles should be written using objects.", "0"],
      [0, 0, 0, "Styles should be written using objects.", "1"],
      [0, 0, 0, "Styles should be written using objects.", "2"],
      [0, 0, 0, "Styles should be written using objects.", "3"],
      [0, 0, 0, "Styles should be written using objects.", "4"],
      [0, 0, 0, "Styles should be written using objects.", "5"],
      [0, 0, 0, "Styles should be written using objects.", "6"],
      [0, 0, 0, "Styles should be written using objects.", "7"],
      [0, 0, 0, "Styles should be written using objects.", "8"],
      [0, 0, 0, "Styles should be written using objects.", "9"],
      [0, 0, 0, "Styles should be written using objects.", "10"],
      [0, 0, 0, "Styles should be written using objects.", "11"],
      [0, 0, 0, "Styles should be written using objects.", "12"]
    ],
    "packages/grafana-flamegraph/src/TopTable/FlameGraphTopTableContainer.tsx:5381": [
      [0, 0, 0, "Styles should be written using objects.", "0"],
      [0, 0, 0, "Styles should be written using objects.", "1"],
      [0, 0, 0, "Styles should be written using objects.", "2"],
      [0, 0, 0, "Styles should be written using objects.", "3"]
    ],
    "packages/grafana-runtime/src/analytics/types.ts:5381": [
      [0, 0, 0, "Unexpected any. Specify a different type.", "0"]
    ],
    "packages/grafana-runtime/src/config.ts:5381": [
      [0, 0, 0, "Do not use any type assertions.", "0"],
      [0, 0, 0, "Do not use any type assertions.", "1"],
      [0, 0, 0, "Do not use any type assertions.", "2"],
      [0, 0, 0, "Unexpected any. Specify a different type.", "3"]
    ],
    "packages/grafana-runtime/src/services/AngularLoader.ts:5381": [
      [0, 0, 0, "Unexpected any. Specify a different type.", "0"],
      [0, 0, 0, "Unexpected any. Specify a different type.", "1"],
      [0, 0, 0, "Unexpected any. Specify a different type.", "2"]
    ],
    "packages/grafana-runtime/src/services/EchoSrv.ts:5381": [
      [0, 0, 0, "Unexpected any. Specify a different type.", "0"],
      [0, 0, 0, "Unexpected any. Specify a different type.", "1"],
      [0, 0, 0, "Unexpected any. Specify a different type.", "2"],
      [0, 0, 0, "Unexpected any. Specify a different type.", "3"]
    ],
    "packages/grafana-runtime/src/services/LocationService.ts:5381": [
      [0, 0, 0, "Unexpected any. Specify a different type.", "0"],
      [0, 0, 0, "Unexpected any. Specify a different type.", "1"],
      [0, 0, 0, "Unexpected any. Specify a different type.", "2"],
      [0, 0, 0, "Unexpected any. Specify a different type.", "3"],
      [0, 0, 0, "Do not use any type assertions.", "4"],
      [0, 0, 0, "Unexpected any. Specify a different type.", "5"]
    ],
    "packages/grafana-runtime/src/services/backendSrv.ts:5381": [
      [0, 0, 0, "Unexpected any. Specify a different type.", "0"],
      [0, 0, 0, "Unexpected any. Specify a different type.", "1"],
      [0, 0, 0, "Unexpected any. Specify a different type.", "2"],
      [0, 0, 0, "Unexpected any. Specify a different type.", "3"],
      [0, 0, 0, "Unexpected any. Specify a different type.", "4"],
      [0, 0, 0, "Unexpected any. Specify a different type.", "5"],
      [0, 0, 0, "Unexpected any. Specify a different type.", "6"],
      [0, 0, 0, "Unexpected any. Specify a different type.", "7"],
      [0, 0, 0, "Unexpected any. Specify a different type.", "8"],
      [0, 0, 0, "Unexpected any. Specify a different type.", "9"],
      [0, 0, 0, "Unexpected any. Specify a different type.", "10"],
      [0, 0, 0, "Unexpected any. Specify a different type.", "11"],
      [0, 0, 0, "Unexpected any. Specify a different type.", "12"]
    ],
    "packages/grafana-runtime/src/services/live.ts:5381": [
      [0, 0, 0, "Unexpected any. Specify a different type.", "0"]
    ],
    "packages/grafana-runtime/src/utils/DataSourceWithBackend.ts:5381": [
      [0, 0, 0, "Unexpected any. Specify a different type.", "0"],
      [0, 0, 0, "Do not use any type assertions.", "1"],
      [0, 0, 0, "Do not use any type assertions.", "2"],
      [0, 0, 0, "Unexpected any. Specify a different type.", "3"],
      [0, 0, 0, "Unexpected any. Specify a different type.", "4"],
      [0, 0, 0, "Unexpected any. Specify a different type.", "5"]
    ],
    "packages/grafana-runtime/src/utils/plugin.ts:5381": [
      [0, 0, 0, "Unexpected any. Specify a different type.", "0"]
    ],
    "packages/grafana-runtime/src/utils/queryResponse.test.ts:5381": [
      [0, 0, 0, "Unexpected any. Specify a different type.", "0"],
      [0, 0, 0, "Unexpected any. Specify a different type.", "1"],
      [0, 0, 0, "Unexpected any. Specify a different type.", "2"]
    ],
    "packages/grafana-runtime/src/utils/queryResponse.ts:5381": [
      [0, 0, 0, "Do not use any type assertions.", "0"],
      [0, 0, 0, "Do not use any type assertions.", "1"],
      [0, 0, 0, "Do not use any type assertions.", "2"],
      [0, 0, 0, "Do not use any type assertions.", "3"],
      [0, 0, 0, "Do not use any type assertions.", "4"]
    ],
    "packages/grafana-schema/src/veneer/common.types.ts:5381": [
      [0, 0, 0, "Unexpected any. Specify a different type.", "0"]
    ],
    "packages/grafana-schema/src/veneer/dashboard.types.ts:5381": [
      [0, 0, 0, "Unexpected any. Specify a different type.", "0"],
      [0, 0, 0, "Unexpected any. Specify a different type.", "1"],
      [0, 0, 0, "Do not use any type assertions.", "2"],
      [0, 0, 0, "Do not use any type assertions.", "3"],
      [0, 0, 0, "Do not use any type assertions.", "4"],
      [0, 0, 0, "Do not use any type assertions.", "5"]
    ],
    "packages/grafana-ui/src/components/ColorPicker/ColorPicker.tsx:5381": [
      [0, 0, 0, "Unexpected any. Specify a different type.", "0"],
      [0, 0, 0, "Unexpected any. Specify a different type.", "1"]
    ],
    "packages/grafana-ui/src/components/DataLinks/DataLinkInput.tsx:5381": [
      [0, 0, 0, "Do not use any type assertions.", "0"]
    ],
    "packages/grafana-ui/src/components/DataLinks/DataLinksContextMenu.tsx:5381": [
      [0, 0, 0, "Use data-testid for E2E selectors instead of aria-label", "0"]
    ],
    "packages/grafana-ui/src/components/DataSourceSettings/CustomHeadersSettings.tsx:5381": [
      [0, 0, 0, "Unexpected any. Specify a different type.", "0"],
      [0, 0, 0, "Unexpected any. Specify a different type.", "1"]
    ],
    "packages/grafana-ui/src/components/DataSourceSettings/DataSourceHttpSettings.tsx:5381": [
      [0, 0, 0, "Use data-testid for E2E selectors instead of aria-label", "0"]
    ],
    "packages/grafana-ui/src/components/DataSourceSettings/types.ts:5381": [
      [0, 0, 0, "Unexpected any. Specify a different type.", "0"],
      [0, 0, 0, "Unexpected any. Specify a different type.", "1"],
      [0, 0, 0, "Unexpected any. Specify a different type.", "2"],
      [0, 0, 0, "Unexpected any. Specify a different type.", "3"],
      [0, 0, 0, "Unexpected any. Specify a different type.", "4"],
      [0, 0, 0, "Unexpected any. Specify a different type.", "5"],
      [0, 0, 0, "Unexpected any. Specify a different type.", "6"],
      [0, 0, 0, "Unexpected any. Specify a different type.", "7"]
    ],
    "packages/grafana-ui/src/components/DateTimePickers/TimeRangeInput.tsx:5381": [
      [0, 0, 0, "Use data-testid for E2E selectors instead of aria-label", "0"]
    ],
    "packages/grafana-ui/src/components/DateTimePickers/TimeRangePicker/CalendarHeader.tsx:5381": [
      [0, 0, 0, "Use data-testid for E2E selectors instead of aria-label", "0"]
    ],
    "packages/grafana-ui/src/components/DateTimePickers/TimeRangePicker/TimePickerCalendar.tsx:5381": [
      [0, 0, 0, "Use data-testid for E2E selectors instead of aria-label", "0"]
    ],
    "packages/grafana-ui/src/components/DateTimePickers/TimeRangePicker/TimePickerFooter.tsx:5381": [
      [0, 0, 0, "Use data-testid for E2E selectors instead of aria-label", "0"]
    ],
    "packages/grafana-ui/src/components/DateTimePickers/TimeRangePicker/TimeRangeContent.tsx:5381": [
      [0, 0, 0, "Use data-testid for E2E selectors instead of aria-label", "0"],
      [0, 0, 0, "Use data-testid for E2E selectors instead of aria-label", "1"],
      [0, 0, 0, "Use data-testid for E2E selectors instead of aria-label", "2"]
    ],
    "packages/grafana-ui/src/components/Drawer/Drawer.tsx:5381": [
      [0, 0, 0, "Use data-testid for E2E selectors instead of aria-label", "0"]
    ],
    "packages/grafana-ui/src/components/Dropdown/ButtonSelect.tsx:5381": [
      [0, 0, 0, "Do not use any type assertions.", "0"]
    ],
    "packages/grafana-ui/src/components/Forms/FieldArray.story.tsx:5381": [
      [0, 0, 0, "Do not use any type assertions.", "0"]
    ],
    "packages/grafana-ui/src/components/Forms/Legacy/Input/Input.tsx:5381": [
      [0, 0, 0, "Unexpected any. Specify a different type.", "0"],
      [0, 0, 0, "Do not use any type assertions.", "1"],
      [0, 0, 0, "Do not use any type assertions.", "2"]
    ],
    "packages/grafana-ui/src/components/Forms/Legacy/Select/Select.tsx:5381": [
      [0, 0, 0, "Unexpected any. Specify a different type.", "0"]
    ],
    "packages/grafana-ui/src/components/Forms/Legacy/Select/SelectOption.tsx:5381": [
      [0, 0, 0, "Unexpected any. Specify a different type.", "0"],
      [0, 0, 0, "Unexpected any. Specify a different type.", "1"]
    ],
    "packages/grafana-ui/src/components/Graph/GraphContextMenu.tsx:5381": [
      [0, 0, 0, "Unexpected any. Specify a different type.", "0"]
    ],
    "packages/grafana-ui/src/components/Graph/utils.ts:5381": [
      [0, 0, 0, "Unexpected any. Specify a different type.", "0"]
    ],
    "packages/grafana-ui/src/components/GraphNG/GraphNG.tsx:5381": [
      [0, 0, 0, "Unexpected any. Specify a different type.", "0"],
      [0, 0, 0, "Unexpected any. Specify a different type.", "1"],
      [0, 0, 0, "Unexpected any. Specify a different type.", "2"],
      [0, 0, 0, "Unexpected any. Specify a different type.", "3"],
      [0, 0, 0, "Unexpected any. Specify a different type.", "4"],
      [0, 0, 0, "Do not use any type assertions.", "5"],
      [0, 0, 0, "Do not use any type assertions.", "6"],
      [0, 0, 0, "Do not use any type assertions.", "7"],
      [0, 0, 0, "Unexpected any. Specify a different type.", "8"],
      [0, 0, 0, "Do not use any type assertions.", "9"],
      [0, 0, 0, "Do not use any type assertions.", "10"],
      [0, 0, 0, "Do not use any type assertions.", "11"]
    ],
    "packages/grafana-ui/src/components/GraphNG/hooks.ts:5381": [
      [0, 0, 0, "Do not use any type assertions.", "0"]
    ],
    "packages/grafana-ui/src/components/GraphNG/nullInsertThreshold.ts:5381": [
      [0, 0, 0, "Do not use any type assertions.", "0"],
      [0, 0, 0, "Unexpected any. Specify a different type.", "1"],
      [0, 0, 0, "Unexpected any. Specify a different type.", "2"],
      [0, 0, 0, "Unexpected any. Specify a different type.", "3"]
    ],
    "packages/grafana-ui/src/components/GraphNG/nullToUndefThreshold.ts:5381": [
      [0, 0, 0, "Unexpected any. Specify a different type.", "0"],
      [0, 0, 0, "Unexpected any. Specify a different type.", "1"],
      [0, 0, 0, "Do not use any type assertions.", "2"]
    ],
    "packages/grafana-ui/src/components/InfoBox/InfoBox.tsx:5381": [
      [0, 0, 0, "Do not use any type assertions.", "0"]
    ],
    "packages/grafana-ui/src/components/JSONFormatter/JSONFormatter.tsx:5381": [
      [0, 0, 0, "Unexpected any. Specify a different type.", "0"]
    ],
    "packages/grafana-ui/src/components/JSONFormatter/json_explorer/json_explorer.ts:5381": [
      [0, 0, 0, "Unexpected any. Specify a different type.", "0"],
      [0, 0, 0, "Unexpected any. Specify a different type.", "1"]
    ],
    "packages/grafana-ui/src/components/Layout/Layout.story.tsx:5381": [
      [0, 0, 0, "Do not use any type assertions.", "0"]
    ],
    "packages/grafana-ui/src/components/MatchersUI/FieldValueMatcher.tsx:5381": [
      [0, 0, 0, "Do not use any type assertions.", "0"]
    ],
    "packages/grafana-ui/src/components/MatchersUI/fieldMatchersUI.ts:5381": [
      [0, 0, 0, "Unexpected any. Specify a different type.", "0"]
    ],
    "packages/grafana-ui/src/components/Menu/MenuGroup.tsx:5381": [
      [0, 0, 0, "Unexpected any. Specify a different type.", "0"]
    ],
    "packages/grafana-ui/src/components/Menu/MenuItem.tsx:5381": [
      [0, 0, 0, "Unexpected any. Specify a different type.", "0"]
    ],
    "packages/grafana-ui/src/components/Menu/SubMenu.tsx:5381": [
      [0, 0, 0, "Use data-testid for E2E selectors instead of aria-label", "0"],
      [0, 0, 0, "Use data-testid for E2E selectors instead of aria-label", "1"]
    ],
    "packages/grafana-ui/src/components/Modal/ModalsContext.tsx:5381": [
      [0, 0, 0, "Unexpected any. Specify a different type.", "0"],
      [0, 0, 0, "Unexpected any. Specify a different type.", "1"],
      [0, 0, 0, "Unexpected any. Specify a different type.", "2"],
      [0, 0, 0, "Unexpected any. Specify a different type.", "3"],
      [0, 0, 0, "Unexpected any. Specify a different type.", "4"],
      [0, 0, 0, "Unexpected any. Specify a different type.", "5"]
    ],
    "packages/grafana-ui/src/components/Monaco/CodeEditor.tsx:5381": [
      [0, 0, 0, "Use data-testid for E2E selectors instead of aria-label", "0"]
    ],
    "packages/grafana-ui/src/components/PageLayout/PageToolbar.tsx:5381": [
      [0, 0, 0, "Use data-testid for E2E selectors instead of aria-label", "0"]
    ],
    "packages/grafana-ui/src/components/PanelChrome/LoadingIndicator.tsx:5381": [
      [0, 0, 0, "Use data-testid for E2E selectors instead of aria-label", "0"]
    ],
    "packages/grafana-ui/src/components/PanelChrome/PanelContext.ts:5381": [
      [0, 0, 0, "Unexpected any. Specify a different type.", "0"],
      [0, 0, 0, "Unexpected any. Specify a different type.", "1"]
    ],
    "packages/grafana-ui/src/components/PanelChrome/index.ts:5381": [
      [0, 0, 0, "Do not use any type assertions.", "0"]
    ],
    "packages/grafana-ui/src/components/QueryField/QueryField.tsx:5381": [
      [0, 0, 0, "Unexpected any. Specify a different type.", "0"],
      [0, 0, 0, "Use data-testid for E2E selectors instead of aria-label", "1"]
    ],
    "packages/grafana-ui/src/components/Segment/SegmentAsync.story.tsx:5381": [
      [0, 0, 0, "Unexpected any. Specify a different type.", "0"]
    ],
    "packages/grafana-ui/src/components/Segment/SegmentSelect.tsx:5381": [
      [0, 0, 0, "Do not use any type assertions.", "0"]
    ],
    "packages/grafana-ui/src/components/Select/SelectBase.tsx:5381": [
      [0, 0, 0, "Unexpected any. Specify a different type.", "0"],
      [0, 0, 0, "Do not use any type assertions.", "1"],
      [0, 0, 0, "Unexpected any. Specify a different type.", "2"],
      [0, 0, 0, "Unexpected any. Specify a different type.", "3"],
      [0, 0, 0, "Do not use any type assertions.", "4"],
      [0, 0, 0, "Unexpected any. Specify a different type.", "5"],
      [0, 0, 0, "Do not use any type assertions.", "6"],
      [0, 0, 0, "Unexpected any. Specify a different type.", "7"],
      [0, 0, 0, "Do not use any type assertions.", "8"],
      [0, 0, 0, "Unexpected any. Specify a different type.", "9"],
      [0, 0, 0, "Unexpected any. Specify a different type.", "10"],
      [0, 0, 0, "Unexpected any. Specify a different type.", "11"],
      [0, 0, 0, "Unexpected any. Specify a different type.", "12"]
    ],
    "packages/grafana-ui/src/components/Select/SelectOptionGroup.tsx:5381": [
      [0, 0, 0, "Unexpected any. Specify a different type.", "0"],
      [0, 0, 0, "Unexpected any. Specify a different type.", "1"],
      [0, 0, 0, "Unexpected any. Specify a different type.", "2"]
    ],
    "packages/grafana-ui/src/components/Select/ValueContainer.tsx:5381": [
      [0, 0, 0, "Unexpected any. Specify a different type.", "0"]
    ],
    "packages/grafana-ui/src/components/Select/resetSelectStyles.ts:5381": [
      [0, 0, 0, "Unexpected any. Specify a different type.", "0"],
      [0, 0, 0, "Unexpected any. Specify a different type.", "1"],
      [0, 0, 0, "Unexpected any. Specify a different type.", "2"],
      [0, 0, 0, "Unexpected any. Specify a different type.", "3"]
    ],
    "packages/grafana-ui/src/components/Select/types.ts:5381": [
      [0, 0, 0, "Unexpected any. Specify a different type.", "0"],
      [0, 0, 0, "Unexpected any. Specify a different type.", "1"],
      [0, 0, 0, "Unexpected any. Specify a different type.", "2"],
      [0, 0, 0, "Unexpected any. Specify a different type.", "3"],
      [0, 0, 0, "Unexpected any. Specify a different type.", "4"],
      [0, 0, 0, "Unexpected any. Specify a different type.", "5"]
    ],
    "packages/grafana-ui/src/components/SingleStatShared/SingleStatBaseOptions.ts:5381": [
      [0, 0, 0, "Unexpected any. Specify a different type.", "0"],
      [0, 0, 0, "Unexpected any. Specify a different type.", "1"],
      [0, 0, 0, "Unexpected any. Specify a different type.", "2"],
      [0, 0, 0, "Unexpected any. Specify a different type.", "3"],
      [0, 0, 0, "Do not use any type assertions.", "4"],
      [0, 0, 0, "Unexpected any. Specify a different type.", "5"],
      [0, 0, 0, "Do not use any type assertions.", "6"],
      [0, 0, 0, "Unexpected any. Specify a different type.", "7"],
      [0, 0, 0, "Do not use any type assertions.", "8"],
      [0, 0, 0, "Unexpected any. Specify a different type.", "9"],
      [0, 0, 0, "Do not use any type assertions.", "10"],
      [0, 0, 0, "Unexpected any. Specify a different type.", "11"],
      [0, 0, 0, "Do not use any type assertions.", "12"],
      [0, 0, 0, "Unexpected any. Specify a different type.", "13"],
      [0, 0, 0, "Unexpected any. Specify a different type.", "14"],
      [0, 0, 0, "Unexpected any. Specify a different type.", "15"],
      [0, 0, 0, "Unexpected any. Specify a different type.", "16"],
      [0, 0, 0, "Unexpected any. Specify a different type.", "17"],
      [0, 0, 0, "Unexpected any. Specify a different type.", "18"],
      [0, 0, 0, "Unexpected any. Specify a different type.", "19"]
    ],
    "packages/grafana-ui/src/components/StatsPicker/StatsPicker.story.tsx:5381": [
      [0, 0, 0, "Unexpected any. Specify a different type.", "0"],
      [0, 0, 0, "Unexpected any. Specify a different type.", "1"],
      [0, 0, 0, "Unexpected any. Specify a different type.", "2"]
    ],
    "packages/grafana-ui/src/components/Table/Filter.tsx:5381": [
      [0, 0, 0, "Unexpected any. Specify a different type.", "0"]
    ],
    "packages/grafana-ui/src/components/Table/FilterPopup.tsx:5381": [
      [0, 0, 0, "Unexpected any. Specify a different type.", "0"]
    ],
    "packages/grafana-ui/src/components/Table/FooterRow.tsx:5381": [
      [0, 0, 0, "Do not use any type assertions.", "0"],
      [0, 0, 0, "Unexpected any. Specify a different type.", "1"]
    ],
    "packages/grafana-ui/src/components/Table/HeaderRow.tsx:5381": [
      [0, 0, 0, "Unexpected any. Specify a different type.", "0"]
    ],
    "packages/grafana-ui/src/components/Table/Table.tsx:5381": [
      [0, 0, 0, "Unexpected any. Specify a different type.", "0"],
      [0, 0, 0, "Do not use any type assertions.", "1"]
    ],
    "packages/grafana-ui/src/components/Table/TableCell.tsx:5381": [
      [0, 0, 0, "Do not use any type assertions.", "0"],
      [0, 0, 0, "Do not use any type assertions.", "1"],
      [0, 0, 0, "Do not use any type assertions.", "2"],
      [0, 0, 0, "Unexpected any. Specify a different type.", "3"]
    ],
    "packages/grafana-ui/src/components/Table/TableCellInspectModal.tsx:5381": [
      [0, 0, 0, "Unexpected any. Specify a different type.", "0"]
    ],
    "packages/grafana-ui/src/components/Table/reducer.ts:5381": [
      [0, 0, 0, "Do not use any type assertions.", "0"],
      [0, 0, 0, "Unexpected any. Specify a different type.", "1"]
    ],
    "packages/grafana-ui/src/components/Table/types.ts:5381": [
      [0, 0, 0, "Unexpected any. Specify a different type.", "0"],
      [0, 0, 0, "Unexpected any. Specify a different type.", "1"]
    ],
    "packages/grafana-ui/src/components/Table/utils.ts:5381": [
      [0, 0, 0, "Unexpected any. Specify a different type.", "0"],
      [0, 0, 0, "Unexpected any. Specify a different type.", "1"],
      [0, 0, 0, "Unexpected any. Specify a different type.", "2"],
      [0, 0, 0, "Unexpected any. Specify a different type.", "3"],
      [0, 0, 0, "Unexpected any. Specify a different type.", "4"],
      [0, 0, 0, "Unexpected any. Specify a different type.", "5"]
    ],
    "packages/grafana-ui/src/components/Tags/Tag.tsx:5381": [
      [0, 0, 0, "Do not use any type assertions.", "0"]
    ],
    "packages/grafana-ui/src/components/ThemeDemos/ThemeDemo.tsx:5381": [
      [0, 0, 0, "Do not use any type assertions.", "0"],
      [0, 0, 0, "Unexpected any. Specify a different type.", "1"]
    ],
    "packages/grafana-ui/src/components/TimeSeries/TimeSeries.tsx:5381": [
      [0, 0, 0, "Do not use any type assertions.", "0"],
      [0, 0, 0, "Do not use any type assertions.", "1"]
    ],
    "packages/grafana-ui/src/components/TimeSeries/utils.ts:5381": [
      [0, 0, 0, "Unexpected any. Specify a different type.", "0"],
      [0, 0, 0, "Do not use any type assertions.", "1"],
      [0, 0, 0, "Unexpected any. Specify a different type.", "2"]
    ],
    "packages/grafana-ui/src/components/ValuePicker/ValuePicker.tsx:5381": [
      [0, 0, 0, "Use data-testid for E2E selectors instead of aria-label", "0"],
      [0, 0, 0, "Use data-testid for E2E selectors instead of aria-label", "1"]
    ],
    "packages/grafana-ui/src/components/VizLegend/VizLegendListItem.tsx:5381": [
      [0, 0, 0, "Use data-testid for E2E selectors instead of aria-label", "0"]
    ],
    "packages/grafana-ui/src/components/VizLegend/types.ts:5381": [
      [0, 0, 0, "Unexpected any. Specify a different type.", "0"],
      [0, 0, 0, "Unexpected any. Specify a different type.", "1"]
    ],
    "packages/grafana-ui/src/components/VizRepeater/VizRepeater.tsx:5381": [
      [0, 0, 0, "Do not use any type assertions.", "0"],
      [0, 0, 0, "Do not use any type assertions.", "1"],
      [0, 0, 0, "Do not use any type assertions.", "2"],
      [0, 0, 0, "Do not use any type assertions.", "3"]
    ],
    "packages/grafana-ui/src/components/VizTooltip/VizTooltip.tsx:5381": [
      [0, 0, 0, "Unexpected any. Specify a different type.", "0"],
      [0, 0, 0, "Unexpected any. Specify a different type.", "1"]
    ],
    "packages/grafana-ui/src/components/uPlot/Plot.tsx:5381": [
      [0, 0, 0, "Do not use any type assertions.", "0"],
      [0, 0, 0, "Do not use any type assertions.", "1"]
    ],
    "packages/grafana-ui/src/components/uPlot/PlotLegend.tsx:5381": [
      [0, 0, 0, "Unexpected any. Specify a different type.", "0"]
    ],
    "packages/grafana-ui/src/components/uPlot/config/UPlotAxisBuilder.ts:5381": [
      [0, 0, 0, "Unexpected any. Specify a different type.", "0"],
      [0, 0, 0, "Do not use any type assertions.", "1"],
      [0, 0, 0, "Unexpected any. Specify a different type.", "2"],
      [0, 0, 0, "Do not use any type assertions.", "3"],
      [0, 0, 0, "Unexpected any. Specify a different type.", "4"]
    ],
    "packages/grafana-ui/src/components/uPlot/config/UPlotConfigBuilder.ts:5381": [
      [0, 0, 0, "Do not use any type assertions.", "0"],
      [0, 0, 0, "Do not use any type assertions.", "1"]
    ],
    "packages/grafana-ui/src/components/uPlot/types.ts:5381": [
      [0, 0, 0, "Unexpected any. Specify a different type.", "0"]
    ],
    "packages/grafana-ui/src/components/uPlot/utils.ts:5381": [
      [0, 0, 0, "Do not use any type assertions.", "0"],
      [0, 0, 0, "Do not use any type assertions.", "1"]
    ],
    "packages/grafana-ui/src/options/builder/axis.tsx:5381": [
      [0, 0, 0, "Do not use any type assertions.", "0"],
      [0, 0, 0, "Unexpected any. Specify a different type.", "1"],
      [0, 0, 0, "Do not use any type assertions.", "2"],
      [0, 0, 0, "Unexpected any. Specify a different type.", "3"]
    ],
    "packages/grafana-ui/src/options/builder/hideSeries.tsx:5381": [
      [0, 0, 0, "Do not use any type assertions.", "0"]
    ],
    "packages/grafana-ui/src/options/builder/stacking.tsx:5381": [
      [0, 0, 0, "Unexpected any. Specify a different type.", "0"]
    ],
    "packages/grafana-ui/src/slate-plugins/braces.ts:5381": [
      [0, 0, 0, "Do not use any type assertions.", "0"]
    ],
    "packages/grafana-ui/src/slate-plugins/slate-prism/index.ts:5381": [
      [0, 0, 0, "Do not use any type assertions.", "0"],
      [0, 0, 0, "Do not use any type assertions.", "1"]
    ],
    "packages/grafana-ui/src/slate-plugins/slate-prism/options.tsx:5381": [
      [0, 0, 0, "Unexpected any. Specify a different type.", "0"],
      [0, 0, 0, "Unexpected any. Specify a different type.", "1"]
    ],
    "packages/grafana-ui/src/slate-plugins/suggestions.tsx:5381": [
      [0, 0, 0, "Do not use any type assertions.", "0"],
      [0, 0, 0, "Do not use any type assertions.", "1"],
      [0, 0, 0, "Unexpected any. Specify a different type.", "2"]
    ],
    "packages/grafana-ui/src/themes/ThemeContext.tsx:5381": [
      [0, 0, 0, "Do not use any type assertions.", "0"],
      [0, 0, 0, "Do not use any type assertions.", "1"],
      [0, 0, 0, "Do not use any type assertions.", "2"]
    ],
    "packages/grafana-ui/src/themes/stylesFactory.ts:5381": [
      [0, 0, 0, "Unexpected any. Specify a different type.", "0"],
      [0, 0, 0, "Unexpected any. Specify a different type.", "1"]
    ],
    "packages/grafana-ui/src/types/forms.ts:5381": [
      [0, 0, 0, "Unexpected any. Specify a different type.", "0"]
    ],
    "packages/grafana-ui/src/types/jquery.d.ts:5381": [
      [0, 0, 0, "Unexpected any. Specify a different type.", "0"],
      [0, 0, 0, "Unexpected any. Specify a different type.", "1"],
      [0, 0, 0, "Unexpected any. Specify a different type.", "2"],
      [0, 0, 0, "Unexpected any. Specify a different type.", "3"],
      [0, 0, 0, "Unexpected any. Specify a different type.", "4"],
      [0, 0, 0, "Unexpected any. Specify a different type.", "5"],
      [0, 0, 0, "Unexpected any. Specify a different type.", "6"],
      [0, 0, 0, "Unexpected any. Specify a different type.", "7"],
      [0, 0, 0, "Unexpected any. Specify a different type.", "8"]
    ],
    "packages/grafana-ui/src/types/mdx.d.ts:5381": [
      [0, 0, 0, "Unexpected any. Specify a different type.", "0"]
    ],
    "packages/grafana-ui/src/types/react-table-config.d.ts:5381": [
      [0, 0, 0, "Unexpected any. Specify a different type.", "0"],
      [0, 0, 0, "Unexpected any. Specify a different type.", "1"]
    ],
    "packages/grafana-ui/src/utils/debug.ts:5381": [
      [0, 0, 0, "Unexpected any. Specify a different type.", "0"]
    ],
    "packages/grafana-ui/src/utils/dom.ts:5381": [
      [0, 0, 0, "Unexpected any. Specify a different type.", "0"],
      [0, 0, 0, "Unexpected any. Specify a different type.", "1"],
      [0, 0, 0, "Unexpected any. Specify a different type.", "2"]
    ],
    "packages/grafana-ui/src/utils/logger.ts:5381": [
      [0, 0, 0, "Unexpected any. Specify a different type.", "0"],
      [0, 0, 0, "Unexpected any. Specify a different type.", "1"],
      [0, 0, 0, "Unexpected any. Specify a different type.", "2"]
    ],
    "packages/grafana-ui/src/utils/storybook/withTheme.tsx:5381": [
      [0, 0, 0, "Unexpected any. Specify a different type.", "0"],
      [0, 0, 0, "Unexpected any. Specify a different type.", "1"]
    ],
    "packages/grafana-ui/src/utils/useAsyncDependency.ts:5381": [
      [0, 0, 0, "Unexpected any. Specify a different type.", "0"]
    ],
    "plugins-bundled/internal/input-datasource/src/InputDatasource.ts:5381": [
      [0, 0, 0, "Unexpected any. Specify a different type.", "0"]
    ],
    "public/app/core/TableModel.ts:5381": [
      [0, 0, 0, "Unexpected any. Specify a different type.", "0"],
      [0, 0, 0, "Unexpected any. Specify a different type.", "1"],
      [0, 0, 0, "Unexpected any. Specify a different type.", "2"],
      [0, 0, 0, "Unexpected any. Specify a different type.", "3"],
      [0, 0, 0, "Unexpected any. Specify a different type.", "4"],
      [0, 0, 0, "Unexpected any. Specify a different type.", "5"],
      [0, 0, 0, "Unexpected any. Specify a different type.", "6"]
    ],
    "public/app/core/components/AppChrome/MegaMenu/NavFeatureHighlight.tsx:5381": [
      [0, 0, 0, "Styles should be written using objects.", "0"]
    ],
    "public/app/core/components/AppChrome/News/NewsContainer.tsx:5381": [
      [0, 0, 0, "Use data-testid for E2E selectors instead of aria-label", "0"]
    ],
    "public/app/core/components/AppChrome/SectionNav/SectionNavItem.tsx:5381": [
      [0, 0, 0, "Use data-testid for E2E selectors instead of aria-label", "0"],
      [0, 0, 0, "Styles should be written using objects.", "1"],
      [0, 0, 0, "Styles should be written using objects.", "2"],
      [0, 0, 0, "Styles should be written using objects.", "3"]
    ],
    "public/app/core/components/AppChrome/TopBar/TopSearchBarCommandPaletteTrigger.tsx:5381": [
      [0, 0, 0, "Styles should be written using objects.", "0"]
    ],
    "public/app/core/components/Branding/Branding.tsx:5381": [
      [0, 0, 0, "Styles should be written using objects.", "0"],
      [0, 0, 0, "Styles should be written using objects.", "1"]
    ],
    "public/app/core/components/CardButton.tsx:5381": [
      [0, 0, 0, "Styles should be written using objects.", "0"]
    ],
    "public/app/core/components/CloseButton/CloseButton.tsx:5381": [
      [0, 0, 0, "Styles should be written using objects.", "0"]
    ],
    "public/app/core/components/Divider.tsx:5381": [
      [0, 0, 0, "Styles should be written using objects.", "0"],
      [0, 0, 0, "Styles should be written using objects.", "1"]
    ],
    "public/app/core/components/DynamicImports/SafeDynamicImport.tsx:5381": [
      [0, 0, 0, "Unexpected any. Specify a different type.", "0"]
    ],
    "public/app/core/components/EmptyListCTA/EmptyListCTA.tsx:5381": [
      [0, 0, 0, "Styles should be written using objects.", "0"],
      [0, 0, 0, "Styles should be written using objects.", "1"],
      [0, 0, 0, "Styles should be written using objects.", "2"]
    ],
    "public/app/core/components/FolderFilter/FolderFilter.tsx:5381": [
      [0, 0, 0, "Styles should be written using objects.", "0"],
      [0, 0, 0, "Styles should be written using objects.", "1"]
    ],
    "public/app/core/components/ForgottenPassword/ChangePassword.tsx:5381": [
      [0, 0, 0, "Use data-testid for E2E selectors instead of aria-label", "0"]
    ],
    "public/app/core/components/ForgottenPassword/ForgottenPassword.tsx:5381": [
      [0, 0, 0, "Styles should be written using objects.", "0"]
    ],
    "public/app/core/components/Layers/LayerDragDropList.tsx:5381": [
      [0, 0, 0, "Styles should be written using objects.", "0"],
      [0, 0, 0, "Styles should be written using objects.", "1"],
      [0, 0, 0, "Styles should be written using objects.", "2"],
      [0, 0, 0, "Styles should be written using objects.", "3"],
      [0, 0, 0, "Styles should be written using objects.", "4"],
      [0, 0, 0, "Styles should be written using objects.", "5"],
      [0, 0, 0, "Styles should be written using objects.", "6"]
    ],
    "public/app/core/components/Layers/LayerName.tsx:5381": [
      [0, 0, 0, "Styles should be written using objects.", "0"],
      [0, 0, 0, "Styles should be written using objects.", "1"],
      [0, 0, 0, "Styles should be written using objects.", "2"],
      [0, 0, 0, "Styles should be written using objects.", "3"],
      [0, 0, 0, "Styles should be written using objects.", "4"]
    ],
    "public/app/core/components/Login/LoginForm.tsx:5381": [
      [0, 0, 0, "Styles should be written using objects.", "0"],
      [0, 0, 0, "Styles should be written using objects.", "1"],
      [0, 0, 0, "Use data-testid for E2E selectors instead of aria-label", "2"],
      [0, 0, 0, "Use data-testid for E2E selectors instead of aria-label", "3"]
    ],
    "public/app/core/components/Login/LoginLayout.tsx:5381": [
      [0, 0, 0, "Styles should be written using objects.", "0"],
      [0, 0, 0, "Styles should be written using objects.", "1"],
      [0, 0, 0, "Styles should be written using objects.", "2"],
      [0, 0, 0, "Styles should be written using objects.", "3"],
      [0, 0, 0, "Styles should be written using objects.", "4"],
      [0, 0, 0, "Styles should be written using objects.", "5"],
      [0, 0, 0, "Styles should be written using objects.", "6"],
      [0, 0, 0, "Styles should be written using objects.", "7"],
      [0, 0, 0, "Styles should be written using objects.", "8"],
      [0, 0, 0, "Styles should be written using objects.", "9"],
      [0, 0, 0, "Styles should be written using objects.", "10"]
    ],
    "public/app/core/components/Login/LoginPage.tsx:5381": [
      [0, 0, 0, "Styles should be written using objects.", "0"]
    ],
    "public/app/core/components/Login/LoginServiceButtons.tsx:5381": [
      [0, 0, 0, "Styles should be written using objects.", "0"],
      [0, 0, 0, "Styles should be written using objects.", "1"],
      [0, 0, 0, "Styles should be written using objects.", "2"],
      [0, 0, 0, "Styles should be written using objects.", "3"],
      [0, 0, 0, "Styles should be written using objects.", "4"]
    ],
    "public/app/core/components/Login/UserSignup.tsx:5381": [
      [0, 0, 0, "Styles should be written using objects.", "0"]
    ],
    "public/app/core/components/NestedFolderPicker/Trigger.tsx:5381": [
      [0, 0, 0, "Styles should be written using objects.", "0"]
    ],
    "public/app/core/components/NodeGraphSettings.tsx:5381": [
      [0, 0, 0, "Styles should be written using objects.", "0"],
      [0, 0, 0, "Styles should be written using objects.", "1"],
      [0, 0, 0, "Styles should be written using objects.", "2"]
    ],
    "public/app/core/components/OptionsUI/color.tsx:5381": [
      [0, 0, 0, "Styles should be written using objects.", "0"],
      [0, 0, 0, "Styles should be written using objects.", "1"],
      [0, 0, 0, "Styles should be written using objects.", "2"],
      [0, 0, 0, "Styles should be written using objects.", "3"]
    ],
    "public/app/core/components/OptionsUI/fieldColor.tsx:5381": [
      [0, 0, 0, "Styles should be written using objects.", "0"],
      [0, 0, 0, "Styles should be written using objects.", "1"]
    ],
    "public/app/core/components/OptionsUI/registry.tsx:5381": [
      [0, 0, 0, "Do not use any type assertions.", "0"],
      [0, 0, 0, "Unexpected any. Specify a different type.", "1"],
      [0, 0, 0, "Do not use any type assertions.", "2"],
      [0, 0, 0, "Unexpected any. Specify a different type.", "3"],
      [0, 0, 0, "Do not use any type assertions.", "4"],
      [0, 0, 0, "Unexpected any. Specify a different type.", "5"],
      [0, 0, 0, "Do not use any type assertions.", "6"],
      [0, 0, 0, "Unexpected any. Specify a different type.", "7"],
      [0, 0, 0, "Do not use any type assertions.", "8"],
      [0, 0, 0, "Unexpected any. Specify a different type.", "9"],
      [0, 0, 0, "Do not use any type assertions.", "10"],
      [0, 0, 0, "Unexpected any. Specify a different type.", "11"],
      [0, 0, 0, "Do not use any type assertions.", "12"],
      [0, 0, 0, "Unexpected any. Specify a different type.", "13"],
      [0, 0, 0, "Do not use any type assertions.", "14"],
      [0, 0, 0, "Unexpected any. Specify a different type.", "15"],
      [0, 0, 0, "Do not use any type assertions.", "16"],
      [0, 0, 0, "Unexpected any. Specify a different type.", "17"],
      [0, 0, 0, "Do not use any type assertions.", "18"],
      [0, 0, 0, "Unexpected any. Specify a different type.", "19"],
      [0, 0, 0, "Do not use any type assertions.", "20"],
      [0, 0, 0, "Unexpected any. Specify a different type.", "21"],
      [0, 0, 0, "Do not use any type assertions.", "22"],
      [0, 0, 0, "Unexpected any. Specify a different type.", "23"],
      [0, 0, 0, "Do not use any type assertions.", "24"],
      [0, 0, 0, "Unexpected any. Specify a different type.", "25"],
      [0, 0, 0, "Do not use any type assertions.", "26"],
      [0, 0, 0, "Unexpected any. Specify a different type.", "27"],
      [0, 0, 0, "Do not use any type assertions.", "28"],
      [0, 0, 0, "Unexpected any. Specify a different type.", "29"],
      [0, 0, 0, "Unexpected any. Specify a different type.", "30"],
      [0, 0, 0, "Do not use any type assertions.", "31"],
      [0, 0, 0, "Unexpected any. Specify a different type.", "32"],
      [0, 0, 0, "Do not use any type assertions.", "33"],
      [0, 0, 0, "Unexpected any. Specify a different type.", "34"],
      [0, 0, 0, "Unexpected any. Specify a different type.", "35"],
      [0, 0, 0, "Do not use any type assertions.", "36"],
      [0, 0, 0, "Unexpected any. Specify a different type.", "37"],
      [0, 0, 0, "Do not use any type assertions.", "38"],
      [0, 0, 0, "Unexpected any. Specify a different type.", "39"],
      [0, 0, 0, "Unexpected any. Specify a different type.", "40"],
      [0, 0, 0, "Do not use any type assertions.", "41"],
      [0, 0, 0, "Unexpected any. Specify a different type.", "42"],
      [0, 0, 0, "Do not use any type assertions.", "43"],
      [0, 0, 0, "Unexpected any. Specify a different type.", "44"],
      [0, 0, 0, "Unexpected any. Specify a different type.", "45"],
      [0, 0, 0, "Do not use any type assertions.", "46"],
      [0, 0, 0, "Unexpected any. Specify a different type.", "47"],
      [0, 0, 0, "Do not use any type assertions.", "48"],
      [0, 0, 0, "Unexpected any. Specify a different type.", "49"],
      [0, 0, 0, "Unexpected any. Specify a different type.", "50"],
      [0, 0, 0, "Do not use any type assertions.", "51"],
      [0, 0, 0, "Unexpected any. Specify a different type.", "52"],
      [0, 0, 0, "Do not use any type assertions.", "53"],
      [0, 0, 0, "Unexpected any. Specify a different type.", "54"],
      [0, 0, 0, "Unexpected any. Specify a different type.", "55"],
      [0, 0, 0, "Do not use any type assertions.", "56"],
      [0, 0, 0, "Unexpected any. Specify a different type.", "57"],
      [0, 0, 0, "Do not use any type assertions.", "58"],
      [0, 0, 0, "Unexpected any. Specify a different type.", "59"],
      [0, 0, 0, "Unexpected any. Specify a different type.", "60"],
      [0, 0, 0, "Do not use any type assertions.", "61"],
      [0, 0, 0, "Unexpected any. Specify a different type.", "62"],
      [0, 0, 0, "Do not use any type assertions.", "63"],
      [0, 0, 0, "Unexpected any. Specify a different type.", "64"],
      [0, 0, 0, "Unexpected any. Specify a different type.", "65"],
      [0, 0, 0, "Do not use any type assertions.", "66"],
      [0, 0, 0, "Unexpected any. Specify a different type.", "67"],
      [0, 0, 0, "Do not use any type assertions.", "68"],
      [0, 0, 0, "Unexpected any. Specify a different type.", "69"],
      [0, 0, 0, "Unexpected any. Specify a different type.", "70"],
      [0, 0, 0, "Do not use any type assertions.", "71"],
      [0, 0, 0, "Unexpected any. Specify a different type.", "72"],
      [0, 0, 0, "Do not use any type assertions.", "73"],
      [0, 0, 0, "Unexpected any. Specify a different type.", "74"],
      [0, 0, 0, "Unexpected any. Specify a different type.", "75"],
      [0, 0, 0, "Do not use any type assertions.", "76"],
      [0, 0, 0, "Unexpected any. Specify a different type.", "77"],
      [0, 0, 0, "Do not use any type assertions.", "78"],
      [0, 0, 0, "Unexpected any. Specify a different type.", "79"],
      [0, 0, 0, "Do not use any type assertions.", "80"],
      [0, 0, 0, "Unexpected any. Specify a different type.", "81"],
      [0, 0, 0, "Do not use any type assertions.", "82"],
      [0, 0, 0, "Unexpected any. Specify a different type.", "83"]
    ],
    "public/app/core/components/OptionsUI/slider.tsx:5381": [
      [0, 0, 0, "Styles should be written using objects.", "0"]
    ],
    "public/app/core/components/OptionsUI/strings.tsx:5381": [
      [0, 0, 0, "Styles should be written using objects.", "0"],
      [0, 0, 0, "Styles should be written using objects.", "1"]
    ],
    "public/app/core/components/OptionsUI/units.tsx:5381": [
      [0, 0, 0, "Styles should be written using objects.", "0"],
      [0, 0, 0, "Styles should be written using objects.", "1"]
    ],
    "public/app/core/components/PageHeader/PageHeader.tsx:5381": [
      [0, 0, 0, "Styles should be written using objects.", "0"],
      [0, 0, 0, "Styles should be written using objects.", "1"]
    ],
    "public/app/core/components/PageHeader/PanelHeaderMenuItem.tsx:5381": [
      [0, 0, 0, "Use data-testid for E2E selectors instead of aria-label", "0"]
    ],
    "public/app/core/components/PanelTypeFilter/PanelTypeFilter.tsx:5381": [
      [0, 0, 0, "Styles should be written using objects.", "0"],
      [0, 0, 0, "Styles should be written using objects.", "1"]
    ],
    "public/app/core/components/PasswordField/PasswordField.tsx:5381": [
      [0, 0, 0, "Use data-testid for E2E selectors instead of aria-label", "0"]
    ],
    "public/app/core/components/PermissionList/AddPermission.tsx:5381": [
      [0, 0, 0, "Styles should be written using objects.", "0"]
    ],
    "public/app/core/components/QueryOperationRow/OperationRowHelp.tsx:5381": [
      [0, 0, 0, "Styles should be written using objects.", "0"]
    ],
    "public/app/core/components/QueryOperationRow/QueryOperationAction.tsx:5381": [
      [0, 0, 0, "Use data-testid for E2E selectors instead of aria-label", "0"],
      [0, 0, 0, "Styles should be written using objects.", "1"],
      [0, 0, 0, "Styles should be written using objects.", "2"]
    ],
    "public/app/core/components/QueryOperationRow/QueryOperationRow.tsx:5381": [
      [0, 0, 0, "Styles should be written using objects.", "0"],
      [0, 0, 0, "Styles should be written using objects.", "1"]
    ],
    "public/app/core/components/QueryOperationRow/QueryOperationRowHeader.tsx:5381": [
      [0, 0, 0, "Styles should be written using objects.", "0"],
      [0, 0, 0, "Styles should be written using objects.", "1"],
      [0, 0, 0, "Styles should be written using objects.", "2"],
      [0, 0, 0, "Styles should be written using objects.", "3"],
      [0, 0, 0, "Styles should be written using objects.", "4"],
      [0, 0, 0, "Styles should be written using objects.", "5"],
      [0, 0, 0, "Styles should be written using objects.", "6"]
    ],
    "public/app/core/components/RolePicker/RolePickerInput.tsx:5381": [
      [0, 0, 0, "Styles should be written using objects.", "0"],
      [0, 0, 0, "Styles should be written using objects.", "1"],
      [0, 0, 0, "Styles should be written using objects.", "2"],
      [0, 0, 0, "Styles should be written using objects.", "3"],
      [0, 0, 0, "Styles should be written using objects.", "4"],
      [0, 0, 0, "Styles should be written using objects.", "5"],
      [0, 0, 0, "Styles should be written using objects.", "6"],
      [0, 0, 0, "Styles should be written using objects.", "7"]
    ],
    "public/app/core/components/RolePicker/RolePickerMenu.tsx:5381": [
      [0, 0, 0, "Styles should be written using objects.", "0"]
    ],
    "public/app/core/components/RolePicker/ValueContainer.tsx:5381": [
      [0, 0, 0, "Styles should be written using objects.", "0"]
    ],
    "public/app/core/components/RolePicker/styles.ts:5381": [
      [0, 0, 0, "Styles should be written using objects.", "0"],
      [0, 0, 0, "Styles should be written using objects.", "1"],
      [0, 0, 0, "Styles should be written using objects.", "2"],
      [0, 0, 0, "Styles should be written using objects.", "3"],
      [0, 0, 0, "Styles should be written using objects.", "4"],
      [0, 0, 0, "Styles should be written using objects.", "5"],
      [0, 0, 0, "Styles should be written using objects.", "6"],
      [0, 0, 0, "Styles should be written using objects.", "7"],
      [0, 0, 0, "Styles should be written using objects.", "8"],
      [0, 0, 0, "Styles should be written using objects.", "9"],
      [0, 0, 0, "Styles should be written using objects.", "10"],
      [0, 0, 0, "Styles should be written using objects.", "11"],
      [0, 0, 0, "Styles should be written using objects.", "12"],
      [0, 0, 0, "Styles should be written using objects.", "13"],
      [0, 0, 0, "Styles should be written using objects.", "14"],
      [0, 0, 0, "Styles should be written using objects.", "15"],
      [0, 0, 0, "Styles should be written using objects.", "16"],
      [0, 0, 0, "Styles should be written using objects.", "17"],
      [0, 0, 0, "Styles should be written using objects.", "18"]
    ],
    "public/app/core/components/Select/OldFolderPicker.tsx:5381": [
      [0, 0, 0, "Use data-testid for E2E selectors instead of aria-label", "0"],
      [0, 0, 0, "Styles should be written using objects.", "1"]
    ],
    "public/app/core/components/SharedPreferences/SharedPreferences.tsx:5381": [
      [0, 0, 0, "Styles should be written using objects.", "0"]
    ],
    "public/app/core/components/SplitPaneWrapper/SplitPaneWrapper.tsx:5381": [
      [0, 0, 0, "Styles should be written using objects.", "0"],
      [0, 0, 0, "Styles should be written using objects.", "1"],
      [0, 0, 0, "Styles should be written using objects.", "2"]
    ],
    "public/app/core/components/TagFilter/TagFilter.tsx:5381": [
      [0, 0, 0, "Unexpected any. Specify a different type.", "0"],
      [0, 0, 0, "Unexpected any. Specify a different type.", "1"],
      [0, 0, 0, "Unexpected any. Specify a different type.", "2"],
      [0, 0, 0, "Unexpected any. Specify a different type.", "3"],
      [0, 0, 0, "Unexpected any. Specify a different type.", "4"],
      [0, 0, 0, "Styles should be written using objects.", "5"],
      [0, 0, 0, "Styles should be written using objects.", "6"]
    ],
    "public/app/core/components/TagFilter/TagOption.tsx:5381": [
      [0, 0, 0, "Unexpected any. Specify a different type.", "0"],
      [0, 0, 0, "Styles should be written using objects.", "1"],
      [0, 0, 0, "Styles should be written using objects.", "2"]
    ],
    "public/app/core/components/TraceToLogs/TagMappingInput.tsx:5381": [
      [0, 0, 0, "Styles should be written using objects.", "0"],
      [0, 0, 0, "Styles should be written using objects.", "1"],
      [0, 0, 0, "Styles should be written using objects.", "2"]
    ],
    "public/app/core/components/TraceToMetrics/TraceToMetricsSettings.tsx:5381": [
      [0, 0, 0, "Styles should be written using objects.", "0"],
      [0, 0, 0, "Styles should be written using objects.", "1"],
      [0, 0, 0, "Styles should be written using objects.", "2"]
    ],
    "public/app/core/components/Upgrade/ProBadge.tsx:5381": [
      [0, 0, 0, "Styles should be written using objects.", "0"]
    ],
    "public/app/core/components/Upgrade/UpgradeBox.tsx:5381": [
      [0, 0, 0, "Styles should be written using objects.", "0"],
      [0, 0, 0, "Styles should be written using objects.", "1"],
      [0, 0, 0, "Styles should be written using objects.", "2"],
      [0, 0, 0, "Styles should be written using objects.", "3"],
      [0, 0, 0, "Styles should be written using objects.", "4"],
      [0, 0, 0, "Styles should be written using objects.", "5"],
      [0, 0, 0, "Styles should be written using objects.", "6"],
      [0, 0, 0, "Styles should be written using objects.", "7"],
      [0, 0, 0, "Styles should be written using objects.", "8"],
      [0, 0, 0, "Styles should be written using objects.", "9"],
      [0, 0, 0, "Styles should be written using objects.", "10"],
      [0, 0, 0, "Styles should be written using objects.", "11"],
      [0, 0, 0, "Styles should be written using objects.", "12"],
      [0, 0, 0, "Styles should be written using objects.", "13"],
      [0, 0, 0, "Styles should be written using objects.", "14"],
      [0, 0, 0, "Styles should be written using objects.", "15"],
      [0, 0, 0, "Styles should be written using objects.", "16"],
      [0, 0, 0, "Styles should be written using objects.", "17"]
    ],
    "public/app/core/components/connectWithCleanUp.tsx:5381": [
      [0, 0, 0, "Unexpected any. Specify a different type.", "0"],
      [0, 0, 0, "Do not use any type assertions.", "1"]
    ],
    "public/app/core/components/help/HelpModal.tsx:5381": [
      [0, 0, 0, "Styles should be written using objects.", "0"],
      [0, 0, 0, "Styles should be written using objects.", "1"],
      [0, 0, 0, "Styles should be written using objects.", "2"],
      [0, 0, 0, "Styles should be written using objects.", "3"],
      [0, 0, 0, "Styles should be written using objects.", "4"],
      [0, 0, 0, "Styles should be written using objects.", "5"],
      [0, 0, 0, "Styles should be written using objects.", "6"],
      [0, 0, 0, "Styles should be written using objects.", "7"]
    ],
    "public/app/core/navigation/GrafanaRouteError.tsx:5381": [
      [0, 0, 0, "Styles should be written using objects.", "0"]
    ],
    "public/app/core/navigation/__mocks__/routeProps.ts:5381": [
      [0, 0, 0, "Unexpected any. Specify a different type.", "0"],
      [0, 0, 0, "Unexpected any. Specify a different type.", "1"]
    ],
    "public/app/core/navigation/types.ts:5381": [
      [0, 0, 0, "Unexpected any. Specify a different type.", "0"]
    ],
    "public/app/core/reducers/root.ts:5381": [
      [0, 0, 0, "Unexpected any. Specify a different type.", "0"]
    ],
    "public/app/core/services/ResponseQueue.ts:5381": [
      [0, 0, 0, "Unexpected any. Specify a different type.", "0"]
    ],
    "public/app/core/services/backend_srv.ts:5381": [
      [0, 0, 0, "Unexpected any. Specify a different type.", "0"],
      [0, 0, 0, "Unexpected any. Specify a different type.", "1"],
      [0, 0, 0, "Do not use any type assertions.", "2"],
      [0, 0, 0, "Unexpected any. Specify a different type.", "3"],
      [0, 0, 0, "Unexpected any. Specify a different type.", "4"],
      [0, 0, 0, "Unexpected any. Specify a different type.", "5"],
      [0, 0, 0, "Unexpected any. Specify a different type.", "6"],
      [0, 0, 0, "Unexpected any. Specify a different type.", "7"],
      [0, 0, 0, "Unexpected any. Specify a different type.", "8"],
      [0, 0, 0, "Unexpected any. Specify a different type.", "9"]
    ],
    "public/app/core/services/context_srv.ts:5381": [
      [0, 0, 0, "Do not use any type assertions.", "0"],
      [0, 0, 0, "Unexpected any. Specify a different type.", "1"]
    ],
    "public/app/core/services/echo/backends/analytics/ApplicationInsightsBackend.ts:5381": [
      [0, 0, 0, "Do not use any type assertions.", "0"],
      [0, 0, 0, "Unexpected any. Specify a different type.", "1"]
    ],
    "public/app/core/services/echo/backends/analytics/RudderstackBackend.ts:5381": [
      [0, 0, 0, "Do not use any type assertions.", "0"],
      [0, 0, 0, "Unexpected any. Specify a different type.", "1"],
      [0, 0, 0, "Do not use any type assertions.", "2"],
      [0, 0, 0, "Unexpected any. Specify a different type.", "3"]
    ],
    "public/app/core/specs/backend_srv.test.ts:5381": [
      [0, 0, 0, "Unexpected any. Specify a different type.", "0"]
    ],
    "public/app/core/specs/time_series.test.ts:5381": [
      [0, 0, 0, "Unexpected any. Specify a different type.", "0"]
    ],
    "public/app/core/time_series2.ts:5381": [
      [0, 0, 0, "Unexpected any. Specify a different type.", "0"],
      [0, 0, 0, "Unexpected any. Specify a different type.", "1"],
      [0, 0, 0, "Unexpected any. Specify a different type.", "2"],
      [0, 0, 0, "Unexpected any. Specify a different type.", "3"],
      [0, 0, 0, "Unexpected any. Specify a different type.", "4"],
      [0, 0, 0, "Unexpected any. Specify a different type.", "5"],
      [0, 0, 0, "Unexpected any. Specify a different type.", "6"],
      [0, 0, 0, "Unexpected any. Specify a different type.", "7"],
      [0, 0, 0, "Unexpected any. Specify a different type.", "8"],
      [0, 0, 0, "Unexpected any. Specify a different type.", "9"],
      [0, 0, 0, "Unexpected any. Specify a different type.", "10"],
      [0, 0, 0, "Unexpected any. Specify a different type.", "11"],
      [0, 0, 0, "Unexpected any. Specify a different type.", "12"],
      [0, 0, 0, "Unexpected any. Specify a different type.", "13"],
      [0, 0, 0, "Unexpected any. Specify a different type.", "14"],
      [0, 0, 0, "Unexpected any. Specify a different type.", "15"],
      [0, 0, 0, "Unexpected any. Specify a different type.", "16"],
      [0, 0, 0, "Unexpected any. Specify a different type.", "17"],
      [0, 0, 0, "Unexpected any. Specify a different type.", "18"]
    ],
    "public/app/core/utils/ConfigProvider.tsx:5381": [
      [0, 0, 0, "Unexpected any. Specify a different type.", "0"],
      [0, 0, 0, "Unexpected any. Specify a different type.", "1"]
    ],
    "public/app/core/utils/connectWithReduxStore.tsx:5381": [
      [0, 0, 0, "Unexpected any. Specify a different type.", "0"],
      [0, 0, 0, "Unexpected any. Specify a different type.", "1"],
      [0, 0, 0, "Do not use any type assertions.", "2"],
      [0, 0, 0, "Unexpected any. Specify a different type.", "3"],
      [0, 0, 0, "Unexpected any. Specify a different type.", "4"],
      [0, 0, 0, "Unexpected any. Specify a different type.", "5"],
      [0, 0, 0, "Unexpected any. Specify a different type.", "6"],
      [0, 0, 0, "Do not use any type assertions.", "7"],
      [0, 0, 0, "Unexpected any. Specify a different type.", "8"],
      [0, 0, 0, "Unexpected any. Specify a different type.", "9"]
    ],
    "public/app/core/utils/deferred.ts:5381": [
      [0, 0, 0, "Unexpected any. Specify a different type.", "0"]
    ],
    "public/app/core/utils/explore.ts:5381": [
      [0, 0, 0, "Do not use any type assertions.", "0"],
      [0, 0, 0, "Unexpected any. Specify a different type.", "1"],
      [0, 0, 0, "Unexpected any. Specify a different type.", "2"],
      [0, 0, 0, "Unexpected any. Specify a different type.", "3"]
    ],
    "public/app/core/utils/fetch.ts:5381": [
      [0, 0, 0, "Do not use any type assertions.", "0"],
      [0, 0, 0, "Unexpected any. Specify a different type.", "1"],
      [0, 0, 0, "Do not use any type assertions.", "2"],
      [0, 0, 0, "Unexpected any. Specify a different type.", "3"],
      [0, 0, 0, "Do not use any type assertions.", "4"],
      [0, 0, 0, "Do not use any type assertions.", "5"],
      [0, 0, 0, "Do not use any type assertions.", "6"],
      [0, 0, 0, "Unexpected any. Specify a different type.", "7"],
      [0, 0, 0, "Do not use any type assertions.", "8"],
      [0, 0, 0, "Unexpected any. Specify a different type.", "9"],
      [0, 0, 0, "Unexpected any. Specify a different type.", "10"]
    ],
    "public/app/core/utils/flatten.ts:5381": [
      [0, 0, 0, "Unexpected any. Specify a different type.", "0"]
    ],
    "public/app/core/utils/object.ts:5381": [
      [0, 0, 0, "Do not use any type assertions.", "0"],
      [0, 0, 0, "Do not use any type assertions.", "1"],
      [0, 0, 0, "Unexpected any. Specify a different type.", "2"],
      [0, 0, 0, "Do not use any type assertions.", "3"],
      [0, 0, 0, "Unexpected any. Specify a different type.", "4"]
    ],
    "public/app/core/utils/richHistory.test.ts:5381": [
      [0, 0, 0, "Unexpected any. Specify a different type.", "0"]
    ],
    "public/app/core/utils/ticks.ts:5381": [
      [0, 0, 0, "Unexpected any. Specify a different type.", "0"],
      [0, 0, 0, "Unexpected any. Specify a different type.", "1"],
      [0, 0, 0, "Unexpected any. Specify a different type.", "2"],
      [0, 0, 0, "Unexpected any. Specify a different type.", "3"],
      [0, 0, 0, "Do not use any type assertions.", "4"],
      [0, 0, 0, "Do not use any type assertions.", "5"]
    ],
    "public/app/core/utils/tracing.ts:5381": [
      [0, 0, 0, "Do not use any type assertions.", "0"]
    ],
    "public/app/features/admin/LicenseChrome.tsx:5381": [
      [0, 0, 0, "Styles should be written using objects.", "0"],
      [0, 0, 0, "Styles should be written using objects.", "1"],
      [0, 0, 0, "Styles should be written using objects.", "2"]
    ],
    "public/app/features/admin/OrgRolePicker.tsx:5381": [
      [0, 0, 0, "Do not use any type assertions.", "0"]
    ],
    "public/app/features/admin/ServerStats.tsx:5381": [
      [0, 0, 0, "Styles should be written using objects.", "0"],
      [0, 0, 0, "Styles should be written using objects.", "1"],
      [0, 0, 0, "Styles should be written using objects.", "2"],
      [0, 0, 0, "Styles should be written using objects.", "3"],
      [0, 0, 0, "Styles should be written using objects.", "4"],
      [0, 0, 0, "Styles should be written using objects.", "5"],
      [0, 0, 0, "Styles should be written using objects.", "6"],
      [0, 0, 0, "Styles should be written using objects.", "7"],
      [0, 0, 0, "Styles should be written using objects.", "8"]
    ],
    "public/app/features/admin/UpgradePage.tsx:5381": [
      [0, 0, 0, "Styles should be written using objects.", "0"],
      [0, 0, 0, "Styles should be written using objects.", "1"],
      [0, 0, 0, "Styles should be written using objects.", "2"],
      [0, 0, 0, "Styles should be written using objects.", "3"],
      [0, 0, 0, "Styles should be written using objects.", "4"]
    ],
    "public/app/features/admin/UserListPublicDashboardPage/DashboardsListModalButton.tsx:5381": [
      [0, 0, 0, "Styles should be written using objects.", "0"],
      [0, 0, 0, "Styles should be written using objects.", "1"],
      [0, 0, 0, "Styles should be written using objects.", "2"],
      [0, 0, 0, "Styles should be written using objects.", "3"],
      [0, 0, 0, "Styles should be written using objects.", "4"],
      [0, 0, 0, "Styles should be written using objects.", "5"],
      [0, 0, 0, "Styles should be written using objects.", "6"],
      [0, 0, 0, "Styles should be written using objects.", "7"]
    ],
    "public/app/features/admin/UserListPublicDashboardPage/DeleteUserModalButton.tsx:5381": [
      [0, 0, 0, "Styles should be written using objects.", "0"],
      [0, 0, 0, "Styles should be written using objects.", "1"]
    ],
    "public/app/features/admin/UserOrgs.tsx:5381": [
      [0, 0, 0, "Styles should be written using objects.", "0"],
      [0, 0, 0, "Styles should be written using objects.", "1"],
      [0, 0, 0, "Styles should be written using objects.", "2"],
      [0, 0, 0, "Styles should be written using objects.", "3"],
      [0, 0, 0, "Styles should be written using objects.", "4"],
      [0, 0, 0, "Styles should be written using objects.", "5"],
      [0, 0, 0, "Styles should be written using objects.", "6"],
      [0, 0, 0, "Styles should be written using objects.", "7"],
      [0, 0, 0, "Styles should be written using objects.", "8"],
      [0, 0, 0, "Styles should be written using objects.", "9"],
      [0, 0, 0, "Styles should be written using objects.", "10"],
      [0, 0, 0, "Styles should be written using objects.", "11"],
      [0, 0, 0, "Styles should be written using objects.", "12"],
      [0, 0, 0, "Styles should be written using objects.", "13"],
      [0, 0, 0, "Styles should be written using objects.", "14"],
      [0, 0, 0, "Styles should be written using objects.", "15"],
      [0, 0, 0, "Styles should be written using objects.", "16"],
      [0, 0, 0, "Styles should be written using objects.", "17"]
    ],
    "public/app/features/admin/UserPermissions.tsx:5381": [
      [0, 0, 0, "Styles should be written using objects.", "0"]
    ],
    "public/app/features/admin/UserProfile.tsx:5381": [
      [0, 0, 0, "Styles should be written using objects.", "0"],
      [0, 0, 0, "Styles should be written using objects.", "1"],
      [0, 0, 0, "Styles should be written using objects.", "2"],
      [0, 0, 0, "Styles should be written using objects.", "3"]
    ],
    "public/app/features/admin/UserSessions.tsx:5381": [
      [0, 0, 0, "Styles should be written using objects.", "0"]
    ],
    "public/app/features/admin/Users/OrgUnits.tsx:5381": [
      [0, 0, 0, "Styles should be written using objects.", "0"],
      [0, 0, 0, "Styles should be written using objects.", "1"],
      [0, 0, 0, "Styles should be written using objects.", "2"]
    ],
    "public/app/features/admin/ldap/LdapPage.tsx:5381": [
      [0, 0, 0, "Unexpected any. Specify a different type.", "0"]
    ],
    "public/app/features/alerting/AlertTab.tsx:5381": [
      [0, 0, 0, "Do not use any type assertions.", "0"],
      [0, 0, 0, "Unexpected any. Specify a different type.", "1"],
      [0, 0, 0, "Use data-testid for E2E selectors instead of aria-label", "2"]
    ],
    "public/app/features/alerting/AlertTabCtrl.ts:5381": [
      [0, 0, 0, "Unexpected any. Specify a different type.", "0"],
      [0, 0, 0, "Unexpected any. Specify a different type.", "1"],
      [0, 0, 0, "Unexpected any. Specify a different type.", "2"],
      [0, 0, 0, "Unexpected any. Specify a different type.", "3"],
      [0, 0, 0, "Unexpected any. Specify a different type.", "4"],
      [0, 0, 0, "Unexpected any. Specify a different type.", "5"],
      [0, 0, 0, "Unexpected any. Specify a different type.", "6"],
      [0, 0, 0, "Unexpected any. Specify a different type.", "7"],
      [0, 0, 0, "Unexpected any. Specify a different type.", "8"],
      [0, 0, 0, "Unexpected any. Specify a different type.", "9"],
      [0, 0, 0, "Unexpected any. Specify a different type.", "10"],
      [0, 0, 0, "Unexpected any. Specify a different type.", "11"],
      [0, 0, 0, "Unexpected any. Specify a different type.", "12"],
      [0, 0, 0, "Unexpected any. Specify a different type.", "13"],
      [0, 0, 0, "Unexpected any. Specify a different type.", "14"],
      [0, 0, 0, "Unexpected any. Specify a different type.", "15"],
      [0, 0, 0, "Unexpected any. Specify a different type.", "16"],
      [0, 0, 0, "Unexpected any. Specify a different type.", "17"],
      [0, 0, 0, "Unexpected any. Specify a different type.", "18"],
      [0, 0, 0, "Unexpected any. Specify a different type.", "19"],
      [0, 0, 0, "Unexpected any. Specify a different type.", "20"],
      [0, 0, 0, "Unexpected any. Specify a different type.", "21"],
      [0, 0, 0, "Unexpected any. Specify a different type.", "22"],
      [0, 0, 0, "Do not use any type assertions.", "23"],
      [0, 0, 0, "Unexpected any. Specify a different type.", "24"],
      [0, 0, 0, "Unexpected any. Specify a different type.", "25"],
      [0, 0, 0, "Unexpected any. Specify a different type.", "26"],
      [0, 0, 0, "Unexpected any. Specify a different type.", "27"],
      [0, 0, 0, "Unexpected any. Specify a different type.", "28"],
      [0, 0, 0, "Unexpected any. Specify a different type.", "29"],
      [0, 0, 0, "Unexpected any. Specify a different type.", "30"],
      [0, 0, 0, "Unexpected any. Specify a different type.", "31"],
      [0, 0, 0, "Unexpected any. Specify a different type.", "32"],
      [0, 0, 0, "Unexpected any. Specify a different type.", "33"]
    ],
    "public/app/features/alerting/EditNotificationChannelPage.tsx:5381": [
      [0, 0, 0, "Unexpected any. Specify a different type.", "0"]
    ],
    "public/app/features/alerting/StateHistory.tsx:5381": [
      [0, 0, 0, "Unexpected any. Specify a different type.", "0"],
      [0, 0, 0, "Unexpected any. Specify a different type.", "1"],
      [0, 0, 0, "Styles should be written using objects.", "2"]
    ],
    "public/app/features/alerting/TestRuleResult.tsx:5381": [
      [0, 0, 0, "Unexpected any. Specify a different type.", "0"],
      [0, 0, 0, "Unexpected any. Specify a different type.", "1"],
      [0, 0, 0, "Unexpected any. Specify a different type.", "2"]
    ],
    "public/app/features/alerting/components/NotificationChannelForm.tsx:5381": [
      [0, 0, 0, "Styles should be written using objects.", "0"],
      [0, 0, 0, "Styles should be written using objects.", "1"],
      [0, 0, 0, "Styles should be written using objects.", "2"]
    ],
    "public/app/features/alerting/components/NotificationChannelOptions.tsx:5381": [
      [0, 0, 0, "Do not use any type assertions.", "0"]
    ],
    "public/app/features/alerting/components/OptionElement.tsx:5381": [
      [0, 0, 0, "Unexpected any. Specify a different type.", "0"]
    ],
    "public/app/features/alerting/getAlertingValidationMessage.ts:5381": [
      [0, 0, 0, "Do not use any type assertions.", "0"],
      [0, 0, 0, "Unexpected any. Specify a different type.", "1"],
      [0, 0, 0, "Do not use any type assertions.", "2"],
      [0, 0, 0, "Unexpected any. Specify a different type.", "3"]
    ],
    "public/app/features/alerting/state/ThresholdMapper.ts:5381": [
      [0, 0, 0, "Unexpected any. Specify a different type.", "0"]
    ],
    "public/app/features/alerting/state/actions.ts:5381": [
      [0, 0, 0, "Unexpected any. Specify a different type.", "0"],
      [0, 0, 0, "Unexpected any. Specify a different type.", "1"],
      [0, 0, 0, "Unexpected any. Specify a different type.", "2"]
    ],
    "public/app/features/alerting/state/alertDef.ts:5381": [
      [0, 0, 0, "Unexpected any. Specify a different type.", "0"],
      [0, 0, 0, "Unexpected any. Specify a different type.", "1"],
      [0, 0, 0, "Do not use any type assertions.", "2"],
      [0, 0, 0, "Unexpected any. Specify a different type.", "3"]
    ],
    "public/app/features/alerting/state/query_part.ts:5381": [
      [0, 0, 0, "Unexpected any. Specify a different type.", "0"],
      [0, 0, 0, "Unexpected any. Specify a different type.", "1"],
      [0, 0, 0, "Unexpected any. Specify a different type.", "2"],
      [0, 0, 0, "Unexpected any. Specify a different type.", "3"],
      [0, 0, 0, "Unexpected any. Specify a different type.", "4"],
      [0, 0, 0, "Unexpected any. Specify a different type.", "5"],
      [0, 0, 0, "Unexpected any. Specify a different type.", "6"],
      [0, 0, 0, "Unexpected any. Specify a different type.", "7"],
      [0, 0, 0, "Unexpected any. Specify a different type.", "8"],
      [0, 0, 0, "Unexpected any. Specify a different type.", "9"],
      [0, 0, 0, "Unexpected any. Specify a different type.", "10"]
    ],
    "public/app/features/alerting/state/reducers.ts:5381": [
      [0, 0, 0, "Unexpected any. Specify a different type.", "0"],
      [0, 0, 0, "Unexpected any. Specify a different type.", "1"]
    ],
    "public/app/features/alerting/unified/AlertGroups.tsx:5381": [
      [0, 0, 0, "Styles should be written using objects.", "0"]
    ],
    "public/app/features/alerting/unified/AlertWarning.tsx:5381": [
      [0, 0, 0, "Styles should be written using objects.", "0"]
    ],
    "public/app/features/alerting/unified/AlertsFolderView.test.tsx:5381": [
      [0, 0, 0, "Unexpected any. Specify a different type.", "0"]
    ],
    "public/app/features/alerting/unified/AlertsFolderView.tsx:5381": [
      [0, 0, 0, "Styles should be written using objects.", "0"],
      [0, 0, 0, "Styles should be written using objects.", "1"],
      [0, 0, 0, "Styles should be written using objects.", "2"],
      [0, 0, 0, "Styles should be written using objects.", "3"],
      [0, 0, 0, "Styles should be written using objects.", "4"]
    ],
    "public/app/features/alerting/unified/GrafanaRuleQueryViewer.tsx:5381": [
      [0, 0, 0, "Styles should be written using objects.", "0"],
      [0, 0, 0, "Styles should be written using objects.", "1"],
      [0, 0, 0, "Styles should be written using objects.", "2"],
      [0, 0, 0, "Styles should be written using objects.", "3"],
      [0, 0, 0, "Styles should be written using objects.", "4"],
      [0, 0, 0, "Styles should be written using objects.", "5"],
      [0, 0, 0, "Styles should be written using objects.", "6"],
      [0, 0, 0, "Styles should be written using objects.", "7"],
      [0, 0, 0, "Styles should be written using objects.", "8"],
      [0, 0, 0, "Styles should be written using objects.", "9"],
      [0, 0, 0, "Styles should be written using objects.", "10"],
      [0, 0, 0, "Styles should be written using objects.", "11"],
      [0, 0, 0, "Styles should be written using objects.", "12"],
      [0, 0, 0, "Styles should be written using objects.", "13"],
      [0, 0, 0, "Styles should be written using objects.", "14"],
      [0, 0, 0, "Styles should be written using objects.", "15"],
      [0, 0, 0, "Styles should be written using objects.", "16"],
      [0, 0, 0, "Styles should be written using objects.", "17"],
      [0, 0, 0, "Styles should be written using objects.", "18"]
    ],
    "public/app/features/alerting/unified/NotificationPolicies.tsx:5381": [
      [0, 0, 0, "Styles should be written using objects.", "0"]
    ],
    "public/app/features/alerting/unified/PanelAlertTabContent.tsx:5381": [
      [0, 0, 0, "Use data-testid for E2E selectors instead of aria-label", "0"],
      [0, 0, 0, "Styles should be written using objects.", "1"],
      [0, 0, 0, "Styles should be written using objects.", "2"],
      [0, 0, 0, "Styles should be written using objects.", "3"]
    ],
    "public/app/features/alerting/unified/RedirectToRuleViewer.tsx:5381": [
      [0, 0, 0, "Styles should be written using objects.", "0"],
      [0, 0, 0, "Styles should be written using objects.", "1"],
      [0, 0, 0, "Styles should be written using objects.", "2"],
      [0, 0, 0, "Styles should be written using objects.", "3"]
    ],
    "public/app/features/alerting/unified/RuleList.tsx:5381": [
      [0, 0, 0, "Do not use any type assertions.", "0"],
      [0, 0, 0, "Do not use any type assertions.", "1"],
      [0, 0, 0, "Styles should be written using objects.", "2"],
      [0, 0, 0, "Styles should be written using objects.", "3"],
      [0, 0, 0, "Styles should be written using objects.", "4"],
      [0, 0, 0, "Styles should be written using objects.", "5"]
    ],
    "public/app/features/alerting/unified/api/alertmanager.ts:5381": [
      [0, 0, 0, "Unexpected any. Specify a different type.", "0"],
      [0, 0, 0, "Unexpected any. Specify a different type.", "1"]
    ],
    "public/app/features/alerting/unified/api/ruler.ts:5381": [
      [0, 0, 0, "Do not use any type assertions.", "0"],
      [0, 0, 0, "Do not use any type assertions.", "1"]
    ],
    "public/app/features/alerting/unified/components/AlertLabel.tsx:5381": [
      [0, 0, 0, "Styles should be written using objects.", "0"]
    ],
    "public/app/features/alerting/unified/components/AlertLabels.tsx:5381": [
      [0, 0, 0, "Styles should be written using objects.", "0"]
    ],
    "public/app/features/alerting/unified/components/AlertManagerPicker.tsx:5381": [
      [0, 0, 0, "Styles should be written using objects.", "0"]
    ],
    "public/app/features/alerting/unified/components/AlertStateDot.tsx:5381": [
      [0, 0, 0, "Styles should be written using objects.", "0"],
      [0, 0, 0, "Styles should be written using objects.", "1"],
      [0, 0, 0, "Styles should be written using objects.", "2"],
      [0, 0, 0, "Styles should be written using objects.", "3"]
    ],
    "public/app/features/alerting/unified/components/AnnotationDetailsField.tsx:5381": [
      [0, 0, 0, "Do not use any type assertions.", "0"],
      [0, 0, 0, "Do not use any type assertions.", "1"],
      [0, 0, 0, "Styles should be written using objects.", "2"],
      [0, 0, 0, "Styles should be written using objects.", "3"]
    ],
    "public/app/features/alerting/unified/components/Authorize.tsx:5381": [
      [0, 0, 0, "Do not use any type assertions.", "0"],
      [0, 0, 0, "Do not use any type assertions.", "1"]
    ],
    "public/app/features/alerting/unified/components/DetailsField.tsx:5381": [
      [0, 0, 0, "Styles should be written using objects.", "0"],
      [0, 0, 0, "Styles should be written using objects.", "1"],
      [0, 0, 0, "Styles should be written using objects.", "2"]
    ],
    "public/app/features/alerting/unified/components/DynamicTable.tsx:5381": [
      [0, 0, 0, "Styles should be written using objects.", "0"],
      [0, 0, 0, "Styles should be written using objects.", "1"],
      [0, 0, 0, "Styles should be written using objects.", "2"],
      [0, 0, 0, "Styles should be written using objects.", "3"],
      [0, 0, 0, "Styles should be written using objects.", "4"],
      [0, 0, 0, "Styles should be written using objects.", "5"],
      [0, 0, 0, "Styles should be written using objects.", "6"]
    ],
    "public/app/features/alerting/unified/components/DynamicTableWithGuidelines.tsx:5381": [
      [0, 0, 0, "Styles should be written using objects.", "0"],
      [0, 0, 0, "Styles should be written using objects.", "1"],
      [0, 0, 0, "Styles should be written using objects.", "2"],
      [0, 0, 0, "Styles should be written using objects.", "3"],
      [0, 0, 0, "Styles should be written using objects.", "4"],
      [0, 0, 0, "Styles should be written using objects.", "5"]
    ],
    "public/app/features/alerting/unified/components/EmptyArea.tsx:5381": [
      [0, 0, 0, "Styles should be written using objects.", "0"]
    ],
    "public/app/features/alerting/unified/components/EmptyAreaWithCTA.tsx:5381": [
      [0, 0, 0, "Styles should be written using objects.", "0"],
      [0, 0, 0, "Styles should be written using objects.", "1"],
      [0, 0, 0, "Styles should be written using objects.", "2"]
    ],
    "public/app/features/alerting/unified/components/Expression.tsx:5381": [
      [0, 0, 0, "Styles should be written using objects.", "0"]
    ],
    "public/app/features/alerting/unified/components/GrafanaAlertmanagerDeliveryWarning.tsx:5381": [
      [0, 0, 0, "Styles should be written using objects.", "0"]
    ],
    "public/app/features/alerting/unified/components/HoverCard.tsx:5381": [
      [0, 0, 0, "Styles should be written using objects.", "0"],
      [0, 0, 0, "Styles should be written using objects.", "1"],
      [0, 0, 0, "Styles should be written using objects.", "2"],
      [0, 0, 0, "Styles should be written using objects.", "3"],
      [0, 0, 0, "Styles should be written using objects.", "4"]
    ],
    "public/app/features/alerting/unified/components/Label.tsx:5381": [
      [0, 0, 0, "Styles should be written using objects.", "0"],
      [0, 0, 0, "Styles should be written using objects.", "1"],
      [0, 0, 0, "Styles should be written using objects.", "2"]
    ],
    "public/app/features/alerting/unified/components/MetaText.tsx:5381": [
      [0, 0, 0, "Styles should be written using objects.", "0"]
    ],
    "public/app/features/alerting/unified/components/Spacer.tsx:5381": [
      [0, 0, 0, "Styles should be written using objects.", "0"]
    ],
    "public/app/features/alerting/unified/components/StateColoredText.tsx:5381": [
      [0, 0, 0, "Styles should be written using objects.", "0"],
      [0, 0, 0, "Styles should be written using objects.", "1"],
      [0, 0, 0, "Styles should be written using objects.", "2"],
      [0, 0, 0, "Styles should be written using objects.", "3"]
    ],
    "public/app/features/alerting/unified/components/StateTag.tsx:5381": [
      [0, 0, 0, "Styles should be written using objects.", "0"],
      [0, 0, 0, "Styles should be written using objects.", "1"],
      [0, 0, 0, "Styles should be written using objects.", "2"],
      [0, 0, 0, "Styles should be written using objects.", "3"],
      [0, 0, 0, "Styles should be written using objects.", "4"],
      [0, 0, 0, "Styles should be written using objects.", "5"],
      [0, 0, 0, "Styles should be written using objects.", "6"],
      [0, 0, 0, "Styles should be written using objects.", "7"],
      [0, 0, 0, "Styles should be written using objects.", "8"]
    ],
    "public/app/features/alerting/unified/components/Tokenize.tsx:5381": [
      [0, 0, 0, "Styles should be written using objects.", "0"],
      [0, 0, 0, "Styles should be written using objects.", "1"],
      [0, 0, 0, "Styles should be written using objects.", "2"],
      [0, 0, 0, "Styles should be written using objects.", "3"]
    ],
    "public/app/features/alerting/unified/components/Well.tsx:5381": [
      [0, 0, 0, "Styles should be written using objects.", "0"]
    ],
    "public/app/features/alerting/unified/components/admin/AlertmanagerConfig.tsx:5381": [
      [0, 0, 0, "Styles should be written using objects.", "0"]
    ],
    "public/app/features/alerting/unified/components/admin/AlertmanagerConfigSelector.tsx:5381": [
      [0, 0, 0, "Styles should be written using objects.", "0"]
    ],
    "public/app/features/alerting/unified/components/admin/ExternalAlertmanagerDataSources.tsx:5381": [
      [0, 0, 0, "Styles should be written using objects.", "0"],
      [0, 0, 0, "Styles should be written using objects.", "1"],
      [0, 0, 0, "Styles should be written using objects.", "2"],
      [0, 0, 0, "Styles should be written using objects.", "3"],
      [0, 0, 0, "Styles should be written using objects.", "4"]
    ],
    "public/app/features/alerting/unified/components/admin/ExternalAlertmanagers.tsx:5381": [
      [0, 0, 0, "Styles should be written using objects.", "0"],
      [0, 0, 0, "Styles should be written using objects.", "1"],
      [0, 0, 0, "Styles should be written using objects.", "2"],
      [0, 0, 0, "Styles should be written using objects.", "3"]
    ],
    "public/app/features/alerting/unified/components/alert-groups/AlertDetails.tsx:5381": [
      [0, 0, 0, "Styles should be written using objects.", "0"],
      [0, 0, 0, "Styles should be written using objects.", "1"],
      [0, 0, 0, "Styles should be written using objects.", "2"]
    ],
    "public/app/features/alerting/unified/components/alert-groups/AlertGroup.tsx:5381": [
      [0, 0, 0, "Styles should be written using objects.", "0"],
      [0, 0, 0, "Styles should be written using objects.", "1"],
      [0, 0, 0, "Styles should be written using objects.", "2"],
      [0, 0, 0, "Styles should be written using objects.", "3"],
      [0, 0, 0, "Styles should be written using objects.", "4"],
      [0, 0, 0, "Styles should be written using objects.", "5"],
      [0, 0, 0, "Styles should be written using objects.", "6"],
      [0, 0, 0, "Styles should be written using objects.", "7"]
    ],
    "public/app/features/alerting/unified/components/alert-groups/AlertGroupAlertsTable.tsx:5381": [
      [0, 0, 0, "Styles should be written using objects.", "0"],
      [0, 0, 0, "Styles should be written using objects.", "1"]
    ],
    "public/app/features/alerting/unified/components/alert-groups/AlertGroupFilter.tsx:5381": [
      [0, 0, 0, "Do not use any type assertions.", "0"],
      [0, 0, 0, "Styles should be written using objects.", "1"],
      [0, 0, 0, "Styles should be written using objects.", "2"],
      [0, 0, 0, "Styles should be written using objects.", "3"],
      [0, 0, 0, "Styles should be written using objects.", "4"]
    ],
    "public/app/features/alerting/unified/components/alert-groups/AlertGroupHeader.tsx:5381": [
      [0, 0, 0, "Do not use any type assertions.", "0"],
      [0, 0, 0, "Do not use any type assertions.", "1"]
    ],
    "public/app/features/alerting/unified/components/alert-groups/AlertStateFilter.tsx:5381": [
      [0, 0, 0, "Styles should be written using objects.", "0"]
    ],
    "public/app/features/alerting/unified/components/alert-groups/GroupBy.tsx:5381": [
      [0, 0, 0, "Do not use any type assertions.", "0"]
    ],
    "public/app/features/alerting/unified/components/alert-groups/MatcherFilter.tsx:5381": [
      [0, 0, 0, "Styles should be written using objects.", "0"],
      [0, 0, 0, "Styles should be written using objects.", "1"]
    ],
    "public/app/features/alerting/unified/components/contact-points/ContactPoints.v2.tsx:5381": [
      [0, 0, 0, "Do not use any type assertions.", "0"]
    ],
    "public/app/features/alerting/unified/components/export/FileExportPreview.tsx:5381": [
      [0, 0, 0, "Styles should be written using objects.", "0"],
      [0, 0, 0, "Styles should be written using objects.", "1"],
      [0, 0, 0, "Styles should be written using objects.", "2"]
    ],
    "public/app/features/alerting/unified/components/expressions/Expression.tsx:5381": [
      [0, 0, 0, "Styles should be written using objects.", "0"],
      [0, 0, 0, "Styles should be written using objects.", "1"],
      [0, 0, 0, "Styles should be written using objects.", "2"],
      [0, 0, 0, "Styles should be written using objects.", "3"],
      [0, 0, 0, "Styles should be written using objects.", "4"],
      [0, 0, 0, "Styles should be written using objects.", "5"],
      [0, 0, 0, "Styles should be written using objects.", "6"],
      [0, 0, 0, "Styles should be written using objects.", "7"],
      [0, 0, 0, "Styles should be written using objects.", "8"],
      [0, 0, 0, "Styles should be written using objects.", "9"],
      [0, 0, 0, "Styles should be written using objects.", "10"],
      [0, 0, 0, "Styles should be written using objects.", "11"],
      [0, 0, 0, "Styles should be written using objects.", "12"],
      [0, 0, 0, "Styles should be written using objects.", "13"],
      [0, 0, 0, "Styles should be written using objects.", "14"],
      [0, 0, 0, "Styles should be written using objects.", "15"],
      [0, 0, 0, "Styles should be written using objects.", "16"],
      [0, 0, 0, "Styles should be written using objects.", "17"],
      [0, 0, 0, "Styles should be written using objects.", "18"],
      [0, 0, 0, "Styles should be written using objects.", "19"],
      [0, 0, 0, "Styles should be written using objects.", "20"],
      [0, 0, 0, "Styles should be written using objects.", "21"],
      [0, 0, 0, "Styles should be written using objects.", "22"],
      [0, 0, 0, "Styles should be written using objects.", "23"],
      [0, 0, 0, "Styles should be written using objects.", "24"]
    ],
    "public/app/features/alerting/unified/components/expressions/ExpressionStatusIndicator.tsx:5381": [
      [0, 0, 0, "Styles should be written using objects.", "0"]
    ],
    "public/app/features/alerting/unified/components/mute-timings/MuteTimingForm.tsx:5381": [
      [0, 0, 0, "Styles should be written using objects.", "0"],
      [0, 0, 0, "Styles should be written using objects.", "1"]
    ],
    "public/app/features/alerting/unified/components/mute-timings/MuteTimingTimeInterval.tsx:5381": [
      [0, 0, 0, "Styles should be written using objects.", "0"],
      [0, 0, 0, "Styles should be written using objects.", "1"],
      [0, 0, 0, "Styles should be written using objects.", "2"],
      [0, 0, 0, "Styles should be written using objects.", "3"]
    ],
    "public/app/features/alerting/unified/components/mute-timings/MuteTimingTimeRange.tsx:5381": [
      [0, 0, 0, "Styles should be written using objects.", "0"],
      [0, 0, 0, "Styles should be written using objects.", "1"],
      [0, 0, 0, "Styles should be written using objects.", "2"],
      [0, 0, 0, "Styles should be written using objects.", "3"],
      [0, 0, 0, "Styles should be written using objects.", "4"]
    ],
    "public/app/features/alerting/unified/components/mute-timings/MuteTimingsTable.tsx:5381": [
      [0, 0, 0, "Styles should be written using objects.", "0"],
      [0, 0, 0, "Styles should be written using objects.", "1"]
    ],
    "public/app/features/alerting/unified/components/notification-policies/EditNotificationPolicyForm.tsx:5381": [
      [0, 0, 0, "Styles should be written using objects.", "0"],
      [0, 0, 0, "Styles should be written using objects.", "1"],
      [0, 0, 0, "Styles should be written using objects.", "2"],
      [0, 0, 0, "Styles should be written using objects.", "3"]
    ],
    "public/app/features/alerting/unified/components/notification-policies/Filters.tsx:5381": [
      [0, 0, 0, "Styles should be written using objects.", "0"]
    ],
    "public/app/features/alerting/unified/components/notification-policies/Matchers.tsx:5381": [
      [0, 0, 0, "Styles should be written using objects.", "0"],
      [0, 0, 0, "Styles should be written using objects.", "1"]
    ],
    "public/app/features/alerting/unified/components/notification-policies/Policy.tsx:5381": [
      [0, 0, 0, "Styles should be written using objects.", "0"],
      [0, 0, 0, "Styles should be written using objects.", "1"],
      [0, 0, 0, "Styles should be written using objects.", "2"],
      [0, 0, 0, "Styles should be written using objects.", "3"],
      [0, 0, 0, "Styles should be written using objects.", "4"],
      [0, 0, 0, "Styles should be written using objects.", "5"],
      [0, 0, 0, "Styles should be written using objects.", "6"],
      [0, 0, 0, "Styles should be written using objects.", "7"],
      [0, 0, 0, "Styles should be written using objects.", "8"]
    ],
    "public/app/features/alerting/unified/components/notification-policies/PromDurationDocs.tsx:5381": [
      [0, 0, 0, "Styles should be written using objects.", "0"],
      [0, 0, 0, "Styles should be written using objects.", "1"],
      [0, 0, 0, "Styles should be written using objects.", "2"],
      [0, 0, 0, "Styles should be written using objects.", "3"]
    ],
    "public/app/features/alerting/unified/components/notification-policies/formStyles.ts:5381": [
      [0, 0, 0, "Styles should be written using objects.", "0"],
      [0, 0, 0, "Styles should be written using objects.", "1"],
      [0, 0, 0, "Styles should be written using objects.", "2"],
      [0, 0, 0, "Styles should be written using objects.", "3"],
      [0, 0, 0, "Styles should be written using objects.", "4"],
      [0, 0, 0, "Styles should be written using objects.", "5"]
    ],
    "public/app/features/alerting/unified/components/receivers/AlertInstanceModalSelector.tsx:5381": [
      [0, 0, 0, "Styles should be written using objects.", "0"],
      [0, 0, 0, "Styles should be written using objects.", "1"],
      [0, 0, 0, "Styles should be written using objects.", "2"],
      [0, 0, 0, "Styles should be written using objects.", "3"],
      [0, 0, 0, "Styles should be written using objects.", "4"],
      [0, 0, 0, "Styles should be written using objects.", "5"],
      [0, 0, 0, "Styles should be written using objects.", "6"],
      [0, 0, 0, "Styles should be written using objects.", "7"],
      [0, 0, 0, "Styles should be written using objects.", "8"],
      [0, 0, 0, "Styles should be written using objects.", "9"],
      [0, 0, 0, "Styles should be written using objects.", "10"],
      [0, 0, 0, "Styles should be written using objects.", "11"],
      [0, 0, 0, "Styles should be written using objects.", "12"],
      [0, 0, 0, "Styles should be written using objects.", "13"],
      [0, 0, 0, "Styles should be written using objects.", "14"],
      [0, 0, 0, "Styles should be written using objects.", "15"],
      [0, 0, 0, "Styles should be written using objects.", "16"],
      [0, 0, 0, "Styles should be written using objects.", "17"]
    ],
    "public/app/features/alerting/unified/components/receivers/PayloadEditor.tsx:5381": [
      [0, 0, 0, "Styles should be written using objects.", "0"],
      [0, 0, 0, "Styles should be written using objects.", "1"],
      [0, 0, 0, "Styles should be written using objects.", "2"],
      [0, 0, 0, "Styles should be written using objects.", "3"],
      [0, 0, 0, "Styles should be written using objects.", "4"],
      [0, 0, 0, "Styles should be written using objects.", "5"],
      [0, 0, 0, "Styles should be written using objects.", "6"],
      [0, 0, 0, "Styles should be written using objects.", "7"],
      [0, 0, 0, "Styles should be written using objects.", "8"]
    ],
    "public/app/features/alerting/unified/components/receivers/ReceiversSection.tsx:5381": [
      [0, 0, 0, "Styles should be written using objects.", "0"],
      [0, 0, 0, "Styles should be written using objects.", "1"]
    ],
    "public/app/features/alerting/unified/components/receivers/TemplateDataDocs.tsx:5381": [
      [0, 0, 0, "Styles should be written using objects.", "0"],
      [0, 0, 0, "Styles should be written using objects.", "1"],
      [0, 0, 0, "Styles should be written using objects.", "2"]
    ],
    "public/app/features/alerting/unified/components/receivers/TemplateForm.tsx:5381": [
      [0, 0, 0, "Styles should be written using objects.", "0"],
      [0, 0, 0, "Styles should be written using objects.", "1"],
      [0, 0, 0, "Styles should be written using objects.", "2"],
      [0, 0, 0, "Styles should be written using objects.", "3"],
      [0, 0, 0, "Styles should be written using objects.", "4"],
      [0, 0, 0, "Styles should be written using objects.", "5"],
      [0, 0, 0, "Styles should be written using objects.", "6"],
      [0, 0, 0, "Styles should be written using objects.", "7"],
      [0, 0, 0, "Styles should be written using objects.", "8"],
      [0, 0, 0, "Styles should be written using objects.", "9"],
      [0, 0, 0, "Styles should be written using objects.", "10"],
      [0, 0, 0, "Styles should be written using objects.", "11"],
      [0, 0, 0, "Styles should be written using objects.", "12"]
    ],
    "public/app/features/alerting/unified/components/receivers/form/ChannelOptions.tsx:5381": [
      [0, 0, 0, "Unexpected any. Specify a different type.", "0"],
      [0, 0, 0, "Do not use any type assertions.", "1"],
      [0, 0, 0, "Unexpected any. Specify a different type.", "2"]
    ],
    "public/app/features/alerting/unified/components/receivers/form/ChannelSubForm.tsx:5381": [
      [0, 0, 0, "Styles should be written using objects.", "0"],
      [0, 0, 0, "Styles should be written using objects.", "1"],
      [0, 0, 0, "Styles should be written using objects.", "2"],
      [0, 0, 0, "Styles should be written using objects.", "3"],
      [0, 0, 0, "Styles should be written using objects.", "4"]
    ],
    "public/app/features/alerting/unified/components/receivers/form/CollapsibleSection.tsx:5381": [
      [0, 0, 0, "Styles should be written using objects.", "0"],
      [0, 0, 0, "Styles should be written using objects.", "1"],
      [0, 0, 0, "Styles should be written using objects.", "2"],
      [0, 0, 0, "Styles should be written using objects.", "3"],
      [0, 0, 0, "Styles should be written using objects.", "4"]
    ],
    "public/app/features/alerting/unified/components/receivers/form/GenerateAlertDataModal.tsx:5381": [
      [0, 0, 0, "Styles should be written using objects.", "0"],
      [0, 0, 0, "Styles should be written using objects.", "1"],
      [0, 0, 0, "Styles should be written using objects.", "2"],
      [0, 0, 0, "Styles should be written using objects.", "3"],
      [0, 0, 0, "Styles should be written using objects.", "4"],
      [0, 0, 0, "Styles should be written using objects.", "5"]
    ],
    "public/app/features/alerting/unified/components/receivers/form/ReceiverForm.tsx:5381": [
      [0, 0, 0, "Do not use any type assertions.", "0"],
      [0, 0, 0, "Unexpected any. Specify a different type.", "1"],
      [0, 0, 0, "Do not use any type assertions.", "2"],
      [0, 0, 0, "Do not use any type assertions.", "3"],
      [0, 0, 0, "Styles should be written using objects.", "4"],
      [0, 0, 0, "Styles should be written using objects.", "5"]
    ],
    "public/app/features/alerting/unified/components/receivers/form/TestContactPointModal.tsx:5381": [
      [0, 0, 0, "Styles should be written using objects.", "0"],
      [0, 0, 0, "Styles should be written using objects.", "1"]
    ],
    "public/app/features/alerting/unified/components/receivers/form/fields/KeyValueMapInput.tsx:5381": [
      [0, 0, 0, "Styles should be written using objects.", "0"],
      [0, 0, 0, "Styles should be written using objects.", "1"]
    ],
    "public/app/features/alerting/unified/components/receivers/form/fields/OptionField.tsx:5381": [
      [0, 0, 0, "Unexpected any. Specify a different type.", "0"],
      [0, 0, 0, "Unexpected any. Specify a different type.", "1"],
      [0, 0, 0, "Do not use any type assertions.", "2"],
      [0, 0, 0, "Unexpected any. Specify a different type.", "3"],
      [0, 0, 0, "Do not use any type assertions.", "4"],
      [0, 0, 0, "Unexpected any. Specify a different type.", "5"],
      [0, 0, 0, "Styles should be written using objects.", "6"],
      [0, 0, 0, "Styles should be written using objects.", "7"],
      [0, 0, 0, "Unexpected any. Specify a different type.", "8"],
      [0, 0, 0, "Unexpected any. Specify a different type.", "9"]
    ],
    "public/app/features/alerting/unified/components/receivers/form/fields/StringArrayInput.tsx:5381": [
      [0, 0, 0, "Styles should be written using objects.", "0"],
      [0, 0, 0, "Styles should be written using objects.", "1"],
      [0, 0, 0, "Styles should be written using objects.", "2"]
    ],
    "public/app/features/alerting/unified/components/receivers/form/fields/SubformArrayField.tsx:5381": [
      [0, 0, 0, "Unexpected any. Specify a different type.", "0"],
      [0, 0, 0, "Unexpected any. Specify a different type.", "1"]
    ],
    "public/app/features/alerting/unified/components/receivers/form/fields/SubformField.tsx:5381": [
      [0, 0, 0, "Unexpected any. Specify a different type.", "0"],
      [0, 0, 0, "Unexpected any. Specify a different type.", "1"]
    ],
    "public/app/features/alerting/unified/components/receivers/form/fields/styles.ts:5381": [
      [0, 0, 0, "Styles should be written using objects.", "0"],
      [0, 0, 0, "Styles should be written using objects.", "1"],
      [0, 0, 0, "Styles should be written using objects.", "2"],
      [0, 0, 0, "Styles should be written using objects.", "3"],
      [0, 0, 0, "Styles should be written using objects.", "4"]
    ],
    "public/app/features/alerting/unified/components/receivers/grafanaAppReceivers/ReceiverMetadataBadge.tsx:5381": [
      [0, 0, 0, "Styles should be written using objects.", "0"],
      [0, 0, 0, "Styles should be written using objects.", "1"]
    ],
    "public/app/features/alerting/unified/components/rule-editor/AnnotationKeyInput.tsx:5381": [
      [0, 0, 0, "Do not use any type assertions.", "0"]
    ],
    "public/app/features/alerting/unified/components/rule-editor/AnnotationsStep.tsx:5381": [
      [0, 0, 0, "Styles should be written using objects.", "0"],
      [0, 0, 0, "Styles should be written using objects.", "1"],
      [0, 0, 0, "Styles should be written using objects.", "2"],
      [0, 0, 0, "Styles should be written using objects.", "3"],
      [0, 0, 0, "Styles should be written using objects.", "4"],
      [0, 0, 0, "Styles should be written using objects.", "5"],
      [0, 0, 0, "Styles should be written using objects.", "6"],
      [0, 0, 0, "Styles should be written using objects.", "7"],
      [0, 0, 0, "Styles should be written using objects.", "8"],
      [0, 0, 0, "Styles should be written using objects.", "9"],
      [0, 0, 0, "Styles should be written using objects.", "10"]
    ],
    "public/app/features/alerting/unified/components/rule-editor/CloudAlertPreview.tsx:5381": [
      [0, 0, 0, "Styles should be written using objects.", "0"],
      [0, 0, 0, "Styles should be written using objects.", "1"]
    ],
    "public/app/features/alerting/unified/components/rule-editor/CloudEvaluationBehavior.tsx:5381": [
      [0, 0, 0, "Styles should be written using objects.", "0"],
      [0, 0, 0, "Styles should be written using objects.", "1"],
      [0, 0, 0, "Styles should be written using objects.", "2"]
    ],
    "public/app/features/alerting/unified/components/rule-editor/CustomAnnotationHeaderField.tsx:5381": [
      [0, 0, 0, "Styles should be written using objects.", "0"],
      [0, 0, 0, "Styles should be written using objects.", "1"]
    ],
    "public/app/features/alerting/unified/components/rule-editor/DashboardAnnotationField.tsx:5381": [
      [0, 0, 0, "Styles should be written using objects.", "0"],
      [0, 0, 0, "Styles should be written using objects.", "1"],
      [0, 0, 0, "Styles should be written using objects.", "2"],
      [0, 0, 0, "Styles should be written using objects.", "3"]
    ],
    "public/app/features/alerting/unified/components/rule-editor/DashboardPicker.tsx:5381": [
      [0, 0, 0, "Styles should be written using objects.", "0"],
      [0, 0, 0, "Styles should be written using objects.", "1"],
      [0, 0, 0, "Styles should be written using objects.", "2"],
      [0, 0, 0, "Styles should be written using objects.", "3"],
      [0, 0, 0, "Styles should be written using objects.", "4"],
      [0, 0, 0, "Styles should be written using objects.", "5"],
      [0, 0, 0, "Styles should be written using objects.", "6"],
      [0, 0, 0, "Styles should be written using objects.", "7"],
      [0, 0, 0, "Styles should be written using objects.", "8"],
      [0, 0, 0, "Styles should be written using objects.", "9"],
      [0, 0, 0, "Styles should be written using objects.", "10"],
      [0, 0, 0, "Styles should be written using objects.", "11"],
      [0, 0, 0, "Styles should be written using objects.", "12"],
      [0, 0, 0, "Styles should be written using objects.", "13"],
      [0, 0, 0, "Styles should be written using objects.", "14"]
    ],
    "public/app/features/alerting/unified/components/rule-editor/ExpressionEditor.tsx:5381": [
      [0, 0, 0, "Styles should be written using objects.", "0"],
      [0, 0, 0, "Styles should be written using objects.", "1"],
      [0, 0, 0, "Do not use any type assertions.", "2"]
    ],
    "public/app/features/alerting/unified/components/rule-editor/ExpressionsEditor.tsx:5381": [
      [0, 0, 0, "Styles should be written using objects.", "0"]
    ],
    "public/app/features/alerting/unified/components/rule-editor/FolderAndGroup.tsx:5381": [
      [0, 0, 0, "Styles should be written using objects.", "0"],
      [0, 0, 0, "Styles should be written using objects.", "1"],
      [0, 0, 0, "Styles should be written using objects.", "2"],
      [0, 0, 0, "Styles should be written using objects.", "3"]
    ],
    "public/app/features/alerting/unified/components/rule-editor/GrafanaEvaluationBehavior.tsx:5381": [
      [0, 0, 0, "Styles should be written using objects.", "0"],
      [0, 0, 0, "Styles should be written using objects.", "1"],
      [0, 0, 0, "Styles should be written using objects.", "2"],
      [0, 0, 0, "Styles should be written using objects.", "3"],
      [0, 0, 0, "Styles should be written using objects.", "4"],
      [0, 0, 0, "Styles should be written using objects.", "5"],
      [0, 0, 0, "Styles should be written using objects.", "6"],
      [0, 0, 0, "Styles should be written using objects.", "7"],
      [0, 0, 0, "Styles should be written using objects.", "8"],
      [0, 0, 0, "Styles should be written using objects.", "9"],
      [0, 0, 0, "Styles should be written using objects.", "10"]
    ],
    "public/app/features/alerting/unified/components/rule-editor/GroupAndNamespaceFields.tsx:5381": [
      [0, 0, 0, "Styles should be written using objects.", "0"],
      [0, 0, 0, "Styles should be written using objects.", "1"]
    ],
    "public/app/features/alerting/unified/components/rule-editor/LabelsField.tsx:5381": [
      [0, 0, 0, "Styles should be written using objects.", "0"],
      [0, 0, 0, "Styles should be written using objects.", "1"],
      [0, 0, 0, "Styles should be written using objects.", "2"],
      [0, 0, 0, "Styles should be written using objects.", "3"],
      [0, 0, 0, "Styles should be written using objects.", "4"],
      [0, 0, 0, "Styles should be written using objects.", "5"],
      [0, 0, 0, "Styles should be written using objects.", "6"],
      [0, 0, 0, "Styles should be written using objects.", "7"]
    ],
    "public/app/features/alerting/unified/components/rule-editor/NeedHelpInfo.tsx:5381": [
      [0, 0, 0, "Styles should be written using objects.", "0"],
      [0, 0, 0, "Styles should be written using objects.", "1"]
    ],
    "public/app/features/alerting/unified/components/rule-editor/PreviewRule.tsx:5381": [
      [0, 0, 0, "Unexpected any. Specify a different type.", "0"],
      [0, 0, 0, "Styles should be written using objects.", "1"]
    ],
    "public/app/features/alerting/unified/components/rule-editor/PreviewRuleResult.tsx:5381": [
      [0, 0, 0, "Styles should be written using objects.", "0"],
      [0, 0, 0, "Styles should be written using objects.", "1"]
    ],
    "public/app/features/alerting/unified/components/rule-editor/QueryEditor.tsx:5381": [
      [0, 0, 0, "Styles should be written using objects.", "0"]
    ],
    "public/app/features/alerting/unified/components/rule-editor/QueryOptions.tsx:5381": [
      [0, 0, 0, "Styles should be written using objects.", "0"],
      [0, 0, 0, "Styles should be written using objects.", "1"],
      [0, 0, 0, "Styles should be written using objects.", "2"]
    ],
    "public/app/features/alerting/unified/components/rule-editor/QueryWrapper.tsx:5381": [
      [0, 0, 0, "Styles should be written using objects.", "0"],
      [0, 0, 0, "Styles should be written using objects.", "1"]
    ],
    "public/app/features/alerting/unified/components/rule-editor/RecordingRuleEditor.tsx:5381": [
      [0, 0, 0, "Styles should be written using objects.", "0"]
    ],
    "public/app/features/alerting/unified/components/rule-editor/RuleEditorSection.tsx:5381": [
      [0, 0, 0, "Styles should be written using objects.", "0"],
      [0, 0, 0, "Styles should be written using objects.", "1"],
      [0, 0, 0, "Styles should be written using objects.", "2"]
    ],
    "public/app/features/alerting/unified/components/rule-editor/RuleFolderPicker.tsx:5381": [
      [0, 0, 0, "Styles should be written using objects.", "0"],
      [0, 0, 0, "Styles should be written using objects.", "1"]
    ],
    "public/app/features/alerting/unified/components/rule-editor/RuleInspector.tsx:5381": [
      [0, 0, 0, "Do not use any type assertions.", "0"],
      [0, 0, 0, "Styles should be written using objects.", "1"],
      [0, 0, 0, "Styles should be written using objects.", "2"],
      [0, 0, 0, "Styles should be written using objects.", "3"]
    ],
    "public/app/features/alerting/unified/components/rule-editor/VizWrapper.tsx:5381": [
      [0, 0, 0, "Styles should be written using objects.", "0"],
      [0, 0, 0, "Styles should be written using objects.", "1"]
    ],
    "public/app/features/alerting/unified/components/rule-editor/notificaton-preview/NotificationPolicyMatchers.tsx:5381": [
      [0, 0, 0, "Styles should be written using objects.", "0"],
      [0, 0, 0, "Styles should be written using objects.", "1"]
    ],
    "public/app/features/alerting/unified/components/rule-editor/notificaton-preview/NotificationPreview.tsx:5381": [
      [0, 0, 0, "Styles should be written using objects.", "0"],
      [0, 0, 0, "Styles should be written using objects.", "1"],
      [0, 0, 0, "Styles should be written using objects.", "2"],
      [0, 0, 0, "Styles should be written using objects.", "3"],
      [0, 0, 0, "Styles should be written using objects.", "4"],
      [0, 0, 0, "Styles should be written using objects.", "5"],
      [0, 0, 0, "Styles should be written using objects.", "6"]
    ],
    "public/app/features/alerting/unified/components/rule-editor/notificaton-preview/NotificationPreviewByAlertManager.tsx:5381": [
      [0, 0, 0, "Styles should be written using objects.", "0"],
      [0, 0, 0, "Styles should be written using objects.", "1"],
      [0, 0, 0, "Styles should be written using objects.", "2"],
      [0, 0, 0, "Styles should be written using objects.", "3"],
      [0, 0, 0, "Styles should be written using objects.", "4"]
    ],
    "public/app/features/alerting/unified/components/rule-editor/notificaton-preview/NotificationRoute.tsx:5381": [
      [0, 0, 0, "Styles should be written using objects.", "0"],
      [0, 0, 0, "Styles should be written using objects.", "1"],
      [0, 0, 0, "Styles should be written using objects.", "2"],
      [0, 0, 0, "Styles should be written using objects.", "3"],
      [0, 0, 0, "Styles should be written using objects.", "4"],
      [0, 0, 0, "Styles should be written using objects.", "5"],
      [0, 0, 0, "Styles should be written using objects.", "6"],
      [0, 0, 0, "Styles should be written using objects.", "7"],
      [0, 0, 0, "Styles should be written using objects.", "8"]
    ],
    "public/app/features/alerting/unified/components/rule-editor/notificaton-preview/NotificationRouteDetailsModal.tsx:5381": [
      [0, 0, 0, "Styles should be written using objects.", "0"],
      [0, 0, 0, "Styles should be written using objects.", "1"],
      [0, 0, 0, "Styles should be written using objects.", "2"],
      [0, 0, 0, "Styles should be written using objects.", "3"],
      [0, 0, 0, "Styles should be written using objects.", "4"],
      [0, 0, 0, "Styles should be written using objects.", "5"],
      [0, 0, 0, "Styles should be written using objects.", "6"],
      [0, 0, 0, "Styles should be written using objects.", "7"],
      [0, 0, 0, "Styles should be written using objects.", "8"],
      [0, 0, 0, "Styles should be written using objects.", "9"],
      [0, 0, 0, "Styles should be written using objects.", "10"]
    ],
    "public/app/features/alerting/unified/components/rule-editor/query-and-alert-condition/CloudDataSourceSelector.tsx:5381": [
      [0, 0, 0, "Styles should be written using objects.", "0"],
      [0, 0, 0, "Styles should be written using objects.", "1"]
    ],
    "public/app/features/alerting/unified/components/rule-editor/query-and-alert-condition/QueryAndExpressionsStep.tsx:5381": [
      [0, 0, 0, "Use data-testid for E2E selectors instead of aria-label", "0"],
      [0, 0, 0, "Styles should be written using objects.", "1"],
      [0, 0, 0, "Styles should be written using objects.", "2"],
      [0, 0, 0, "Styles should be written using objects.", "3"],
      [0, 0, 0, "Styles should be written using objects.", "4"]
    ],
    "public/app/features/alerting/unified/components/rule-editor/rule-types/RuleType.tsx:5381": [
      [0, 0, 0, "Styles should be written using objects.", "0"],
      [0, 0, 0, "Styles should be written using objects.", "1"]
    ],
    "public/app/features/alerting/unified/components/rule-editor/rule-types/RuleTypePicker.tsx:5381": [
      [0, 0, 0, "Styles should be written using objects.", "0"]
    ],
    "public/app/features/alerting/unified/components/rule-viewer/RuleViewer.v1.tsx:5381": [
      [0, 0, 0, "Styles should be written using objects.", "0"],
      [0, 0, 0, "Styles should be written using objects.", "1"],
      [0, 0, 0, "Styles should be written using objects.", "2"],
      [0, 0, 0, "Styles should be written using objects.", "3"],
      [0, 0, 0, "Styles should be written using objects.", "4"],
      [0, 0, 0, "Styles should be written using objects.", "5"],
      [0, 0, 0, "Styles should be written using objects.", "6"],
      [0, 0, 0, "Styles should be written using objects.", "7"],
      [0, 0, 0, "Styles should be written using objects.", "8"],
      [0, 0, 0, "Styles should be written using objects.", "9"],
      [0, 0, 0, "Styles should be written using objects.", "10"],
      [0, 0, 0, "Styles should be written using objects.", "11"],
      [0, 0, 0, "Styles should be written using objects.", "12"]
    ],
    "public/app/features/alerting/unified/components/rule-viewer/RuleViewerLayout.tsx:5381": [
      [0, 0, 0, "Styles should be written using objects.", "0"],
      [0, 0, 0, "Styles should be written using objects.", "1"]
    ],
    "public/app/features/alerting/unified/components/rule-viewer/RuleViewerVisualization.tsx:5381": [
      [0, 0, 0, "Styles should be written using objects.", "0"],
      [0, 0, 0, "Styles should be written using objects.", "1"],
      [0, 0, 0, "Styles should be written using objects.", "2"],
      [0, 0, 0, "Styles should be written using objects.", "3"],
      [0, 0, 0, "Styles should be written using objects.", "4"]
    ],
    "public/app/features/alerting/unified/components/rules/ActionButton.tsx:5381": [
      [0, 0, 0, "Styles should be written using objects.", "0"]
    ],
    "public/app/features/alerting/unified/components/rules/AlertInstanceStateFilter.tsx:5381": [
      [0, 0, 0, "Styles should be written using objects.", "0"]
    ],
    "public/app/features/alerting/unified/components/rules/CloneRule.tsx:5381": [
      [0, 0, 0, "Styles should be written using objects.", "0"]
    ],
    "public/app/features/alerting/unified/components/rules/CloudRules.tsx:5381": [
      [0, 0, 0, "Styles should be written using objects.", "0"],
      [0, 0, 0, "Styles should be written using objects.", "1"],
      [0, 0, 0, "Styles should be written using objects.", "2"],
      [0, 0, 0, "Styles should be written using objects.", "3"]
    ],
    "public/app/features/alerting/unified/components/rules/EditRuleGroupModal.tsx:5381": [
      [0, 0, 0, "Styles should be written using objects.", "0"],
      [0, 0, 0, "Styles should be written using objects.", "1"],
      [0, 0, 0, "Styles should be written using objects.", "2"],
      [0, 0, 0, "Styles should be written using objects.", "3"],
      [0, 0, 0, "Styles should be written using objects.", "4"]
    ],
    "public/app/features/alerting/unified/components/rules/GrafanaRules.tsx:5381": [
      [0, 0, 0, "Styles should be written using objects.", "0"],
      [0, 0, 0, "Styles should be written using objects.", "1"],
      [0, 0, 0, "Styles should be written using objects.", "2"],
      [0, 0, 0, "Styles should be written using objects.", "3"]
    ],
    "public/app/features/alerting/unified/components/rules/NoRulesCTA.tsx:5381": [
      [0, 0, 0, "Styles should be written using objects.", "0"]
    ],
    "public/app/features/alerting/unified/components/rules/ReorderRuleGroupModal.tsx:5381": [
      [0, 0, 0, "Styles should be written using objects.", "0"],
      [0, 0, 0, "Styles should be written using objects.", "1"],
      [0, 0, 0, "Styles should be written using objects.", "2"],
      [0, 0, 0, "Styles should be written using objects.", "3"],
      [0, 0, 0, "Styles should be written using objects.", "4"],
      [0, 0, 0, "Styles should be written using objects.", "5"],
      [0, 0, 0, "Styles should be written using objects.", "6"]
    ],
    "public/app/features/alerting/unified/components/rules/RuleActionsButtons.tsx:5381": [
      [0, 0, 0, "Styles should be written using objects.", "0"]
    ],
    "public/app/features/alerting/unified/components/rules/RuleConfigStatus.tsx:5381": [
      [0, 0, 0, "Styles should be written using objects.", "0"],
      [0, 0, 0, "Styles should be written using objects.", "1"]
    ],
    "public/app/features/alerting/unified/components/rules/RuleDetails.tsx:5381": [
      [0, 0, 0, "Styles should be written using objects.", "0"],
      [0, 0, 0, "Styles should be written using objects.", "1"],
      [0, 0, 0, "Styles should be written using objects.", "2"]
    ],
    "public/app/features/alerting/unified/components/rules/RuleDetailsActionButtons.tsx:5381": [
      [0, 0, 0, "Styles should be written using objects.", "0"]
    ],
    "public/app/features/alerting/unified/components/rules/RuleDetailsAnnotations.tsx:5381": [
      [0, 0, 0, "Styles should be written using objects.", "0"]
    ],
    "public/app/features/alerting/unified/components/rules/RuleDetailsDataSources.tsx:5381": [
      [0, 0, 0, "Styles should be written using objects.", "0"]
    ],
    "public/app/features/alerting/unified/components/rules/RuleDetailsExpression.tsx:5381": [
      [0, 0, 0, "Styles should be written using objects.", "0"]
    ],
    "public/app/features/alerting/unified/components/rules/RuleDetailsMatchingInstances.tsx:5381": [
      [0, 0, 0, "Styles should be written using objects.", "0"],
      [0, 0, 0, "Styles should be written using objects.", "1"],
      [0, 0, 0, "Styles should be written using objects.", "2"],
      [0, 0, 0, "Styles should be written using objects.", "3"],
      [0, 0, 0, "Styles should be written using objects.", "4"],
      [0, 0, 0, "Styles should be written using objects.", "5"]
    ],
    "public/app/features/alerting/unified/components/rules/RuleHealth.tsx:5381": [
      [0, 0, 0, "Styles should be written using objects.", "0"]
    ],
    "public/app/features/alerting/unified/components/rules/RuleListErrors.tsx:5381": [
      [0, 0, 0, "Styles should be written using objects.", "0"],
      [0, 0, 0, "Styles should be written using objects.", "1"],
      [0, 0, 0, "Styles should be written using objects.", "2"]
    ],
    "public/app/features/alerting/unified/components/rules/RuleListStateSection.tsx:5381": [
      [0, 0, 0, "Styles should be written using objects.", "0"],
      [0, 0, 0, "Styles should be written using objects.", "1"],
      [0, 0, 0, "Styles should be written using objects.", "2"]
    ],
    "public/app/features/alerting/unified/components/rules/RuleState.tsx:5381": [
      [0, 0, 0, "Styles should be written using objects.", "0"]
    ],
    "public/app/features/alerting/unified/components/rules/RulesFilter.tsx:5381": [
      [0, 0, 0, "Styles should be written using objects.", "0"],
      [0, 0, 0, "Styles should be written using objects.", "1"],
      [0, 0, 0, "Styles should be written using objects.", "2"],
      [0, 0, 0, "Styles should be written using objects.", "3"],
      [0, 0, 0, "Styles should be written using objects.", "4"]
    ],
    "public/app/features/alerting/unified/components/rules/RulesGroup.tsx:5381": [
      [0, 0, 0, "Styles should be written using objects.", "0"],
      [0, 0, 0, "Styles should be written using objects.", "1"],
      [0, 0, 0, "Styles should be written using objects.", "2"],
      [0, 0, 0, "Styles should be written using objects.", "3"],
      [0, 0, 0, "Styles should be written using objects.", "4"],
      [0, 0, 0, "Styles should be written using objects.", "5"],
      [0, 0, 0, "Styles should be written using objects.", "6"],
      [0, 0, 0, "Styles should be written using objects.", "7"],
      [0, 0, 0, "Styles should be written using objects.", "8"],
      [0, 0, 0, "Styles should be written using objects.", "9"],
      [0, 0, 0, "Styles should be written using objects.", "10"],
      [0, 0, 0, "Styles should be written using objects.", "11"]
    ],
    "public/app/features/alerting/unified/components/rules/RulesTable.tsx:5381": [
      [0, 0, 0, "Styles should be written using objects.", "0"],
      [0, 0, 0, "Styles should be written using objects.", "1"],
      [0, 0, 0, "Styles should be written using objects.", "2"],
      [0, 0, 0, "Styles should be written using objects.", "3"]
    ],
    "public/app/features/alerting/unified/components/rules/state-history/LogRecordViewer.tsx:5381": [
      [0, 0, 0, "Styles should be written using objects.", "0"],
      [0, 0, 0, "Styles should be written using objects.", "1"],
      [0, 0, 0, "Styles should be written using objects.", "2"],
      [0, 0, 0, "Styles should be written using objects.", "3"],
      [0, 0, 0, "Styles should be written using objects.", "4"]
    ],
    "public/app/features/alerting/unified/components/rules/state-history/LokiStateHistory.tsx:5381": [
      [0, 0, 0, "Styles should be written using objects.", "0"],
      [0, 0, 0, "Styles should be written using objects.", "1"],
      [0, 0, 0, "Styles should be written using objects.", "2"],
      [0, 0, 0, "Styles should be written using objects.", "3"],
      [0, 0, 0, "Styles should be written using objects.", "4"],
      [0, 0, 0, "Styles should be written using objects.", "5"]
    ],
    "public/app/features/alerting/unified/components/rules/state-history/StateHistory.tsx:5381": [
      [0, 0, 0, "Styles should be written using objects.", "0"],
      [0, 0, 0, "Styles should be written using objects.", "1"],
      [0, 0, 0, "Styles should be written using objects.", "2"]
    ],
    "public/app/features/alerting/unified/components/silences/Matchers.tsx:5381": [
      [0, 0, 0, "Styles should be written using objects.", "0"]
    ],
    "public/app/features/alerting/unified/components/silences/MatchersField.tsx:5381": [
      [0, 0, 0, "Styles should be written using objects.", "0"],
      [0, 0, 0, "Styles should be written using objects.", "1"],
      [0, 0, 0, "Styles should be written using objects.", "2"],
      [0, 0, 0, "Styles should be written using objects.", "3"],
      [0, 0, 0, "Styles should be written using objects.", "4"]
    ],
    "public/app/features/alerting/unified/components/silences/SilenceDetails.tsx:5381": [
      [0, 0, 0, "Styles should be written using objects.", "0"],
      [0, 0, 0, "Styles should be written using objects.", "1"],
      [0, 0, 0, "Styles should be written using objects.", "2"]
    ],
    "public/app/features/alerting/unified/components/silences/SilencePeriod.tsx:5381": [
      [0, 0, 0, "Styles should be written using objects.", "0"]
    ],
    "public/app/features/alerting/unified/components/silences/SilencedAlertsTable.tsx:5381": [
      [0, 0, 0, "Styles should be written using objects.", "0"],
      [0, 0, 0, "Styles should be written using objects.", "1"],
      [0, 0, 0, "Styles should be written using objects.", "2"]
    ],
    "public/app/features/alerting/unified/components/silences/SilencedInstancesPreview.tsx:5381": [
      [0, 0, 0, "Styles should be written using objects.", "0"],
      [0, 0, 0, "Styles should be written using objects.", "1"],
      [0, 0, 0, "Styles should be written using objects.", "2"],
      [0, 0, 0, "Styles should be written using objects.", "3"],
      [0, 0, 0, "Styles should be written using objects.", "4"]
    ],
    "public/app/features/alerting/unified/components/silences/SilencesEditor.tsx:5381": [
      [0, 0, 0, "Do not use any type assertions.", "0"],
      [0, 0, 0, "Styles should be written using objects.", "1"],
      [0, 0, 0, "Styles should be written using objects.", "2"],
      [0, 0, 0, "Styles should be written using objects.", "3"],
      [0, 0, 0, "Styles should be written using objects.", "4"],
      [0, 0, 0, "Styles should be written using objects.", "5"]
    ],
    "public/app/features/alerting/unified/components/silences/SilencesFilter.tsx:5381": [
      [0, 0, 0, "Do not use any type assertions.", "0"],
      [0, 0, 0, "Styles should be written using objects.", "1"],
      [0, 0, 0, "Styles should be written using objects.", "2"],
      [0, 0, 0, "Styles should be written using objects.", "3"],
      [0, 0, 0, "Styles should be written using objects.", "4"]
    ],
    "public/app/features/alerting/unified/components/silences/SilencesTable.tsx:5381": [
      [0, 0, 0, "Styles should be written using objects.", "0"],
      [0, 0, 0, "Styles should be written using objects.", "1"],
      [0, 0, 0, "Styles should be written using objects.", "2"],
      [0, 0, 0, "Styles should be written using objects.", "3"],
      [0, 0, 0, "Styles should be written using objects.", "4"]
    ],
    "public/app/features/alerting/unified/home/GettingStarted.tsx:5381": [
      [0, 0, 0, "Styles should be written using objects.", "0"],
      [0, 0, 0, "Styles should be written using objects.", "1"],
      [0, 0, 0, "Styles should be written using objects.", "2"],
      [0, 0, 0, "Styles should be written using objects.", "3"],
      [0, 0, 0, "Styles should be written using objects.", "4"],
      [0, 0, 0, "Styles should be written using objects.", "5"],
      [0, 0, 0, "Styles should be written using objects.", "6"],
      [0, 0, 0, "Styles should be written using objects.", "7"],
      [0, 0, 0, "Styles should be written using objects.", "8"],
      [0, 0, 0, "Styles should be written using objects.", "9"],
      [0, 0, 0, "Styles should be written using objects.", "10"],
      [0, 0, 0, "Styles should be written using objects.", "11"],
      [0, 0, 0, "Styles should be written using objects.", "12"],
      [0, 0, 0, "Styles should be written using objects.", "13"],
      [0, 0, 0, "Styles should be written using objects.", "14"]
    ],
    "public/app/features/alerting/unified/hooks/useAlertmanagerConfig.ts:5381": [
      [0, 0, 0, "Do not use any type assertions.", "0"]
    ],
    "public/app/features/alerting/unified/hooks/useControlledFieldArray.ts:5381": [
      [0, 0, 0, "Unexpected any. Specify a different type.", "0"]
    ],
    "public/app/features/alerting/unified/hooks/useStateHistoryModal.tsx:5381": [
      [0, 0, 0, "Styles should be written using objects.", "0"],
      [0, 0, 0, "Styles should be written using objects.", "1"]
    ],
    "public/app/features/alerting/unified/mocks.ts:5381": [
      [0, 0, 0, "Do not use any type assertions.", "0"],
      [0, 0, 0, "Do not use any type assertions.", "1"],
      [0, 0, 0, "Do not use any type assertions.", "2"],
      [0, 0, 0, "Do not use any type assertions.", "3"],
      [0, 0, 0, "Unexpected any. Specify a different type.", "4"],
      [0, 0, 0, "Unexpected any. Specify a different type.", "5"],
      [0, 0, 0, "Do not use any type assertions.", "6"],
      [0, 0, 0, "Do not use any type assertions.", "7"],
      [0, 0, 0, "Unexpected any. Specify a different type.", "8"],
      [0, 0, 0, "Unexpected any. Specify a different type.", "9"],
      [0, 0, 0, "Do not use any type assertions.", "10"]
    ],
    "public/app/features/alerting/unified/state/actions.ts:5381": [
      [0, 0, 0, "Do not use any type assertions.", "0"],
      [0, 0, 0, "Do not use any type assertions.", "1"]
    ],
    "public/app/features/alerting/unified/styles/notifications.ts:5381": [
      [0, 0, 0, "Styles should be written using objects.", "0"],
      [0, 0, 0, "Styles should be written using objects.", "1"],
      [0, 0, 0, "Styles should be written using objects.", "2"]
    ],
    "public/app/features/alerting/unified/styles/pagination.ts:5381": [
      [0, 0, 0, "Styles should be written using objects.", "0"]
    ],
    "public/app/features/alerting/unified/styles/table.ts:5381": [
      [0, 0, 0, "Styles should be written using objects.", "0"],
      [0, 0, 0, "Styles should be written using objects.", "1"],
      [0, 0, 0, "Styles should be written using objects.", "2"],
      [0, 0, 0, "Styles should be written using objects.", "3"],
      [0, 0, 0, "Styles should be written using objects.", "4"]
    ],
    "public/app/features/alerting/unified/types/receiver-form.ts:5381": [
      [0, 0, 0, "Unexpected any. Specify a different type.", "0"],
      [0, 0, 0, "Unexpected any. Specify a different type.", "1"]
    ],
    "public/app/features/alerting/unified/utils/misc.test.ts:5381": [
      [0, 0, 0, "Unexpected any. Specify a different type.", "0"],
      [0, 0, 0, "Unexpected any. Specify a different type.", "1"],
      [0, 0, 0, "Unexpected any. Specify a different type.", "2"]
    ],
    "public/app/features/alerting/unified/utils/receiver-form.ts:5381": [
      [0, 0, 0, "Do not use any type assertions.", "0"],
      [0, 0, 0, "Do not use any type assertions.", "1"],
      [0, 0, 0, "Do not use any type assertions.", "2"],
      [0, 0, 0, "Unexpected any. Specify a different type.", "3"]
    ],
    "public/app/features/alerting/unified/utils/redux.ts:5381": [
      [0, 0, 0, "Unexpected any. Specify a different type.", "0"],
      [0, 0, 0, "Unexpected any. Specify a different type.", "1"],
      [0, 0, 0, "Do not use any type assertions.", "2"],
      [0, 0, 0, "Do not use any type assertions.", "3"],
      [0, 0, 0, "Do not use any type assertions.", "4"],
      [0, 0, 0, "Do not use any type assertions.", "5"],
      [0, 0, 0, "Do not use any type assertions.", "6"],
      [0, 0, 0, "Do not use any type assertions.", "7"],
      [0, 0, 0, "Do not use any type assertions.", "8"]
    ],
    "public/app/features/alerting/unified/utils/rulerClient.ts:5381": [
      [0, 0, 0, "Do not use any type assertions.", "0"]
    ],
    "public/app/features/alerting/unified/utils/rules.ts:5381": [
      [0, 0, 0, "Unexpected any. Specify a different type.", "0"],
      [0, 0, 0, "Do not use any type assertions.", "1"],
      [0, 0, 0, "Do not use any type assertions.", "2"],
      [0, 0, 0, "Do not use any type assertions.", "3"],
      [0, 0, 0, "Do not use any type assertions.", "4"]
    ],
    "public/app/features/annotations/components/StandardAnnotationQueryEditor.tsx:5381": [
      [0, 0, 0, "Styles should be written using objects.", "0"]
    ],
    "public/app/features/annotations/events_processing.ts:5381": [
      [0, 0, 0, "Unexpected any. Specify a different type.", "0"]
    ],
    "public/app/features/annotations/standardAnnotationSupport.ts:5381": [
      [0, 0, 0, "Unexpected any. Specify a different type.", "0"],
      [0, 0, 0, "Do not use any type assertions.", "1"],
      [0, 0, 0, "Unexpected any. Specify a different type.", "2"]
    ],
    "public/app/features/api-keys/ApiKeysTable.tsx:5381": [
      [0, 0, 0, "Styles should be written using objects.", "0"],
      [0, 0, 0, "Styles should be written using objects.", "1"]
    ],
    "public/app/features/api-keys/MigrateToServiceAccountsCard.tsx:5381": [
      [0, 0, 0, "Styles should be written using objects.", "0"],
      [0, 0, 0, "Styles should be written using objects.", "1"],
      [0, 0, 0, "Styles should be written using objects.", "2"]
    ],
    "public/app/features/auth-config/AuthConfigPage.tsx:5381": [
      [0, 0, 0, "Styles should be written using objects.", "0"],
      [0, 0, 0, "Styles should be written using objects.", "1"],
      [0, 0, 0, "Styles should be written using objects.", "2"],
      [0, 0, 0, "Styles should be written using objects.", "3"],
      [0, 0, 0, "Styles should be written using objects.", "4"],
      [0, 0, 0, "Styles should be written using objects.", "5"]
    ],
    "public/app/features/auth-config/components/ConfigureAuthCTA.tsx:5381": [
      [0, 0, 0, "Styles should be written using objects.", "0"],
      [0, 0, 0, "Styles should be written using objects.", "1"]
    ],
    "public/app/features/auth-config/components/ProviderCard.tsx:5381": [
      [0, 0, 0, "Styles should be written using objects.", "0"],
      [0, 0, 0, "Styles should be written using objects.", "1"],
      [0, 0, 0, "Styles should be written using objects.", "2"],
      [0, 0, 0, "Styles should be written using objects.", "3"],
      [0, 0, 0, "Styles should be written using objects.", "4"],
      [0, 0, 0, "Styles should be written using objects.", "5"],
      [0, 0, 0, "Styles should be written using objects.", "6"]
    ],
    "public/app/features/canvas/element.ts:5381": [
      [0, 0, 0, "Unexpected any. Specify a different type.", "0"],
      [0, 0, 0, "Unexpected any. Specify a different type.", "1"],
      [0, 0, 0, "Unexpected any. Specify a different type.", "2"],
      [0, 0, 0, "Unexpected any. Specify a different type.", "3"],
      [0, 0, 0, "Unexpected any. Specify a different type.", "4"]
    ],
    "public/app/features/canvas/elements/droneFront.tsx:5381": [
      [0, 0, 0, "Styles should be written using objects.", "0"]
    ],
    "public/app/features/canvas/elements/droneSide.tsx:5381": [
      [0, 0, 0, "Styles should be written using objects.", "0"]
    ],
    "public/app/features/canvas/elements/droneTop.tsx:5381": [
      [0, 0, 0, "Styles should be written using objects.", "0"],
      [0, 0, 0, "Styles should be written using objects.", "1"],
      [0, 0, 0, "Styles should be written using objects.", "2"]
    ],
    "public/app/features/canvas/elements/ellipse.tsx:5381": [
      [0, 0, 0, "Styles should be written using objects.", "0"],
      [0, 0, 0, "Styles should be written using objects.", "1"]
    ],
    "public/app/features/canvas/elements/icon.tsx:5381": [
      [0, 0, 0, "Styles should be written using objects.", "0"]
    ],
    "public/app/features/canvas/elements/metricValue.tsx:5381": [
      [0, 0, 0, "Styles should be written using objects.", "0"],
      [0, 0, 0, "Styles should be written using objects.", "1"],
      [0, 0, 0, "Styles should be written using objects.", "2"]
    ],
    "public/app/features/canvas/elements/rectangle.tsx:5381": [
      [0, 0, 0, "Styles should be written using objects.", "0"],
      [0, 0, 0, "Styles should be written using objects.", "1"]
    ],
    "public/app/features/canvas/elements/server/server.tsx:5381": [
      [0, 0, 0, "Styles should be written using objects.", "0"],
      [0, 0, 0, "Styles should be written using objects.", "1"],
      [0, 0, 0, "Styles should be written using objects.", "2"],
      [0, 0, 0, "Styles should be written using objects.", "3"],
      [0, 0, 0, "Styles should be written using objects.", "4"]
    ],
    "public/app/features/canvas/elements/text.tsx:5381": [
      [0, 0, 0, "Styles should be written using objects.", "0"],
      [0, 0, 0, "Styles should be written using objects.", "1"],
      [0, 0, 0, "Styles should be written using objects.", "2"]
    ],
    "public/app/features/canvas/elements/windTurbine.tsx:5381": [
      [0, 0, 0, "Styles should be written using objects.", "0"]
    ],
    "public/app/features/canvas/runtime/element.tsx:5381": [
      [0, 0, 0, "Unexpected any. Specify a different type.", "0"],
      [0, 0, 0, "Do not use any type assertions.", "1"],
      [0, 0, 0, "Unexpected any. Specify a different type.", "2"],
      [0, 0, 0, "Do not use any type assertions.", "3"],
      [0, 0, 0, "Unexpected any. Specify a different type.", "4"],
      [0, 0, 0, "Do not use any type assertions.", "5"],
      [0, 0, 0, "Unexpected any. Specify a different type.", "6"],
      [0, 0, 0, "Do not use any type assertions.", "7"],
      [0, 0, 0, "Unexpected any. Specify a different type.", "8"]
    ],
    "public/app/features/canvas/runtime/frame.tsx:5381": [
      [0, 0, 0, "Do not use any type assertions.", "0"]
    ],
    "public/app/features/canvas/runtime/root.tsx:5381": [
      [0, 0, 0, "Do not use any type assertions.", "0"]
    ],
    "public/app/features/canvas/runtime/scene.tsx:5381": [
      [0, 0, 0, "Do not use any type assertions.", "0"],
      [0, 0, 0, "Do not use any type assertions.", "1"],
      [0, 0, 0, "Styles should be written using objects.", "2"],
      [0, 0, 0, "Styles should be written using objects.", "3"]
    ],
    "public/app/features/connections/components/ConnectionsRedirectNotice/ConnectionsRedirectNotice.tsx:5381": [
      [0, 0, 0, "Styles should be written using objects.", "0"],
      [0, 0, 0, "Styles should be written using objects.", "1"]
    ],
    "public/app/features/connections/tabs/ConnectData/CategoryHeader/CategoryHeader.tsx:5381": [
      [0, 0, 0, "Styles should be written using objects.", "0"],
      [0, 0, 0, "Styles should be written using objects.", "1"]
    ],
    "public/app/features/connections/tabs/ConnectData/ConnectData.tsx:5381": [
      [0, 0, 0, "Styles should be written using objects.", "0"],
      [0, 0, 0, "Styles should be written using objects.", "1"],
      [0, 0, 0, "Styles should be written using objects.", "2"]
    ],
    "public/app/features/connections/tabs/ConnectData/NoAccessModal/NoAccessModal.tsx:5381": [
      [0, 0, 0, "Styles should be written using objects.", "0"],
      [0, 0, 0, "Styles should be written using objects.", "1"],
      [0, 0, 0, "Styles should be written using objects.", "2"],
      [0, 0, 0, "Styles should be written using objects.", "3"],
      [0, 0, 0, "Styles should be written using objects.", "4"],
      [0, 0, 0, "Styles should be written using objects.", "5"],
      [0, 0, 0, "Styles should be written using objects.", "6"],
      [0, 0, 0, "Styles should be written using objects.", "7"],
      [0, 0, 0, "Styles should be written using objects.", "8"]
    ],
    "public/app/features/connections/tabs/ConnectData/NoResults/NoResults.tsx:5381": [
      [0, 0, 0, "Styles should be written using objects.", "0"]
    ],
    "public/app/features/connections/tabs/ConnectData/Search/Search.tsx:5381": [
      [0, 0, 0, "Styles should be written using objects.", "0"]
    ],
    "public/app/features/correlations/CorrelationsPage.tsx:5381": [
      [0, 0, 0, "Styles should be written using objects.", "0"],
      [0, 0, 0, "Styles should be written using objects.", "1"],
      [0, 0, 0, "Styles should be written using objects.", "2"],
      [0, 0, 0, "Styles should be written using objects.", "3"]
    ],
    "public/app/features/correlations/Forms/AddCorrelationForm.tsx:5381": [
      [0, 0, 0, "Styles should be written using objects.", "0"],
      [0, 0, 0, "Styles should be written using objects.", "1"]
    ],
    "public/app/features/correlations/Forms/ConfigureCorrelationBasicInfoForm.tsx:5381": [
      [0, 0, 0, "Styles should be written using objects.", "0"],
      [0, 0, 0, "Styles should be written using objects.", "1"]
    ],
    "public/app/features/correlations/Forms/ConfigureCorrelationSourceForm.tsx:5381": [
      [0, 0, 0, "Styles should be written using objects.", "0"],
      [0, 0, 0, "Styles should be written using objects.", "1"]
    ],
    "public/app/features/correlations/Forms/TransformationsEditor.tsx:5381": [
      [0, 0, 0, "Styles should be written using objects.", "0"],
      [0, 0, 0, "Styles should be written using objects.", "1"]
    ],
    "public/app/features/dashboard-scene/inspect/InspectJsonTab.tsx:5381": [
      [0, 0, 0, "Use data-testid for E2E selectors instead of aria-label", "0"]
    ],
    "public/app/features/dashboard-scene/serialization/transformSaveModelToScene.test.ts:5381": [
      [0, 0, 0, "Unexpected any. Specify a different type.", "0"],
      [0, 0, 0, "Unexpected any. Specify a different type.", "1"]
    ],
    "public/app/features/dashboard-scene/serialization/transformSceneToSaveModel.test.ts:5381": [
      [0, 0, 0, "Unexpected any. Specify a different type.", "0"],
      [0, 0, 0, "Unexpected any. Specify a different type.", "1"],
      [0, 0, 0, "Unexpected any. Specify a different type.", "2"],
      [0, 0, 0, "Unexpected any. Specify a different type.", "3"],
      [0, 0, 0, "Unexpected any. Specify a different type.", "4"]
    ],
    "public/app/features/dashboard-scene/serialization/transformSceneToSaveModel.ts:5381": [
      [0, 0, 0, "Do not use any type assertions.", "0"],
      [0, 0, 0, "Do not use any type assertions.", "1"],
      [0, 0, 0, "Do not use any type assertions.", "2"]
    ],
    "public/app/features/dashboard-scene/utils/test-utils.ts:5381": [
      [0, 0, 0, "Do not use any type assertions.", "0"],
      [0, 0, 0, "Do not use any type assertions.", "1"],
      [0, 0, 0, "Do not use any type assertions.", "2"]
    ],
    "public/app/features/dashboard/components/AddPanelWidget/AddPanelWidget.test.tsx:5381": [
      [0, 0, 0, "Unexpected any. Specify a different type.", "0"]
    ],
    "public/app/features/dashboard/components/AddPanelWidget/AddPanelWidget.tsx:5381": [
      [0, 0, 0, "Unexpected any. Specify a different type.", "0"],
      [0, 0, 0, "Use data-testid for E2E selectors instead of aria-label", "1"],
      [0, 0, 0, "Use data-testid for E2E selectors instead of aria-label", "2"],
      [0, 0, 0, "Use data-testid for E2E selectors instead of aria-label", "3"],
      [0, 0, 0, "Use data-testid for E2E selectors instead of aria-label", "4"],
      [0, 0, 0, "Styles should be written using objects.", "5"],
      [0, 0, 0, "Styles should be written using objects.", "6"],
      [0, 0, 0, "Styles should be written using objects.", "7"],
      [0, 0, 0, "Styles should be written using objects.", "8"],
      [0, 0, 0, "Styles should be written using objects.", "9"],
      [0, 0, 0, "Styles should be written using objects.", "10"]
    ],
    "public/app/features/dashboard/components/AddWidgetModal/AddWidgetModal.tsx:5381": [
      [0, 0, 0, "Styles should be written using objects.", "0"],
      [0, 0, 0, "Styles should be written using objects.", "1"],
      [0, 0, 0, "Styles should be written using objects.", "2"]
    ],
    "public/app/features/dashboard/components/AnnotationSettings/AnnotationSettingsEdit.tsx:5381": [
      [0, 0, 0, "Use data-testid for E2E selectors instead of aria-label", "0"],
      [0, 0, 0, "Use data-testid for E2E selectors instead of aria-label", "1"],
      [0, 0, 0, "Use data-testid for E2E selectors instead of aria-label", "2"],
      [0, 0, 0, "Use data-testid for E2E selectors instead of aria-label", "3"],
      [0, 0, 0, "Styles should be written using objects.", "4"]
    ],
    "public/app/features/dashboard/components/AnnotationSettings/AnnotationSettingsList.tsx:5381": [
      [0, 0, 0, "Styles should be written using objects.", "0"]
    ],
    "public/app/features/dashboard/components/DashExportModal/DashboardExporter.test.ts:5381": [
      [0, 0, 0, "Unexpected any. Specify a different type.", "0"],
      [0, 0, 0, "Unexpected any. Specify a different type.", "1"],
      [0, 0, 0, "Unexpected any. Specify a different type.", "2"],
      [0, 0, 0, "Unexpected any. Specify a different type.", "3"],
      [0, 0, 0, "Unexpected any. Specify a different type.", "4"],
      [0, 0, 0, "Unexpected any. Specify a different type.", "5"],
      [0, 0, 0, "Unexpected any. Specify a different type.", "6"],
      [0, 0, 0, "Unexpected any. Specify a different type.", "7"],
      [0, 0, 0, "Unexpected any. Specify a different type.", "8"],
      [0, 0, 0, "Unexpected any. Specify a different type.", "9"],
      [0, 0, 0, "Unexpected any. Specify a different type.", "10"],
      [0, 0, 0, "Unexpected any. Specify a different type.", "11"],
      [0, 0, 0, "Unexpected any. Specify a different type.", "12"],
      [0, 0, 0, "Unexpected any. Specify a different type.", "13"],
      [0, 0, 0, "Unexpected any. Specify a different type.", "14"],
      [0, 0, 0, "Unexpected any. Specify a different type.", "15"],
      [0, 0, 0, "Unexpected any. Specify a different type.", "16"],
      [0, 0, 0, "Unexpected any. Specify a different type.", "17"],
      [0, 0, 0, "Unexpected any. Specify a different type.", "18"],
      [0, 0, 0, "Unexpected any. Specify a different type.", "19"],
      [0, 0, 0, "Unexpected any. Specify a different type.", "20"]
    ],
    "public/app/features/dashboard/components/DashExportModal/DashboardExporter.ts:5381": [
      [0, 0, 0, "Unexpected any. Specify a different type.", "0"],
      [0, 0, 0, "Unexpected any. Specify a different type.", "1"],
      [0, 0, 0, "Unexpected any. Specify a different type.", "2"],
      [0, 0, 0, "Unexpected any. Specify a different type.", "3"],
      [0, 0, 0, "Unexpected any. Specify a different type.", "4"],
      [0, 0, 0, "Unexpected any. Specify a different type.", "5"],
      [0, 0, 0, "Do not use any type assertions.", "6"],
      [0, 0, 0, "Unexpected any. Specify a different type.", "7"],
      [0, 0, 0, "Do not use any type assertions.", "8"],
      [0, 0, 0, "Do not use any type assertions.", "9"],
      [0, 0, 0, "Unexpected any. Specify a different type.", "10"]
    ],
    "public/app/features/dashboard/components/DashNav/DashNavButton.tsx:5381": [
      [0, 0, 0, "Styles should be written using objects.", "0"]
    ],
    "public/app/features/dashboard/components/DashboardLoading/DashboardFailed.tsx:5381": [
      [0, 0, 0, "Styles should be written using objects.", "0"]
    ],
    "public/app/features/dashboard/components/DashboardLoading/DashboardLoading.tsx:5381": [
      [0, 0, 0, "Styles should be written using objects.", "0"],
      [0, 0, 0, "Styles should be written using objects.", "1"]
    ],
    "public/app/features/dashboard/components/DashboardPrompt/DashboardPrompt.test.tsx:5381": [
      [0, 0, 0, "Unexpected any. Specify a different type.", "0"]
    ],
    "public/app/features/dashboard/components/DashboardPrompt/DashboardPrompt.tsx:5381": [
      [0, 0, 0, "Do not use any type assertions.", "0"],
      [0, 0, 0, "Unexpected any. Specify a different type.", "1"],
      [0, 0, 0, "Do not use any type assertions.", "2"],
      [0, 0, 0, "Do not use any type assertions.", "3"],
      [0, 0, 0, "Do not use any type assertions.", "4"],
      [0, 0, 0, "Do not use any type assertions.", "5"],
      [0, 0, 0, "Unexpected any. Specify a different type.", "6"],
      [0, 0, 0, "Do not use any type assertions.", "7"],
      [0, 0, 0, "Unexpected any. Specify a different type.", "8"]
    ],
    "public/app/features/dashboard/components/DashboardRow/DashboardRow.test.tsx:5381": [
      [0, 0, 0, "Unexpected any. Specify a different type.", "0"]
    ],
    "public/app/features/dashboard/components/DashboardSettings/ListNewButton.tsx:5381": [
      [0, 0, 0, "Styles should be written using objects.", "0"]
    ],
    "public/app/features/dashboard/components/DeleteDashboard/DeleteDashboardModal.tsx:5381": [
      [0, 0, 0, "Styles should be written using objects.", "0"]
    ],
    "public/app/features/dashboard/components/GenAI/llms/openai.ts:5381": [
      [0, 0, 0, "Do not use any type assertions.", "0"],
      [0, 0, 0, "Do not use any type assertions.", "1"]
    ],
    "public/app/features/dashboard/components/HelpWizard/HelpWizard.tsx:5381": [
      [0, 0, 0, "Styles should be written using objects.", "0"],
      [0, 0, 0, "Styles should be written using objects.", "1"],
      [0, 0, 0, "Styles should be written using objects.", "2"]
    ],
    "public/app/features/dashboard/components/Inspector/PanelInspector.tsx:5381": [
      [0, 0, 0, "Do not use any type assertions.", "0"]
    ],
    "public/app/features/dashboard/components/LinksSettings/LinkSettingsList.tsx:5381": [
      [0, 0, 0, "Styles should be written using objects.", "0"],
      [0, 0, 0, "Styles should be written using objects.", "1"]
    ],
    "public/app/features/dashboard/components/PanelEditor/DynamicConfigValueEditor.tsx:5381": [
      [0, 0, 0, "Styles should be written using objects.", "0"],
      [0, 0, 0, "Styles should be written using objects.", "1"]
    ],
    "public/app/features/dashboard/components/PanelEditor/OptionsPane.tsx:5381": [
      [0, 0, 0, "Use data-testid for E2E selectors instead of aria-label", "0"],
      [0, 0, 0, "Styles should be written using objects.", "1"],
      [0, 0, 0, "Styles should be written using objects.", "2"],
      [0, 0, 0, "Styles should be written using objects.", "3"],
      [0, 0, 0, "Styles should be written using objects.", "4"]
    ],
    "public/app/features/dashboard/components/PanelEditor/OptionsPaneCategory.tsx:5381": [
      [0, 0, 0, "Use data-testid for E2E selectors instead of aria-label", "0"],
      [0, 0, 0, "Use data-testid for E2E selectors instead of aria-label", "1"],
      [0, 0, 0, "Styles should be written using objects.", "2"],
      [0, 0, 0, "Styles should be written using objects.", "3"],
      [0, 0, 0, "Styles should be written using objects.", "4"],
      [0, 0, 0, "Styles should be written using objects.", "5"],
      [0, 0, 0, "Styles should be written using objects.", "6"],
      [0, 0, 0, "Styles should be written using objects.", "7"],
      [0, 0, 0, "Styles should be written using objects.", "8"],
      [0, 0, 0, "Styles should be written using objects.", "9"],
      [0, 0, 0, "Styles should be written using objects.", "10"]
    ],
    "public/app/features/dashboard/components/PanelEditor/OptionsPaneItemDescriptor.tsx:5381": [
      [0, 0, 0, "Unexpected any. Specify a different type.", "0"],
      [0, 0, 0, "Use data-testid for E2E selectors instead of aria-label", "1"],
      [0, 0, 0, "Styles should be written using objects.", "2"]
    ],
    "public/app/features/dashboard/components/PanelEditor/OptionsPaneOptions.tsx:5381": [
      [0, 0, 0, "Styles should be written using objects.", "0"],
      [0, 0, 0, "Styles should be written using objects.", "1"],
      [0, 0, 0, "Styles should be written using objects.", "2"],
      [0, 0, 0, "Styles should be written using objects.", "3"],
      [0, 0, 0, "Styles should be written using objects.", "4"],
      [0, 0, 0, "Styles should be written using objects.", "5"],
      [0, 0, 0, "Styles should be written using objects.", "6"],
      [0, 0, 0, "Styles should be written using objects.", "7"],
      [0, 0, 0, "Styles should be written using objects.", "8"],
      [0, 0, 0, "Styles should be written using objects.", "9"]
    ],
    "public/app/features/dashboard/components/PanelEditor/OverrideCategoryTitle.tsx:5381": [
      [0, 0, 0, "Unexpected any. Specify a different type.", "0"],
      [0, 0, 0, "Styles should be written using objects.", "1"],
      [0, 0, 0, "Styles should be written using objects.", "2"],
      [0, 0, 0, "Styles should be written using objects.", "3"],
      [0, 0, 0, "Styles should be written using objects.", "4"],
      [0, 0, 0, "Styles should be written using objects.", "5"]
    ],
    "public/app/features/dashboard/components/PanelEditor/PanelEditor.tsx:5381": [
      [0, 0, 0, "Use data-testid for E2E selectors instead of aria-label", "0"],
      [0, 0, 0, "Use data-testid for E2E selectors instead of aria-label", "1"],
      [0, 0, 0, "Use data-testid for E2E selectors instead of aria-label", "2"],
      [0, 0, 0, "Do not use any type assertions.", "3"],
      [0, 0, 0, "Styles should be written using objects.", "4"],
      [0, 0, 0, "Styles should be written using objects.", "5"],
      [0, 0, 0, "Styles should be written using objects.", "6"],
      [0, 0, 0, "Styles should be written using objects.", "7"],
      [0, 0, 0, "Styles should be written using objects.", "8"],
      [0, 0, 0, "Styles should be written using objects.", "9"],
      [0, 0, 0, "Styles should be written using objects.", "10"],
      [0, 0, 0, "Styles should be written using objects.", "11"],
      [0, 0, 0, "Styles should be written using objects.", "12"],
      [0, 0, 0, "Styles should be written using objects.", "13"]
    ],
    "public/app/features/dashboard/components/PanelEditor/PanelEditorTabs.tsx:5381": [
      [0, 0, 0, "Styles should be written using objects.", "0"],
      [0, 0, 0, "Styles should be written using objects.", "1"],
      [0, 0, 0, "Styles should be written using objects.", "2"]
    ],
    "public/app/features/dashboard/components/PanelEditor/VisualizationButton.tsx:5381": [
      [0, 0, 0, "Styles should be written using objects.", "0"],
      [0, 0, 0, "Styles should be written using objects.", "1"]
    ],
    "public/app/features/dashboard/components/PanelEditor/VisualizationSelectPane.tsx:5381": [
      [0, 0, 0, "Use data-testid for E2E selectors instead of aria-label", "0"],
      [0, 0, 0, "Styles should be written using objects.", "1"],
      [0, 0, 0, "Styles should be written using objects.", "2"],
      [0, 0, 0, "Styles should be written using objects.", "3"],
      [0, 0, 0, "Styles should be written using objects.", "4"],
      [0, 0, 0, "Styles should be written using objects.", "5"],
      [0, 0, 0, "Styles should be written using objects.", "6"],
      [0, 0, 0, "Styles should be written using objects.", "7"],
      [0, 0, 0, "Styles should be written using objects.", "8"],
      [0, 0, 0, "Styles should be written using objects.", "9"],
      [0, 0, 0, "Styles should be written using objects.", "10"]
    ],
    "public/app/features/dashboard/components/PanelEditor/getFieldOverrideElements.tsx:5381": [
      [0, 0, 0, "Unexpected any. Specify a different type.", "0"]
    ],
    "public/app/features/dashboard/components/PanelEditor/getVisualizationOptions.tsx:5381": [
      [0, 0, 0, "Unexpected any. Specify a different type.", "0"],
      [0, 0, 0, "Unexpected any. Specify a different type.", "1"],
      [0, 0, 0, "Unexpected any. Specify a different type.", "2"]
    ],
    "public/app/features/dashboard/components/PanelEditor/types.ts:5381": [
      [0, 0, 0, "Unexpected any. Specify a different type.", "0"]
    ],
    "public/app/features/dashboard/components/PanelEditor/utils.ts:5381": [
      [0, 0, 0, "Unexpected any. Specify a different type.", "0"],
      [0, 0, 0, "Unexpected any. Specify a different type.", "1"],
      [0, 0, 0, "Do not use any type assertions.", "2"],
      [0, 0, 0, "Unexpected any. Specify a different type.", "3"],
      [0, 0, 0, "Do not use any type assertions.", "4"],
      [0, 0, 0, "Unexpected any. Specify a different type.", "5"]
    ],
    "public/app/features/dashboard/components/PublicDashboardFooter/PublicDashboardsFooter.tsx:5381": [
      [0, 0, 0, "Styles should be written using objects.", "0"],
      [0, 0, 0, "Styles should be written using objects.", "1"],
      [0, 0, 0, "Styles should be written using objects.", "2"]
    ],
    "public/app/features/dashboard/components/PublicDashboardNotAvailable/PublicDashboardNotAvailable.tsx:5381": [
      [0, 0, 0, "Styles should be written using objects.", "0"],
      [0, 0, 0, "Styles should be written using objects.", "1"],
      [0, 0, 0, "Styles should be written using objects.", "2"],
      [0, 0, 0, "Styles should be written using objects.", "3"]
    ],
    "public/app/features/dashboard/components/RowOptions/RowOptionsModal.tsx:5381": [
      [0, 0, 0, "Styles should be written using objects.", "0"]
    ],
    "public/app/features/dashboard/components/SaveDashboard/SaveDashboardButton.tsx:5381": [
      [0, 0, 0, "Use data-testid for E2E selectors instead of aria-label", "0"],
      [0, 0, 0, "Use data-testid for E2E selectors instead of aria-label", "1"]
    ],
    "public/app/features/dashboard/components/SaveDashboard/SaveDashboardDiff.tsx:5381": [
      [0, 0, 0, "Styles should be written using objects.", "0"]
    ],
    "public/app/features/dashboard/components/SaveDashboard/SaveDashboardErrorProxy.tsx:5381": [
      [0, 0, 0, "Styles should be written using objects.", "0"],
      [0, 0, 0, "Styles should be written using objects.", "1"],
      [0, 0, 0, "Styles should be written using objects.", "2"]
    ],
    "public/app/features/dashboard/components/SaveDashboard/UnsavedChangesModal.tsx:5381": [
      [0, 0, 0, "Styles should be written using objects.", "0"]
    ],
    "public/app/features/dashboard/components/SaveDashboard/forms/SaveDashboardAsForm.test.tsx:5381": [
      [0, 0, 0, "Unexpected any. Specify a different type.", "0"]
    ],
    "public/app/features/dashboard/components/SaveDashboard/forms/SaveDashboardForm.tsx:5381": [
      [0, 0, 0, "Unexpected any. Specify a different type.", "0"],
      [0, 0, 0, "Use data-testid for E2E selectors instead of aria-label", "1"],
      [0, 0, 0, "Use data-testid for E2E selectors instead of aria-label", "2"],
      [0, 0, 0, "Use data-testid for E2E selectors instead of aria-label", "3"],
      [0, 0, 0, "Styles should be written using objects.", "4"]
    ],
    "public/app/features/dashboard/components/SaveDashboard/forms/SaveProvisionedDashboardForm.tsx:5381": [
      [0, 0, 0, "Styles should be written using objects.", "0"]
    ],
    "public/app/features/dashboard/components/SaveDashboard/types.ts:5381": [
      [0, 0, 0, "Unexpected any. Specify a different type.", "0"]
    ],
    "public/app/features/dashboard/components/SaveDashboard/useDashboardSave.tsx:5381": [
      [0, 0, 0, "Unexpected any. Specify a different type.", "0"]
    ],
    "public/app/features/dashboard/components/ShareModal/ShareExport.tsx:5381": [
      [0, 0, 0, "Unexpected any. Specify a different type.", "0"]
    ],
    "public/app/features/dashboard/components/ShareModal/SharePublicDashboard/ConfigPublicDashboard/ConfigPublicDashboard.tsx:5381": [
      [0, 0, 0, "Styles should be written using objects.", "0"],
      [0, 0, 0, "Styles should be written using objects.", "1"],
      [0, 0, 0, "Styles should be written using objects.", "2"]
    ],
    "public/app/features/dashboard/components/ShareModal/SharePublicDashboard/ConfigPublicDashboard/EmailSharingConfiguration.tsx:5381": [
      [0, 0, 0, "Styles should be written using objects.", "0"],
      [0, 0, 0, "Styles should be written using objects.", "1"],
      [0, 0, 0, "Styles should be written using objects.", "2"],
      [0, 0, 0, "Styles should be written using objects.", "3"],
      [0, 0, 0, "Styles should be written using objects.", "4"],
      [0, 0, 0, "Styles should be written using objects.", "5"]
    ],
    "public/app/features/dashboard/components/ShareModal/SharePublicDashboard/ConfigPublicDashboard/SettingsSummary.tsx:5381": [
      [0, 0, 0, "Styles should be written using objects.", "0"]
    ],
    "public/app/features/dashboard/components/ShareModal/SharePublicDashboard/CreatePublicDashboard/AcknowledgeCheckboxes.tsx:5381": [
      [0, 0, 0, "Styles should be written using objects.", "0"]
    ],
    "public/app/features/dashboard/components/ShareModal/SharePublicDashboard/CreatePublicDashboard/CreatePublicDashboard.tsx:5381": [
      [0, 0, 0, "Styles should be written using objects.", "0"],
      [0, 0, 0, "Styles should be written using objects.", "1"],
      [0, 0, 0, "Styles should be written using objects.", "2"],
      [0, 0, 0, "Styles should be written using objects.", "3"],
      [0, 0, 0, "Styles should be written using objects.", "4"],
      [0, 0, 0, "Styles should be written using objects.", "5"]
    ],
    "public/app/features/dashboard/components/ShareModal/SharePublicDashboard/ModalAlerts/UnsupportedDataSourcesAlert.tsx:5381": [
      [0, 0, 0, "Styles should be written using objects.", "0"]
    ],
    "public/app/features/dashboard/components/ShareModal/SharePublicDashboard/SharePublicDashboard.tsx:5381": [
      [0, 0, 0, "Styles should be written using objects.", "0"],
      [0, 0, 0, "Styles should be written using objects.", "1"]
    ],
    "public/app/features/dashboard/components/SubMenu/AnnotationPicker.tsx:5381": [
      [0, 0, 0, "Styles should be written using objects.", "0"],
      [0, 0, 0, "Styles should be written using objects.", "1"]
    ],
    "public/app/features/dashboard/components/SubMenu/SubMenu.tsx:5381": [
      [0, 0, 0, "Styles should be written using objects.", "0"],
      [0, 0, 0, "Styles should be written using objects.", "1"]
    ],
    "public/app/features/dashboard/components/TransformationsEditor/TransformationEditor.tsx:5381": [
      [0, 0, 0, "Unexpected any. Specify a different type.", "0"],
      [0, 0, 0, "Styles should be written using objects.", "1"],
      [0, 0, 0, "Styles should be written using objects.", "2"],
      [0, 0, 0, "Styles should be written using objects.", "3"],
      [0, 0, 0, "Styles should be written using objects.", "4"],
      [0, 0, 0, "Styles should be written using objects.", "5"],
      [0, 0, 0, "Styles should be written using objects.", "6"],
      [0, 0, 0, "Styles should be written using objects.", "7"],
      [0, 0, 0, "Styles should be written using objects.", "8"],
      [0, 0, 0, "Styles should be written using objects.", "9"],
      [0, 0, 0, "Styles should be written using objects.", "10"]
    ],
    "public/app/features/dashboard/components/TransformationsEditor/TransformationFilter.tsx:5381": [
      [0, 0, 0, "Styles should be written using objects.", "0"]
    ],
    "public/app/features/dashboard/components/TransformationsEditor/TransformationsEditor.tsx:5381": [
      [0, 0, 0, "Do not use any type assertions.", "0"],
      [0, 0, 0, "Do not use any type assertions.", "1"],
      [0, 0, 0, "Do not use any type assertions.", "2"],
      [0, 0, 0, "Unexpected any. Specify a different type.", "3"],
      [0, 0, 0, "Styles should be written using objects.", "4"],
      [0, 0, 0, "Styles should be written using objects.", "5"],
      [0, 0, 0, "Styles should be written using objects.", "6"],
      [0, 0, 0, "Styles should be written using objects.", "7"],
      [0, 0, 0, "Styles should be written using objects.", "8"],
      [0, 0, 0, "Styles should be written using objects.", "9"],
      [0, 0, 0, "Styles should be written using objects.", "10"],
      [0, 0, 0, "Styles should be written using objects.", "11"],
      [0, 0, 0, "Styles should be written using objects.", "12"],
      [0, 0, 0, "Styles should be written using objects.", "13"],
      [0, 0, 0, "Styles should be written using objects.", "14"],
      [0, 0, 0, "Styles should be written using objects.", "15"],
      [0, 0, 0, "Styles should be written using objects.", "16"],
      [0, 0, 0, "Styles should be written using objects.", "17"],
      [0, 0, 0, "Styles should be written using objects.", "18"],
      [0, 0, 0, "Styles should be written using objects.", "19"],
      [0, 0, 0, "Styles should be written using objects.", "20"],
      [0, 0, 0, "Unexpected any. Specify a different type.", "21"]
    ],
    "public/app/features/dashboard/components/VersionHistory/DiffGroup.tsx:5381": [
      [0, 0, 0, "Styles should be written using objects.", "0"],
      [0, 0, 0, "Styles should be written using objects.", "1"],
      [0, 0, 0, "Styles should be written using objects.", "2"]
    ],
    "public/app/features/dashboard/components/VersionHistory/DiffTitle.tsx:5381": [
      [0, 0, 0, "Styles should be written using objects.", "0"],
      [0, 0, 0, "Styles should be written using objects.", "1"],
      [0, 0, 0, "Styles should be written using objects.", "2"],
      [0, 0, 0, "Styles should be written using objects.", "3"],
      [0, 0, 0, "Styles should be written using objects.", "4"],
      [0, 0, 0, "Styles should be written using objects.", "5"],
      [0, 0, 0, "Styles should be written using objects.", "6"],
      [0, 0, 0, "Styles should be written using objects.", "7"],
      [0, 0, 0, "Styles should be written using objects.", "8"]
    ],
    "public/app/features/dashboard/components/VersionHistory/DiffValues.tsx:5381": [
      [0, 0, 0, "Styles should be written using objects.", "0"]
    ],
    "public/app/features/dashboard/components/VersionHistory/DiffViewer.tsx:5381": [
      [0, 0, 0, "Styles should be written using objects.", "0"]
    ],
    "public/app/features/dashboard/components/VersionHistory/VersionHistoryComparison.tsx:5381": [
      [0, 0, 0, "Styles should be written using objects.", "0"],
      [0, 0, 0, "Styles should be written using objects.", "1"],
      [0, 0, 0, "Styles should be written using objects.", "2"]
    ],
    "public/app/features/dashboard/components/VersionHistory/VersionHistoryHeader.tsx:5381": [
      [0, 0, 0, "Styles should be written using objects.", "0"]
    ],
    "public/app/features/dashboard/components/VersionHistory/VersionHistoryTable.tsx:5381": [
      [0, 0, 0, "Styles should be written using objects.", "0"]
    ],
    "public/app/features/dashboard/components/VersionHistory/useDashboardRestore.tsx:5381": [
      [0, 0, 0, "Do not use any type assertions.", "0"],
      [0, 0, 0, "Unexpected any. Specify a different type.", "1"]
    ],
    "public/app/features/dashboard/components/VersionHistory/utils.ts:5381": [
      [0, 0, 0, "Unexpected any. Specify a different type.", "0"],
      [0, 0, 0, "Unexpected any. Specify a different type.", "1"]
    ],
    "public/app/features/dashboard/containers/DashboardPage.tsx:5381": [
      [0, 0, 0, "Do not use any type assertions.", "0"],
      [0, 0, 0, "Unexpected any. Specify a different type.", "1"],
      [0, 0, 0, "Do not use any type assertions.", "2"],
      [0, 0, 0, "Unexpected any. Specify a different type.", "3"],
      [0, 0, 0, "Use data-testid for E2E selectors instead of aria-label", "4"]
    ],
    "public/app/features/dashboard/containers/EmbeddedDashboardPage.tsx:5381": [
      [0, 0, 0, "Styles should be written using objects.", "0"]
    ],
    "public/app/features/dashboard/dashgrid/DashboardGrid.tsx:5381": [
      [0, 0, 0, "Unexpected any. Specify a different type.", "0"]
    ],
    "public/app/features/dashboard/dashgrid/DashboardPanel.tsx:5381": [
      [0, 0, 0, "Unexpected any. Specify a different type.", "0"]
    ],
    "public/app/features/dashboard/dashgrid/PanelStateWrapper.tsx:5381": [
      [0, 0, 0, "Unexpected any. Specify a different type.", "0"],
      [0, 0, 0, "Unexpected any. Specify a different type.", "1"],
      [0, 0, 0, "Unexpected any. Specify a different type.", "2"]
    ],
    "public/app/features/dashboard/dashgrid/SeriesVisibilityConfigFactory.ts:5381": [
      [0, 0, 0, "Do not use any type assertions.", "0"]
    ],
    "public/app/features/dashboard/services/DashboardLoaderSrv.ts:5381": [
      [0, 0, 0, "Unexpected any. Specify a different type.", "0"],
      [0, 0, 0, "Unexpected any. Specify a different type.", "1"],
      [0, 0, 0, "Unexpected any. Specify a different type.", "2"]
    ],
    "public/app/features/dashboard/state/DashboardMigrator.test.ts:5381": [
      [0, 0, 0, "Unexpected any. Specify a different type.", "0"],
      [0, 0, 0, "Unexpected any. Specify a different type.", "1"],
      [0, 0, 0, "Unexpected any. Specify a different type.", "2"],
      [0, 0, 0, "Unexpected any. Specify a different type.", "3"],
      [0, 0, 0, "Unexpected any. Specify a different type.", "4"],
      [0, 0, 0, "Unexpected any. Specify a different type.", "5"],
      [0, 0, 0, "Unexpected any. Specify a different type.", "6"],
      [0, 0, 0, "Unexpected any. Specify a different type.", "7"],
      [0, 0, 0, "Unexpected any. Specify a different type.", "8"],
      [0, 0, 0, "Unexpected any. Specify a different type.", "9"],
      [0, 0, 0, "Unexpected any. Specify a different type.", "10"],
      [0, 0, 0, "Unexpected any. Specify a different type.", "11"],
      [0, 0, 0, "Unexpected any. Specify a different type.", "12"],
      [0, 0, 0, "Unexpected any. Specify a different type.", "13"],
      [0, 0, 0, "Unexpected any. Specify a different type.", "14"],
      [0, 0, 0, "Unexpected any. Specify a different type.", "15"],
      [0, 0, 0, "Unexpected any. Specify a different type.", "16"],
      [0, 0, 0, "Unexpected any. Specify a different type.", "17"],
      [0, 0, 0, "Unexpected any. Specify a different type.", "18"]
    ],
    "public/app/features/dashboard/state/DashboardMigrator.ts:5381": [
      [0, 0, 0, "Unexpected any. Specify a different type.", "0"],
      [0, 0, 0, "Unexpected any. Specify a different type.", "1"],
      [0, 0, 0, "Unexpected any. Specify a different type.", "2"],
      [0, 0, 0, "Unexpected any. Specify a different type.", "3"],
      [0, 0, 0, "Unexpected any. Specify a different type.", "4"],
      [0, 0, 0, "Unexpected any. Specify a different type.", "5"],
      [0, 0, 0, "Unexpected any. Specify a different type.", "6"],
      [0, 0, 0, "Unexpected any. Specify a different type.", "7"],
      [0, 0, 0, "Unexpected any. Specify a different type.", "8"],
      [0, 0, 0, "Unexpected any. Specify a different type.", "9"],
      [0, 0, 0, "Unexpected any. Specify a different type.", "10"],
      [0, 0, 0, "Unexpected any. Specify a different type.", "11"],
      [0, 0, 0, "Unexpected any. Specify a different type.", "12"],
      [0, 0, 0, "Unexpected any. Specify a different type.", "13"],
      [0, 0, 0, "Unexpected any. Specify a different type.", "14"],
      [0, 0, 0, "Unexpected any. Specify a different type.", "15"],
      [0, 0, 0, "Unexpected any. Specify a different type.", "16"],
      [0, 0, 0, "Unexpected any. Specify a different type.", "17"],
      [0, 0, 0, "Unexpected any. Specify a different type.", "18"],
      [0, 0, 0, "Unexpected any. Specify a different type.", "19"],
      [0, 0, 0, "Unexpected any. Specify a different type.", "20"],
      [0, 0, 0, "Unexpected any. Specify a different type.", "21"],
      [0, 0, 0, "Unexpected any. Specify a different type.", "22"],
      [0, 0, 0, "Unexpected any. Specify a different type.", "23"],
      [0, 0, 0, "Unexpected any. Specify a different type.", "24"],
      [0, 0, 0, "Unexpected any. Specify a different type.", "25"],
      [0, 0, 0, "Unexpected any. Specify a different type.", "26"],
      [0, 0, 0, "Unexpected any. Specify a different type.", "27"],
      [0, 0, 0, "Do not use any type assertions.", "28"],
      [0, 0, 0, "Do not use any type assertions.", "29"],
      [0, 0, 0, "Unexpected any. Specify a different type.", "30"],
      [0, 0, 0, "Unexpected any. Specify a different type.", "31"],
      [0, 0, 0, "Do not use any type assertions.", "32"]
    ],
    "public/app/features/dashboard/state/DashboardModel.repeat.test.ts:5381": [
      [0, 0, 0, "Unexpected any. Specify a different type.", "0"],
      [0, 0, 0, "Unexpected any. Specify a different type.", "1"],
      [0, 0, 0, "Unexpected any. Specify a different type.", "2"],
      [0, 0, 0, "Unexpected any. Specify a different type.", "3"],
      [0, 0, 0, "Unexpected any. Specify a different type.", "4"],
      [0, 0, 0, "Unexpected any. Specify a different type.", "5"],
      [0, 0, 0, "Unexpected any. Specify a different type.", "6"]
    ],
    "public/app/features/dashboard/state/DashboardModel.test.ts:5381": [
      [0, 0, 0, "Unexpected any. Specify a different type.", "0"]
    ],
    "public/app/features/dashboard/state/DashboardModel.ts:5381": [
      [0, 0, 0, "Unexpected any. Specify a different type.", "0"],
      [0, 0, 0, "Unexpected any. Specify a different type.", "1"],
      [0, 0, 0, "Unexpected any. Specify a different type.", "2"],
      [0, 0, 0, "Unexpected any. Specify a different type.", "3"],
      [0, 0, 0, "Unexpected any. Specify a different type.", "4"],
      [0, 0, 0, "Unexpected any. Specify a different type.", "5"],
      [0, 0, 0, "Unexpected any. Specify a different type.", "6"],
      [0, 0, 0, "Unexpected any. Specify a different type.", "7"],
      [0, 0, 0, "Unexpected any. Specify a different type.", "8"],
      [0, 0, 0, "Unexpected any. Specify a different type.", "9"],
      [0, 0, 0, "Unexpected any. Specify a different type.", "10"],
      [0, 0, 0, "Unexpected any. Specify a different type.", "11"],
      [0, 0, 0, "Unexpected any. Specify a different type.", "12"],
      [0, 0, 0, "Unexpected any. Specify a different type.", "13"],
      [0, 0, 0, "Unexpected any. Specify a different type.", "14"],
      [0, 0, 0, "Unexpected any. Specify a different type.", "15"],
      [0, 0, 0, "Unexpected any. Specify a different type.", "16"],
      [0, 0, 0, "Unexpected any. Specify a different type.", "17"],
      [0, 0, 0, "Unexpected any. Specify a different type.", "18"],
      [0, 0, 0, "Unexpected any. Specify a different type.", "19"],
      [0, 0, 0, "Unexpected any. Specify a different type.", "20"],
      [0, 0, 0, "Unexpected any. Specify a different type.", "21"],
      [0, 0, 0, "Unexpected any. Specify a different type.", "22"],
      [0, 0, 0, "Unexpected any. Specify a different type.", "23"],
      [0, 0, 0, "Unexpected any. Specify a different type.", "24"],
      [0, 0, 0, "Unexpected any. Specify a different type.", "25"],
      [0, 0, 0, "Unexpected any. Specify a different type.", "26"],
      [0, 0, 0, "Do not use any type assertions.", "27"],
      [0, 0, 0, "Unexpected any. Specify a different type.", "28"],
      [0, 0, 0, "Unexpected any. Specify a different type.", "29"],
      [0, 0, 0, "Unexpected any. Specify a different type.", "30"],
      [0, 0, 0, "Unexpected any. Specify a different type.", "31"],
      [0, 0, 0, "Unexpected any. Specify a different type.", "32"]
    ],
    "public/app/features/dashboard/state/PanelModel.test.ts:5381": [
      [0, 0, 0, "Unexpected any. Specify a different type.", "0"],
      [0, 0, 0, "Unexpected any. Specify a different type.", "1"],
      [0, 0, 0, "Unexpected any. Specify a different type.", "2"],
      [0, 0, 0, "Unexpected any. Specify a different type.", "3"],
      [0, 0, 0, "Unexpected any. Specify a different type.", "4"],
      [0, 0, 0, "Unexpected any. Specify a different type.", "5"],
      [0, 0, 0, "Unexpected any. Specify a different type.", "6"],
      [0, 0, 0, "Unexpected any. Specify a different type.", "7"]
    ],
    "public/app/features/dashboard/state/PanelModel.ts:5381": [
      [0, 0, 0, "Unexpected any. Specify a different type.", "0"],
      [0, 0, 0, "Unexpected any. Specify a different type.", "1"],
      [0, 0, 0, "Unexpected any. Specify a different type.", "2"],
      [0, 0, 0, "Unexpected any. Specify a different type.", "3"],
      [0, 0, 0, "Unexpected any. Specify a different type.", "4"],
      [0, 0, 0, "Unexpected any. Specify a different type.", "5"],
      [0, 0, 0, "Unexpected any. Specify a different type.", "6"],
      [0, 0, 0, "Unexpected any. Specify a different type.", "7"],
      [0, 0, 0, "Unexpected any. Specify a different type.", "8"],
      [0, 0, 0, "Do not use any type assertions.", "9"],
      [0, 0, 0, "Unexpected any. Specify a different type.", "10"],
      [0, 0, 0, "Unexpected any. Specify a different type.", "11"],
      [0, 0, 0, "Do not use any type assertions.", "12"],
      [0, 0, 0, "Unexpected any. Specify a different type.", "13"],
      [0, 0, 0, "Do not use any type assertions.", "14"],
      [0, 0, 0, "Unexpected any. Specify a different type.", "15"],
      [0, 0, 0, "Unexpected any. Specify a different type.", "16"],
      [0, 0, 0, "Unexpected any. Specify a different type.", "17"],
      [0, 0, 0, "Do not use any type assertions.", "18"],
      [0, 0, 0, "Unexpected any. Specify a different type.", "19"],
      [0, 0, 0, "Do not use any type assertions.", "20"],
      [0, 0, 0, "Unexpected any. Specify a different type.", "21"],
      [0, 0, 0, "Unexpected any. Specify a different type.", "22"],
      [0, 0, 0, "Unexpected any. Specify a different type.", "23"]
    ],
    "public/app/features/dashboard/state/TimeModel.ts:5381": [
      [0, 0, 0, "Unexpected any. Specify a different type.", "0"],
      [0, 0, 0, "Unexpected any. Specify a different type.", "1"]
    ],
    "public/app/features/dashboard/state/actions.ts:5381": [
      [0, 0, 0, "Unexpected any. Specify a different type.", "0"]
    ],
    "public/app/features/dashboard/state/initDashboard.test.ts:5381": [
      [0, 0, 0, "Unexpected any. Specify a different type.", "0"],
      [0, 0, 0, "Unexpected any. Specify a different type.", "1"],
      [0, 0, 0, "Unexpected any. Specify a different type.", "2"],
      [0, 0, 0, "Unexpected any. Specify a different type.", "3"],
      [0, 0, 0, "Unexpected any. Specify a different type.", "4"],
      [0, 0, 0, "Unexpected any. Specify a different type.", "5"],
      [0, 0, 0, "Unexpected any. Specify a different type.", "6"]
    ],
    "public/app/features/dashboard/state/initDashboard.ts:5381": [
      [0, 0, 0, "Unexpected any. Specify a different type.", "0"]
    ],
    "public/app/features/dashboard/state/reducers.ts:5381": [
      [0, 0, 0, "Unexpected any. Specify a different type.", "0"]
    ],
    "public/app/features/dashboard/utils/getPanelMenu.test.ts:5381": [
      [0, 0, 0, "Unexpected any. Specify a different type.", "0"]
    ],
    "public/app/features/dashboard/utils/getPanelMenu.ts:5381": [
      [0, 0, 0, "Do not use any type assertions.", "0"],
      [0, 0, 0, "Unexpected any. Specify a different type.", "1"]
    ],
    "public/app/features/dashboard/utils/panelMerge.ts:5381": [
      [0, 0, 0, "Do not use any type assertions.", "0"],
      [0, 0, 0, "Unexpected any. Specify a different type.", "1"],
      [0, 0, 0, "Do not use any type assertions.", "2"],
      [0, 0, 0, "Unexpected any. Specify a different type.", "3"]
    ],
    "public/app/features/datasources/components/BasicSettings.tsx:5381": [
      [0, 0, 0, "Use data-testid for E2E selectors instead of aria-label", "0"],
      [0, 0, 0, "Styles should be written using objects.", "1"]
    ],
    "public/app/features/datasources/components/DataSourceReadOnlyMessage.tsx:5381": [
      [0, 0, 0, "Use data-testid for E2E selectors instead of aria-label", "0"]
    ],
    "public/app/features/datasources/components/DataSourceTestingStatus.tsx:5381": [
      [0, 0, 0, "Styles should be written using objects.", "0"],
      [0, 0, 0, "Styles should be written using objects.", "1"],
      [0, 0, 0, "Do not use any type assertions.", "2"],
      [0, 0, 0, "Use data-testid for E2E selectors instead of aria-label", "3"]
    ],
    "public/app/features/datasources/components/DataSourceTypeCard.tsx:5381": [
      [0, 0, 0, "Use data-testid for E2E selectors instead of aria-label", "0"]
    ],
    "public/app/features/datasources/components/DataSourceTypeCardList.tsx:5381": [
      [0, 0, 0, "Styles should be written using objects.", "0"]
    ],
    "public/app/features/datasources/components/EditDataSource.tsx:5381": [
      [0, 0, 0, "Do not use any type assertions.", "0"]
    ],
    "public/app/features/datasources/components/picker/DataSourceCard.tsx:5381": [
      [0, 0, 0, "Styles should be written using objects.", "0"],
      [0, 0, 0, "Styles should be written using objects.", "1"],
      [0, 0, 0, "Styles should be written using objects.", "2"],
      [0, 0, 0, "Styles should be written using objects.", "3"],
      [0, 0, 0, "Styles should be written using objects.", "4"],
      [0, 0, 0, "Styles should be written using objects.", "5"],
      [0, 0, 0, "Styles should be written using objects.", "6"],
      [0, 0, 0, "Styles should be written using objects.", "7"],
      [0, 0, 0, "Styles should be written using objects.", "8"]
    ],
    "public/app/features/datasources/components/picker/DataSourceDropdown.tsx:5381": [
      [0, 0, 0, "Styles should be written using objects.", "0"],
      [0, 0, 0, "Styles should be written using objects.", "1"],
      [0, 0, 0, "Styles should be written using objects.", "2"],
      [0, 0, 0, "Styles should be written using objects.", "3"],
      [0, 0, 0, "Styles should be written using objects.", "4"],
      [0, 0, 0, "Styles should be written using objects.", "5"],
      [0, 0, 0, "Styles should be written using objects.", "6"],
      [0, 0, 0, "Styles should be written using objects.", "7"]
    ],
    "public/app/features/datasources/components/picker/DataSourceList.tsx:5381": [
      [0, 0, 0, "Styles should be written using objects.", "0"],
      [0, 0, 0, "Styles should be written using objects.", "1"],
      [0, 0, 0, "Styles should be written using objects.", "2"],
      [0, 0, 0, "Styles should be written using objects.", "3"]
    ],
    "public/app/features/datasources/components/picker/DataSourceLogo.tsx:5381": [
      [0, 0, 0, "Styles should be written using objects.", "0"]
    ],
    "public/app/features/datasources/components/picker/DataSourceModal.tsx:5381": [
      [0, 0, 0, "Styles should be written using objects.", "0"],
      [0, 0, 0, "Styles should be written using objects.", "1"],
      [0, 0, 0, "Styles should be written using objects.", "2"],
      [0, 0, 0, "Styles should be written using objects.", "3"],
      [0, 0, 0, "Styles should be written using objects.", "4"],
      [0, 0, 0, "Styles should be written using objects.", "5"],
      [0, 0, 0, "Styles should be written using objects.", "6"],
      [0, 0, 0, "Styles should be written using objects.", "7"],
      [0, 0, 0, "Styles should be written using objects.", "8"],
      [0, 0, 0, "Styles should be written using objects.", "9"]
    ],
    "public/app/features/datasources/state/actions.test.ts:5381": [
      [0, 0, 0, "Unexpected any. Specify a different type.", "0"],
      [0, 0, 0, "Unexpected any. Specify a different type.", "1"],
      [0, 0, 0, "Unexpected any. Specify a different type.", "2"],
      [0, 0, 0, "Unexpected any. Specify a different type.", "3"],
      [0, 0, 0, "Unexpected any. Specify a different type.", "4"],
      [0, 0, 0, "Unexpected any. Specify a different type.", "5"]
    ],
    "public/app/features/datasources/state/actions.ts:5381": [
      [0, 0, 0, "Unexpected any. Specify a different type.", "0"],
      [0, 0, 0, "Do not use any type assertions.", "1"]
    ],
    "public/app/features/datasources/state/navModel.ts:5381": [
      [0, 0, 0, "Do not use any type assertions.", "0"],
      [0, 0, 0, "Unexpected any. Specify a different type.", "1"]
    ],
    "public/app/features/datasources/state/reducers.ts:5381": [
      [0, 0, 0, "Do not use any type assertions.", "0"],
      [0, 0, 0, "Do not use any type assertions.", "1"]
    ],
    "public/app/features/datasources/state/selectors.ts:5381": [
      [0, 0, 0, "Do not use any type assertions.", "0"],
      [0, 0, 0, "Do not use any type assertions.", "1"]
    ],
    "public/app/features/dimensions/editors/ColorDimensionEditor.tsx:5381": [
      [0, 0, 0, "Styles should be written using objects.", "0"],
      [0, 0, 0, "Styles should be written using objects.", "1"]
    ],
    "public/app/features/dimensions/editors/FileUploader.tsx:5381": [
      [0, 0, 0, "Styles should be written using objects.", "0"],
      [0, 0, 0, "Styles should be written using objects.", "1"],
      [0, 0, 0, "Styles should be written using objects.", "2"],
      [0, 0, 0, "Styles should be written using objects.", "3"],
      [0, 0, 0, "Styles should be written using objects.", "4"],
      [0, 0, 0, "Styles should be written using objects.", "5"],
      [0, 0, 0, "Styles should be written using objects.", "6"],
      [0, 0, 0, "Styles should be written using objects.", "7"]
    ],
    "public/app/features/dimensions/editors/FolderPickerTab.tsx:5381": [
      [0, 0, 0, "Do not use any type assertions.", "0"],
      [0, 0, 0, "Styles should be written using objects.", "1"]
    ],
    "public/app/features/dimensions/editors/ResourceCards.tsx:5381": [
      [0, 0, 0, "Styles should be written using objects.", "0"],
      [0, 0, 0, "Styles should be written using objects.", "1"],
      [0, 0, 0, "Styles should be written using objects.", "2"],
      [0, 0, 0, "Styles should be written using objects.", "3"],
      [0, 0, 0, "Styles should be written using objects.", "4"]
    ],
    "public/app/features/dimensions/editors/ResourceDimensionEditor.tsx:5381": [
      [0, 0, 0, "Do not use any type assertions.", "0"]
    ],
    "public/app/features/dimensions/editors/ResourcePicker.tsx:5381": [
      [0, 0, 0, "Styles should be written using objects.", "0"],
      [0, 0, 0, "Styles should be written using objects.", "1"]
    ],
    "public/app/features/dimensions/editors/ResourcePickerPopover.tsx:5381": [
      [0, 0, 0, "Styles should be written using objects.", "0"],
      [0, 0, 0, "Styles should be written using objects.", "1"],
      [0, 0, 0, "Styles should be written using objects.", "2"],
      [0, 0, 0, "Styles should be written using objects.", "3"],
      [0, 0, 0, "Styles should be written using objects.", "4"]
    ],
    "public/app/features/dimensions/editors/ScalarDimensionEditor.tsx:5381": [
      [0, 0, 0, "Styles should be written using objects.", "0"]
    ],
    "public/app/features/dimensions/editors/ScaleDimensionEditor.tsx:5381": [
      [0, 0, 0, "Styles should be written using objects.", "0"]
    ],
    "public/app/features/dimensions/editors/TextDimensionEditor.tsx:5381": [
      [0, 0, 0, "Do not use any type assertions.", "0"],
      [0, 0, 0, "Do not use any type assertions.", "1"]
    ],
    "public/app/features/dimensions/editors/ThresholdsEditor/ThresholdsEditor.tsx:5381": [
      [0, 0, 0, "Do not use any type assertions.", "0"],
      [0, 0, 0, "Styles should be written using objects.", "1"],
      [0, 0, 0, "Styles should be written using objects.", "2"],
      [0, 0, 0, "Styles should be written using objects.", "3"],
      [0, 0, 0, "Styles should be written using objects.", "4"],
      [0, 0, 0, "Styles should be written using objects.", "5"],
      [0, 0, 0, "Styles should be written using objects.", "6"],
      [0, 0, 0, "Styles should be written using objects.", "7"],
      [0, 0, 0, "Styles should be written using objects.", "8"]
    ],
    "public/app/features/dimensions/editors/URLPickerTab.tsx:5381": [
      [0, 0, 0, "Styles should be written using objects.", "0"],
      [0, 0, 0, "Styles should be written using objects.", "1"],
      [0, 0, 0, "Styles should be written using objects.", "2"]
    ],
    "public/app/features/dimensions/editors/ValueMappingsEditor/ValueMappingsEditorModal.tsx:5381": [
      [0, 0, 0, "Styles should be written using objects.", "0"]
    ],
    "public/app/features/dimensions/scale.ts:5381": [
      [0, 0, 0, "Do not use any type assertions.", "0"],
      [0, 0, 0, "Unexpected any. Specify a different type.", "1"]
    ],
    "public/app/features/dimensions/types.ts:5381": [
      [0, 0, 0, "Unexpected any. Specify a different type.", "0"]
    ],
    "public/app/features/dimensions/utils.ts:5381": [
      [0, 0, 0, "Do not use any type assertions.", "0"],
      [0, 0, 0, "Unexpected any. Specify a different type.", "1"]
    ],
    "public/app/features/explore/Explore.tsx:5381": [
      [0, 0, 0, "Styles should be written using objects.", "0"],
      [0, 0, 0, "Styles should be written using objects.", "1"],
      [0, 0, 0, "Styles should be written using objects.", "2"]
    ],
    "public/app/features/explore/ExploreDrawer.tsx:5381": [
      [0, 0, 0, "Styles should be written using objects.", "0"],
      [0, 0, 0, "Styles should be written using objects.", "1"],
      [0, 0, 0, "Styles should be written using objects.", "2"]
    ],
    "public/app/features/explore/ExplorePaneContainer.tsx:5381": [
      [0, 0, 0, "Styles should be written using objects.", "0"]
    ],
    "public/app/features/explore/ExploreQueryInspector.tsx:5381": [
      [0, 0, 0, "Do not use any type assertions.", "0"]
    ],
    "public/app/features/explore/FeatureTogglePage.tsx:5381": [
      [0, 0, 0, "Styles should be written using objects.", "0"]
    ],
    "public/app/features/explore/FlameGraph/FlameGraphExploreContainer.tsx:5381": [
      [0, 0, 0, "Styles should be written using objects.", "0"]
    ],
    "public/app/features/explore/LiveTailButton.tsx:5381": [
      [0, 0, 0, "Styles should be written using objects.", "0"],
      [0, 0, 0, "Styles should be written using objects.", "1"],
      [0, 0, 0, "Styles should be written using objects.", "2"],
      [0, 0, 0, "Styles should be written using objects.", "3"]
    ],
    "public/app/features/explore/Logs/LiveLogs.tsx:5381": [
      [0, 0, 0, "Styles should be written using objects.", "0"],
      [0, 0, 0, "Styles should be written using objects.", "1"],
      [0, 0, 0, "Styles should be written using objects.", "2"],
      [0, 0, 0, "Styles should be written using objects.", "3"],
      [0, 0, 0, "Styles should be written using objects.", "4"]
    ],
    "public/app/features/explore/Logs/Logs.tsx:5381": [
      [0, 0, 0, "Unexpected any. Specify a different type.", "0"],
      [0, 0, 0, "Do not use any type assertions.", "1"],
      [0, 0, 0, "Styles should be written using objects.", "2"],
      [0, 0, 0, "Styles should be written using objects.", "3"],
      [0, 0, 0, "Styles should be written using objects.", "4"],
      [0, 0, 0, "Styles should be written using objects.", "5"],
      [0, 0, 0, "Styles should be written using objects.", "6"],
      [0, 0, 0, "Styles should be written using objects.", "7"],
      [0, 0, 0, "Styles should be written using objects.", "8"],
      [0, 0, 0, "Styles should be written using objects.", "9"],
      [0, 0, 0, "Styles should be written using objects.", "10"],
      [0, 0, 0, "Styles should be written using objects.", "11"],
      [0, 0, 0, "Styles should be written using objects.", "12"]
    ],
    "public/app/features/explore/Logs/LogsMetaRow.tsx:5381": [
      [0, 0, 0, "Styles should be written using objects.", "0"],
      [0, 0, 0, "Unexpected any. Specify a different type.", "1"]
    ],
    "public/app/features/explore/Logs/LogsNavigation.tsx:5381": [
      [0, 0, 0, "Styles should be written using objects.", "0"],
      [0, 0, 0, "Styles should be written using objects.", "1"],
      [0, 0, 0, "Styles should be written using objects.", "2"],
      [0, 0, 0, "Styles should be written using objects.", "3"]
    ],
    "public/app/features/explore/Logs/LogsNavigationPages.tsx:5381": [
      [0, 0, 0, "Styles should be written using objects.", "0"],
      [0, 0, 0, "Styles should be written using objects.", "1"],
      [0, 0, 0, "Styles should be written using objects.", "2"],
      [0, 0, 0, "Styles should be written using objects.", "3"],
      [0, 0, 0, "Styles should be written using objects.", "4"]
    ],
    "public/app/features/explore/Logs/LogsSamplePanel.tsx:5381": [
      [0, 0, 0, "Styles should be written using objects.", "0"],
      [0, 0, 0, "Styles should be written using objects.", "1"],
      [0, 0, 0, "Styles should be written using objects.", "2"],
      [0, 0, 0, "Styles should be written using objects.", "3"]
    ],
    "public/app/features/explore/Logs/LogsVolumePanel.tsx:5381": [
      [0, 0, 0, "Styles should be written using objects.", "0"],
      [0, 0, 0, "Styles should be written using objects.", "1"],
      [0, 0, 0, "Styles should be written using objects.", "2"]
    ],
    "public/app/features/explore/Logs/LogsVolumePanelList.tsx:5381": [
      [0, 0, 0, "Styles should be written using objects.", "0"],
      [0, 0, 0, "Styles should be written using objects.", "1"],
      [0, 0, 0, "Styles should be written using objects.", "2"],
      [0, 0, 0, "Styles should be written using objects.", "3"]
    ],
    "public/app/features/explore/Logs/utils/LogsCrossFadeTransition.tsx:5381": [
      [0, 0, 0, "Styles should be written using objects.", "0"],
      [0, 0, 0, "Styles should be written using objects.", "1"],
      [0, 0, 0, "Styles should be written using objects.", "2"],
      [0, 0, 0, "Styles should be written using objects.", "3"]
    ],
    "public/app/features/explore/MetaInfoText.tsx:5381": [
      [0, 0, 0, "Styles should be written using objects.", "0"],
      [0, 0, 0, "Styles should be written using objects.", "1"],
      [0, 0, 0, "Styles should be written using objects.", "2"],
      [0, 0, 0, "Styles should be written using objects.", "3"]
    ],
    "public/app/features/explore/NoData.tsx:5381": [
      [0, 0, 0, "Styles should be written using objects.", "0"],
      [0, 0, 0, "Styles should be written using objects.", "1"]
    ],
    "public/app/features/explore/NoDataSourceCallToAction.tsx:5381": [
      [0, 0, 0, "Styles should be written using objects.", "0"]
    ],
    "public/app/features/explore/NodeGraph/NodeGraphContainer.tsx:5381": [
      [0, 0, 0, "Styles should be written using objects.", "0"]
    ],
    "public/app/features/explore/PrometheusListView/ItemLabels.tsx:5381": [
      [0, 0, 0, "Styles should be written using objects.", "0"],
      [0, 0, 0, "Styles should be written using objects.", "1"],
      [0, 0, 0, "Styles should be written using objects.", "2"]
    ],
    "public/app/features/explore/PrometheusListView/ItemValues.tsx:5381": [
      [0, 0, 0, "Styles should be written using objects.", "0"],
      [0, 0, 0, "Styles should be written using objects.", "1"],
      [0, 0, 0, "Styles should be written using objects.", "2"]
    ],
    "public/app/features/explore/PrometheusListView/RawListContainer.tsx:5381": [
      [0, 0, 0, "Styles should be written using objects.", "0"],
      [0, 0, 0, "Styles should be written using objects.", "1"],
      [0, 0, 0, "Styles should be written using objects.", "2"],
      [0, 0, 0, "Styles should be written using objects.", "3"],
      [0, 0, 0, "Styles should be written using objects.", "4"],
      [0, 0, 0, "Styles should be written using objects.", "5"]
    ],
    "public/app/features/explore/PrometheusListView/RawListItem.tsx:5381": [
      [0, 0, 0, "Styles should be written using objects.", "0"],
      [0, 0, 0, "Styles should be written using objects.", "1"],
      [0, 0, 0, "Styles should be written using objects.", "2"],
      [0, 0, 0, "Styles should be written using objects.", "3"]
    ],
    "public/app/features/explore/PrometheusListView/RawListItemAttributes.tsx:5381": [
      [0, 0, 0, "Styles should be written using objects.", "0"],
      [0, 0, 0, "Styles should be written using objects.", "1"],
      [0, 0, 0, "Styles should be written using objects.", "2"]
    ],
    "public/app/features/explore/QueryRows.test.tsx:5381": [
      [0, 0, 0, "Unexpected any. Specify a different type.", "0"]
    ],
    "public/app/features/explore/RichHistory/RichHistoryCard.tsx:5381": [
      [0, 0, 0, "Styles should be written using objects.", "0"],
      [0, 0, 0, "Styles should be written using objects.", "1"],
      [0, 0, 0, "Styles should be written using objects.", "2"],
      [0, 0, 0, "Styles should be written using objects.", "3"],
      [0, 0, 0, "Styles should be written using objects.", "4"],
      [0, 0, 0, "Styles should be written using objects.", "5"],
      [0, 0, 0, "Styles should be written using objects.", "6"],
      [0, 0, 0, "Styles should be written using objects.", "7"],
      [0, 0, 0, "Styles should be written using objects.", "8"],
      [0, 0, 0, "Styles should be written using objects.", "9"],
      [0, 0, 0, "Styles should be written using objects.", "10"],
      [0, 0, 0, "Styles should be written using objects.", "11"],
      [0, 0, 0, "Styles should be written using objects.", "12"],
      [0, 0, 0, "Styles should be written using objects.", "13"]
    ],
    "public/app/features/explore/RichHistory/RichHistoryQueriesTab.tsx:5381": [
      [0, 0, 0, "Styles should be written using objects.", "0"],
      [0, 0, 0, "Styles should be written using objects.", "1"],
      [0, 0, 0, "Styles should be written using objects.", "2"],
      [0, 0, 0, "Styles should be written using objects.", "3"],
      [0, 0, 0, "Styles should be written using objects.", "4"],
      [0, 0, 0, "Styles should be written using objects.", "5"],
      [0, 0, 0, "Styles should be written using objects.", "6"],
      [0, 0, 0, "Styles should be written using objects.", "7"],
      [0, 0, 0, "Styles should be written using objects.", "8"],
      [0, 0, 0, "Styles should be written using objects.", "9"],
      [0, 0, 0, "Styles should be written using objects.", "10"],
      [0, 0, 0, "Styles should be written using objects.", "11"],
      [0, 0, 0, "Styles should be written using objects.", "12"],
      [0, 0, 0, "Styles should be written using objects.", "13"]
    ],
    "public/app/features/explore/RichHistory/RichHistorySettingsTab.tsx:5381": [
      [0, 0, 0, "Styles should be written using objects.", "0"],
      [0, 0, 0, "Styles should be written using objects.", "1"],
      [0, 0, 0, "Styles should be written using objects.", "2"],
      [0, 0, 0, "Styles should be written using objects.", "3"],
      [0, 0, 0, "Styles should be written using objects.", "4"]
    ],
    "public/app/features/explore/RichHistory/RichHistoryStarredTab.tsx:5381": [
      [0, 0, 0, "Styles should be written using objects.", "0"],
      [0, 0, 0, "Styles should be written using objects.", "1"],
      [0, 0, 0, "Styles should be written using objects.", "2"],
      [0, 0, 0, "Styles should be written using objects.", "3"],
      [0, 0, 0, "Styles should be written using objects.", "4"],
      [0, 0, 0, "Styles should be written using objects.", "5"],
      [0, 0, 0, "Styles should be written using objects.", "6"]
    ],
    "public/app/features/explore/SecondaryActions.tsx:5381": [
      [0, 0, 0, "Styles should be written using objects.", "0"]
    ],
    "public/app/features/explore/SupplementaryResultError.tsx:5381": [
      [0, 0, 0, "Styles should be written using objects.", "0"],
      [0, 0, 0, "Styles should be written using objects.", "1"]
    ],
    "public/app/features/explore/TraceView/TraceView.tsx:5381": [
      [0, 0, 0, "Styles should be written using objects.", "0"],
      [0, 0, 0, "Do not use any type assertions.", "1"],
      [0, 0, 0, "Do not use any type assertions.", "2"],
      [0, 0, 0, "Do not use any type assertions.", "3"],
      [0, 0, 0, "Do not use any type assertions.", "4"],
      [0, 0, 0, "Unexpected any. Specify a different type.", "5"],
      [0, 0, 0, "Do not use any type assertions.", "6"]
    ],
    "public/app/features/explore/TraceView/components/TracePageHeader/Actions/ActionButton.tsx:5381": [
      [0, 0, 0, "Styles should be written using objects.", "0"]
    ],
    "public/app/features/explore/TraceView/components/TracePageHeader/Actions/TracePageActions.tsx:5381": [
      [0, 0, 0, "Styles should be written using objects.", "0"],
      [0, 0, 0, "Styles should be written using objects.", "1"]
    ],
    "public/app/features/explore/TraceView/components/TracePageHeader/SearchBar/NextPrevResult.tsx:5381": [
      [0, 0, 0, "Styles should be written using objects.", "0"],
      [0, 0, 0, "Styles should be written using objects.", "1"],
      [0, 0, 0, "Styles should be written using objects.", "2"],
      [0, 0, 0, "Styles should be written using objects.", "3"],
      [0, 0, 0, "Styles should be written using objects.", "4"],
      [0, 0, 0, "Styles should be written using objects.", "5"]
    ],
    "public/app/features/explore/TraceView/components/TracePageHeader/SearchBar/TracePageSearchBar.tsx:5381": [
      [0, 0, 0, "Styles should be written using objects.", "0"],
      [0, 0, 0, "Styles should be written using objects.", "1"],
      [0, 0, 0, "Styles should be written using objects.", "2"],
      [0, 0, 0, "Styles should be written using objects.", "3"],
      [0, 0, 0, "Styles should be written using objects.", "4"],
      [0, 0, 0, "Styles should be written using objects.", "5"]
    ],
    "public/app/features/explore/TraceView/components/TracePageHeader/SpanFilters/SpanFilters.tsx:5381": [
      [0, 0, 0, "Styles should be written using objects.", "0"],
      [0, 0, 0, "Styles should be written using objects.", "1"],
      [0, 0, 0, "Styles should be written using objects.", "2"],
      [0, 0, 0, "Styles should be written using objects.", "3"],
      [0, 0, 0, "Styles should be written using objects.", "4"],
      [0, 0, 0, "Styles should be written using objects.", "5"],
      [0, 0, 0, "Styles should be written using objects.", "6"]
    ],
    "public/app/features/explore/TraceView/components/TracePageHeader/SpanGraph/CanvasSpanGraph.tsx:5381": [
      [0, 0, 0, "Styles should be written using objects.", "0"]
    ],
    "public/app/features/explore/TraceView/components/TracePageHeader/SpanGraph/GraphTicks.tsx:5381": [
      [0, 0, 0, "Styles should be written using objects.", "0"]
    ],
    "public/app/features/explore/TraceView/components/TracePageHeader/SpanGraph/Scrubber.tsx:5381": [
      [0, 0, 0, "Styles should be written using objects.", "0"],
      [0, 0, 0, "Styles should be written using objects.", "1"],
      [0, 0, 0, "Styles should be written using objects.", "2"],
      [0, 0, 0, "Styles should be written using objects.", "3"],
      [0, 0, 0, "Styles should be written using objects.", "4"]
    ],
    "public/app/features/explore/TraceView/components/TracePageHeader/SpanGraph/TickLabels.tsx:5381": [
      [0, 0, 0, "Styles should be written using objects.", "0"],
      [0, 0, 0, "Styles should be written using objects.", "1"]
    ],
    "public/app/features/explore/TraceView/components/TracePageHeader/SpanGraph/ViewingLayer.tsx:5381": [
      [0, 0, 0, "Styles should be written using objects.", "0"],
      [0, 0, 0, "Styles should be written using objects.", "1"],
      [0, 0, 0, "Styles should be written using objects.", "2"],
      [0, 0, 0, "Styles should be written using objects.", "3"],
      [0, 0, 0, "Styles should be written using objects.", "4"],
      [0, 0, 0, "Styles should be written using objects.", "5"],
      [0, 0, 0, "Styles should be written using objects.", "6"],
      [0, 0, 0, "Styles should be written using objects.", "7"]
    ],
    "public/app/features/explore/TraceView/components/TracePageHeader/TracePageHeader.tsx:5381": [
      [0, 0, 0, "Styles should be written using objects.", "0"],
      [0, 0, 0, "Styles should be written using objects.", "1"],
      [0, 0, 0, "Styles should be written using objects.", "2"],
      [0, 0, 0, "Styles should be written using objects.", "3"],
      [0, 0, 0, "Styles should be written using objects.", "4"],
      [0, 0, 0, "Styles should be written using objects.", "5"],
      [0, 0, 0, "Styles should be written using objects.", "6"],
      [0, 0, 0, "Styles should be written using objects.", "7"],
      [0, 0, 0, "Styles should be written using objects.", "8"],
      [0, 0, 0, "Styles should be written using objects.", "9"],
      [0, 0, 0, "Styles should be written using objects.", "10"],
      [0, 0, 0, "Styles should be written using objects.", "11"],
      [0, 0, 0, "Styles should be written using objects.", "12"]
    ],
    "public/app/features/explore/TraceView/components/TraceTimelineViewer/SpanBar.tsx:5381": [
      [0, 0, 0, "Styles should be written using objects.", "0"],
      [0, 0, 0, "Styles should be written using objects.", "1"],
      [0, 0, 0, "Styles should be written using objects.", "2"],
      [0, 0, 0, "Styles should be written using objects.", "3"],
      [0, 0, 0, "Styles should be written using objects.", "4"]
    ],
    "public/app/features/explore/TraceView/components/TraceTimelineViewer/SpanBarRow.tsx:5381": [
      [0, 0, 0, "Styles should be written using objects.", "0"],
      [0, 0, 0, "Styles should be written using objects.", "1"],
      [0, 0, 0, "Styles should be written using objects.", "2"],
      [0, 0, 0, "Styles should be written using objects.", "3"],
      [0, 0, 0, "Styles should be written using objects.", "4"],
      [0, 0, 0, "Styles should be written using objects.", "5"],
      [0, 0, 0, "Styles should be written using objects.", "6"],
      [0, 0, 0, "Styles should be written using objects.", "7"],
      [0, 0, 0, "Styles should be written using objects.", "8"],
      [0, 0, 0, "Styles should be written using objects.", "9"],
      [0, 0, 0, "Styles should be written using objects.", "10"],
      [0, 0, 0, "Styles should be written using objects.", "11"],
      [0, 0, 0, "Styles should be written using objects.", "12"],
      [0, 0, 0, "Styles should be written using objects.", "13"],
      [0, 0, 0, "Styles should be written using objects.", "14"],
      [0, 0, 0, "Styles should be written using objects.", "15"],
      [0, 0, 0, "Styles should be written using objects.", "16"],
      [0, 0, 0, "Styles should be written using objects.", "17"],
      [0, 0, 0, "Styles should be written using objects.", "18"],
      [0, 0, 0, "Styles should be written using objects.", "19"],
      [0, 0, 0, "Styles should be written using objects.", "20"],
      [0, 0, 0, "Styles should be written using objects.", "21"]
    ],
    "public/app/features/explore/TraceView/components/TraceTimelineViewer/SpanDetail/AccordianKeyValues.tsx:5381": [
      [0, 0, 0, "Styles should be written using objects.", "0"],
      [0, 0, 0, "Styles should be written using objects.", "1"],
      [0, 0, 0, "Styles should be written using objects.", "2"],
      [0, 0, 0, "Styles should be written using objects.", "3"],
      [0, 0, 0, "Styles should be written using objects.", "4"],
      [0, 0, 0, "Styles should be written using objects.", "5"],
      [0, 0, 0, "Styles should be written using objects.", "6"],
      [0, 0, 0, "Styles should be written using objects.", "7"]
    ],
    "public/app/features/explore/TraceView/components/TraceTimelineViewer/SpanDetail/AccordianLogs.tsx:5381": [
      [0, 0, 0, "Styles should be written using objects.", "0"],
      [0, 0, 0, "Styles should be written using objects.", "1"],
      [0, 0, 0, "Styles should be written using objects.", "2"],
      [0, 0, 0, "Styles should be written using objects.", "3"]
    ],
    "public/app/features/explore/TraceView/components/TraceTimelineViewer/SpanDetail/AccordianReferences.tsx:5381": [
      [0, 0, 0, "Styles should be written using objects.", "0"],
      [0, 0, 0, "Styles should be written using objects.", "1"],
      [0, 0, 0, "Styles should be written using objects.", "2"],
      [0, 0, 0, "Styles should be written using objects.", "3"],
      [0, 0, 0, "Styles should be written using objects.", "4"],
      [0, 0, 0, "Styles should be written using objects.", "5"],
      [0, 0, 0, "Styles should be written using objects.", "6"],
      [0, 0, 0, "Styles should be written using objects.", "7"],
      [0, 0, 0, "Styles should be written using objects.", "8"],
      [0, 0, 0, "Styles should be written using objects.", "9"],
      [0, 0, 0, "Styles should be written using objects.", "10"],
      [0, 0, 0, "Styles should be written using objects.", "11"],
      [0, 0, 0, "Styles should be written using objects.", "12"],
      [0, 0, 0, "Styles should be written using objects.", "13"]
    ],
    "public/app/features/explore/TraceView/components/TraceTimelineViewer/SpanDetail/AccordianText.tsx:5381": [
      [0, 0, 0, "Styles should be written using objects.", "0"]
    ],
    "public/app/features/explore/TraceView/components/TraceTimelineViewer/SpanDetail/KeyValuesTable.tsx:5381": [
      [0, 0, 0, "Styles should be written using objects.", "0"],
      [0, 0, 0, "Styles should be written using objects.", "1"],
      [0, 0, 0, "Styles should be written using objects.", "2"],
      [0, 0, 0, "Styles should be written using objects.", "3"],
      [0, 0, 0, "Styles should be written using objects.", "4"],
      [0, 0, 0, "Styles should be written using objects.", "5"]
    ],
    "public/app/features/explore/TraceView/components/TraceTimelineViewer/SpanDetail/TextList.tsx:5381": [
      [0, 0, 0, "Styles should be written using objects.", "0"],
      [0, 0, 0, "Styles should be written using objects.", "1"],
      [0, 0, 0, "Styles should be written using objects.", "2"]
    ],
    "public/app/features/explore/TraceView/components/TraceTimelineViewer/SpanDetail/index.tsx:5381": [
      [0, 0, 0, "Styles should be written using objects.", "0"],
      [0, 0, 0, "Styles should be written using objects.", "1"],
      [0, 0, 0, "Styles should be written using objects.", "2"],
      [0, 0, 0, "Styles should be written using objects.", "3"],
      [0, 0, 0, "Styles should be written using objects.", "4"],
      [0, 0, 0, "Styles should be written using objects.", "5"],
      [0, 0, 0, "Styles should be written using objects.", "6"],
      [0, 0, 0, "Styles should be written using objects.", "7"],
      [0, 0, 0, "Styles should be written using objects.", "8"],
      [0, 0, 0, "Styles should be written using objects.", "9"],
      [0, 0, 0, "Styles should be written using objects.", "10"]
    ],
    "public/app/features/explore/TraceView/components/TraceTimelineViewer/SpanDetailRow.tsx:5381": [
      [0, 0, 0, "Styles should be written using objects.", "0"],
      [0, 0, 0, "Styles should be written using objects.", "1"]
    ],
    "public/app/features/explore/TraceView/components/TraceTimelineViewer/SpanLinks.tsx:5381": [
      [0, 0, 0, "Styles should be written using objects.", "0"],
      [0, 0, 0, "Styles should be written using objects.", "1"],
      [0, 0, 0, "Styles should be written using objects.", "2"],
      [0, 0, 0, "Styles should be written using objects.", "3"]
    ],
    "public/app/features/explore/TraceView/components/TraceTimelineViewer/SpanTreeOffset.tsx:5381": [
      [0, 0, 0, "Styles should be written using objects.", "0"],
      [0, 0, 0, "Styles should be written using objects.", "1"],
      [0, 0, 0, "Styles should be written using objects.", "2"],
      [0, 0, 0, "Styles should be written using objects.", "3"],
      [0, 0, 0, "Styles should be written using objects.", "4"],
      [0, 0, 0, "Styles should be written using objects.", "5"]
    ],
    "public/app/features/explore/TraceView/components/TraceTimelineViewer/Ticks.tsx:5381": [
      [0, 0, 0, "Styles should be written using objects.", "0"],
      [0, 0, 0, "Styles should be written using objects.", "1"],
      [0, 0, 0, "Styles should be written using objects.", "2"],
      [0, 0, 0, "Styles should be written using objects.", "3"]
    ],
    "public/app/features/explore/TraceView/components/TraceTimelineViewer/TimelineHeaderRow/TimelineCollapser.tsx:5381": [
      [0, 0, 0, "Styles should be written using objects.", "0"]
    ],
    "public/app/features/explore/TraceView/components/TraceTimelineViewer/TimelineHeaderRow/TimelineColumnResizer.tsx:5381": [
      [0, 0, 0, "Styles should be written using objects.", "0"],
      [0, 0, 0, "Styles should be written using objects.", "1"],
      [0, 0, 0, "Styles should be written using objects.", "2"],
      [0, 0, 0, "Styles should be written using objects.", "3"],
      [0, 0, 0, "Styles should be written using objects.", "4"],
      [0, 0, 0, "Styles should be written using objects.", "5"],
      [0, 0, 0, "Styles should be written using objects.", "6"],
      [0, 0, 0, "Styles should be written using objects.", "7"]
    ],
    "public/app/features/explore/TraceView/components/TraceTimelineViewer/TimelineHeaderRow/TimelineHeaderRow.tsx:5381": [
      [0, 0, 0, "Styles should be written using objects.", "0"],
      [0, 0, 0, "Styles should be written using objects.", "1"],
      [0, 0, 0, "Styles should be written using objects.", "2"]
    ],
    "public/app/features/explore/TraceView/components/TraceTimelineViewer/TimelineHeaderRow/TimelineViewingLayer.tsx:5381": [
      [0, 0, 0, "Styles should be written using objects.", "0"],
      [0, 0, 0, "Styles should be written using objects.", "1"],
      [0, 0, 0, "Styles should be written using objects.", "2"],
      [0, 0, 0, "Styles should be written using objects.", "3"],
      [0, 0, 0, "Styles should be written using objects.", "4"],
      [0, 0, 0, "Styles should be written using objects.", "5"],
      [0, 0, 0, "Styles should be written using objects.", "6"],
      [0, 0, 0, "Styles should be written using objects.", "7"]
    ],
    "public/app/features/explore/TraceView/components/TraceTimelineViewer/TimelineRow.tsx:5381": [
      [0, 0, 0, "Styles should be written using objects.", "0"]
    ],
    "public/app/features/explore/TraceView/components/TraceTimelineViewer/VirtualizedTraceView.tsx:5381": [
      [0, 0, 0, "Styles should be written using objects.", "0"],
      [0, 0, 0, "Styles should be written using objects.", "1"],
      [0, 0, 0, "Styles should be written using objects.", "2"]
    ],
    "public/app/features/explore/TraceView/components/TraceTimelineViewer/index.tsx:5381": [
      [0, 0, 0, "Styles should be written using objects.", "0"]
    ],
    "public/app/features/explore/TraceView/components/common/BreakableText.tsx:5381": [
      [0, 0, 0, "Styles should be written using objects.", "0"]
    ],
    "public/app/features/explore/TraceView/components/common/CopyIcon.tsx:5381": [
      [0, 0, 0, "Styles should be written using objects.", "0"]
    ],
    "public/app/features/explore/TraceView/components/common/Divider.tsx:5381": [
      [0, 0, 0, "Styles should be written using objects.", "0"],
      [0, 0, 0, "Styles should be written using objects.", "1"],
      [0, 0, 0, "Styles should be written using objects.", "2"]
    ],
    "public/app/features/explore/TraceView/components/common/LabeledList.tsx:5381": [
      [0, 0, 0, "Styles should be written using objects.", "0"],
      [0, 0, 0, "Styles should be written using objects.", "1"],
      [0, 0, 0, "Styles should be written using objects.", "2"],
      [0, 0, 0, "Styles should be written using objects.", "3"]
    ],
    "public/app/features/explore/TraceView/components/common/NewWindowIcon.tsx:5381": [
      [0, 0, 0, "Styles should be written using objects.", "0"]
    ],
    "public/app/features/explore/TraceView/components/common/TraceName.tsx:5381": [
      [0, 0, 0, "Styles should be written using objects.", "0"]
    ],
    "public/app/features/explore/TraceView/components/demo/trace-generators.ts:5381": [
      [0, 0, 0, "Do not use any type assertions.", "0"]
    ],
    "public/app/features/explore/TraceView/components/model/link-patterns.test.ts:5381": [
      [0, 0, 0, "Unexpected any. Specify a different type.", "0"],
      [0, 0, 0, "Unexpected any. Specify a different type.", "1"]
    ],
    "public/app/features/explore/TraceView/components/model/link-patterns.tsx:5381": [
      [0, 0, 0, "Unexpected any. Specify a different type.", "0"],
      [0, 0, 0, "Unexpected any. Specify a different type.", "1"],
      [0, 0, 0, "Unexpected any. Specify a different type.", "2"],
      [0, 0, 0, "Unexpected any. Specify a different type.", "3"],
      [0, 0, 0, "Unexpected any. Specify a different type.", "4"],
      [0, 0, 0, "Unexpected any. Specify a different type.", "5"],
      [0, 0, 0, "Unexpected any. Specify a different type.", "6"],
      [0, 0, 0, "Unexpected any. Specify a different type.", "7"],
      [0, 0, 0, "Unexpected any. Specify a different type.", "8"],
      [0, 0, 0, "Do not use any type assertions.", "9"],
      [0, 0, 0, "Unexpected any. Specify a different type.", "10"],
      [0, 0, 0, "Do not use any type assertions.", "11"],
      [0, 0, 0, "Unexpected any. Specify a different type.", "12"]
    ],
    "public/app/features/explore/TraceView/components/model/transform-trace-data.tsx:5381": [
      [0, 0, 0, "Do not use any type assertions.", "0"]
    ],
    "public/app/features/explore/TraceView/components/settings/SpanBarSettings.tsx:5381": [
      [0, 0, 0, "Styles should be written using objects.", "0"],
      [0, 0, 0, "Styles should be written using objects.", "1"]
    ],
    "public/app/features/explore/TraceView/components/types/trace.ts:5381": [
      [0, 0, 0, "Unexpected any. Specify a different type.", "0"]
    ],
    "public/app/features/explore/TraceView/components/uberUtilityStyles.ts:5381": [
      [0, 0, 0, "Styles should be written using objects.", "0"],
      [0, 0, 0, "Styles should be written using objects.", "1"],
      [0, 0, 0, "Styles should be written using objects.", "2"],
      [0, 0, 0, "Styles should be written using objects.", "3"],
      [0, 0, 0, "Styles should be written using objects.", "4"],
      [0, 0, 0, "Styles should be written using objects.", "5"],
      [0, 0, 0, "Styles should be written using objects.", "6"],
      [0, 0, 0, "Styles should be written using objects.", "7"],
      [0, 0, 0, "Styles should be written using objects.", "8"],
      [0, 0, 0, "Styles should be written using objects.", "9"],
      [0, 0, 0, "Styles should be written using objects.", "10"],
      [0, 0, 0, "Styles should be written using objects.", "11"],
      [0, 0, 0, "Styles should be written using objects.", "12"],
      [0, 0, 0, "Styles should be written using objects.", "13"],
      [0, 0, 0, "Styles should be written using objects.", "14"],
      [0, 0, 0, "Styles should be written using objects.", "15"],
      [0, 0, 0, "Styles should be written using objects.", "16"]
    ],
    "public/app/features/explore/TraceView/createSpanLink.tsx:5381": [
      [0, 0, 0, "Do not use any type assertions.", "0"],
      [0, 0, 0, "Do not use any type assertions.", "1"]
    ],
    "public/app/features/explore/spec/helper/setup.tsx:5381": [
      [0, 0, 0, "Do not use any type assertions.", "0"],
      [0, 0, 0, "Unexpected any. Specify a different type.", "1"]
    ],
    "public/app/features/explore/spec/interpolation.test.tsx:5381": [
      [0, 0, 0, "Unexpected any. Specify a different type.", "0"]
    ],
    "public/app/features/explore/spec/queryHistory.test.tsx:5381": [
      [0, 0, 0, "Unexpected any. Specify a different type.", "0"]
    ],
    "public/app/features/explore/state/time.test.ts:5381": [
      [0, 0, 0, "Unexpected any. Specify a different type.", "0"]
    ],
    "public/app/features/explore/state/utils.ts:5381": [
      [0, 0, 0, "Do not use any type assertions.", "0"],
      [0, 0, 0, "Unexpected any. Specify a different type.", "1"],
      [0, 0, 0, "Do not use any type assertions.", "2"],
      [0, 0, 0, "Unexpected any. Specify a different type.", "3"],
      [0, 0, 0, "Do not use any type assertions.", "4"],
      [0, 0, 0, "Do not use any type assertions.", "5"]
    ],
    "public/app/features/expressions/ExpressionDatasource.ts:5381": [
      [0, 0, 0, "Unexpected any. Specify a different type.", "0"],
      [0, 0, 0, "Do not use any type assertions.", "1"],
      [0, 0, 0, "Do not use any type assertions.", "2"]
    ],
    "public/app/features/expressions/components/Condition.tsx:5381": [
      [0, 0, 0, "Styles should be written using objects.", "0"],
      [0, 0, 0, "Styles should be written using objects.", "1"],
      [0, 0, 0, "Styles should be written using objects.", "2"]
    ],
    "public/app/features/expressions/components/Math.tsx:5381": [
      [0, 0, 0, "Styles should be written using objects.", "0"],
      [0, 0, 0, "Styles should be written using objects.", "1"],
      [0, 0, 0, "Styles should be written using objects.", "2"],
      [0, 0, 0, "Styles should be written using objects.", "3"],
      [0, 0, 0, "Styles should be written using objects.", "4"],
      [0, 0, 0, "Styles should be written using objects.", "5"],
      [0, 0, 0, "Styles should be written using objects.", "6"]
    ],
    "public/app/features/expressions/components/Threshold.tsx:5381": [
      [0, 0, 0, "Styles should be written using objects.", "0"],
      [0, 0, 0, "Styles should be written using objects.", "1"]
    ],
    "public/app/features/expressions/guards.ts:5381": [
      [0, 0, 0, "Do not use any type assertions.", "0"]
    ],
    "public/app/features/folders/state/actions.test.ts:5381": [
      [0, 0, 0, "Unexpected any. Specify a different type.", "0"]
    ],
    "public/app/features/geo/editor/GazetteerPathEditor.tsx:5381": [
      [0, 0, 0, "Styles should be written using objects.", "0"]
    ],
    "public/app/features/geo/editor/locationModeEditor.tsx:5381": [
      [0, 0, 0, "Styles should be written using objects.", "0"],
      [0, 0, 0, "Styles should be written using objects.", "1"]
    ],
    "public/app/features/geo/format/geohash.ts:5381": [
      [0, 0, 0, "Unexpected any. Specify a different type.", "0"]
    ],
    "public/app/features/geo/format/geojson.ts:5381": [
      [0, 0, 0, "Unexpected any. Specify a different type.", "0"]
    ],
    "public/app/features/geo/gazetteer/gazetteer.ts:5381": [
      [0, 0, 0, "Unexpected any. Specify a different type.", "0"],
      [0, 0, 0, "Do not use any type assertions.", "1"]
    ],
    "public/app/features/geo/gazetteer/worldmap.test.ts:5381": [
      [0, 0, 0, "Unexpected any. Specify a different type.", "0"]
    ],
    "public/app/features/geo/utils/frameVectorSource.ts:5381": [
      [0, 0, 0, "Do not use any type assertions.", "0"],
      [0, 0, 0, "Do not use any type assertions.", "1"]
    ],
    "public/app/features/inspector/DetailText.tsx:5381": [
      [0, 0, 0, "Styles should be written using objects.", "0"]
    ],
    "public/app/features/inspector/InspectDataOptions.tsx:5381": [
      [0, 0, 0, "Do not use any type assertions.", "0"]
    ],
    "public/app/features/inspector/InspectDataTab.tsx:5381": [
      [0, 0, 0, "Use data-testid for E2E selectors instead of aria-label", "0"]
    ],
    "public/app/features/inspector/InspectErrorTab.tsx:5381": [
      [0, 0, 0, "Unexpected any. Specify a different type.", "0"]
    ],
    "public/app/features/inspector/InspectJSONTab.tsx:5381": [
      [0, 0, 0, "Use data-testid for E2E selectors instead of aria-label", "0"]
    ],
    "public/app/features/inspector/InspectStatsTab.tsx:5381": [
      [0, 0, 0, "Use data-testid for E2E selectors instead of aria-label", "0"],
      [0, 0, 0, "Styles should be written using objects.", "1"]
    ],
    "public/app/features/inspector/InspectStatsTable.tsx:5381": [
      [0, 0, 0, "Styles should be written using objects.", "0"],
      [0, 0, 0, "Styles should be written using objects.", "1"]
    ],
    "public/app/features/inspector/InspectStatsTraceIdsTable.tsx:5381": [
      [0, 0, 0, "Styles should be written using objects.", "0"],
      [0, 0, 0, "Styles should be written using objects.", "1"]
    ],
    "public/app/features/inspector/QueryInspector.tsx:5381": [
      [0, 0, 0, "Unexpected any. Specify a different type.", "0"],
      [0, 0, 0, "Unexpected any. Specify a different type.", "1"],
      [0, 0, 0, "Unexpected any. Specify a different type.", "2"],
      [0, 0, 0, "Styles should be written using objects.", "3"],
      [0, 0, 0, "Use data-testid for E2E selectors instead of aria-label", "4"],
      [0, 0, 0, "Use data-testid for E2E selectors instead of aria-label", "5"]
    ],
    "public/app/features/inspector/styles.ts:5381": [
      [0, 0, 0, "Styles should be written using objects.", "0"],
      [0, 0, 0, "Styles should be written using objects.", "1"],
      [0, 0, 0, "Styles should be written using objects.", "2"],
      [0, 0, 0, "Styles should be written using objects.", "3"],
      [0, 0, 0, "Styles should be written using objects.", "4"],
      [0, 0, 0, "Styles should be written using objects.", "5"],
      [0, 0, 0, "Styles should be written using objects.", "6"],
      [0, 0, 0, "Styles should be written using objects.", "7"],
      [0, 0, 0, "Styles should be written using objects.", "8"],
      [0, 0, 0, "Styles should be written using objects.", "9"],
      [0, 0, 0, "Styles should be written using objects.", "10"]
    ],
    "public/app/features/invites/state/selectors.ts:5381": [
      [0, 0, 0, "Unexpected any. Specify a different type.", "0"]
    ],
    "public/app/features/library-panels/components/LibraryPanelCard/LibraryPanelCard.tsx:5381": [
      [0, 0, 0, "Styles should be written using objects.", "0"]
    ],
    "public/app/features/library-panels/components/LibraryPanelInfo/LibraryPanelInfo.tsx:5381": [
      [0, 0, 0, "Styles should be written using objects.", "0"],
      [0, 0, 0, "Styles should be written using objects.", "1"],
      [0, 0, 0, "Styles should be written using objects.", "2"]
    ],
    "public/app/features/library-panels/components/LibraryPanelsSearch/LibraryPanelsSearch.tsx:5381": [
      [0, 0, 0, "Styles should be written using objects.", "0"],
      [0, 0, 0, "Styles should be written using objects.", "1"],
      [0, 0, 0, "Styles should be written using objects.", "2"],
      [0, 0, 0, "Styles should be written using objects.", "3"],
      [0, 0, 0, "Styles should be written using objects.", "4"],
      [0, 0, 0, "Styles should be written using objects.", "5"],
      [0, 0, 0, "Styles should be written using objects.", "6"],
      [0, 0, 0, "Styles should be written using objects.", "7"],
      [0, 0, 0, "Styles should be written using objects.", "8"]
    ],
    "public/app/features/library-panels/components/LibraryPanelsView/LibraryPanelsView.tsx:5381": [
      [0, 0, 0, "Styles should be written using objects.", "0"],
      [0, 0, 0, "Styles should be written using objects.", "1"],
      [0, 0, 0, "Styles should be written using objects.", "2"],
      [0, 0, 0, "Styles should be written using objects.", "3"],
      [0, 0, 0, "Styles should be written using objects.", "4"],
      [0, 0, 0, "Styles should be written using objects.", "5"]
    ],
    "public/app/features/library-panels/components/LibraryPanelsView/actions.ts:5381": [
      [0, 0, 0, "Unexpected any. Specify a different type.", "0"]
    ],
    "public/app/features/library-panels/components/OpenLibraryPanelModal/OpenLibraryPanelModal.tsx:5381": [
      [0, 0, 0, "Styles should be written using objects.", "0"]
    ],
    "public/app/features/library-panels/components/PanelLibraryOptionsGroup/PanelLibraryOptionsGroup.tsx:5381": [
      [0, 0, 0, "Styles should be written using objects.", "0"]
    ],
    "public/app/features/library-panels/styles.ts:5381": [
      [0, 0, 0, "Styles should be written using objects.", "0"],
      [0, 0, 0, "Styles should be written using objects.", "1"],
      [0, 0, 0, "Styles should be written using objects.", "2"],
      [0, 0, 0, "Styles should be written using objects.", "3"],
      [0, 0, 0, "Styles should be written using objects.", "4"],
      [0, 0, 0, "Styles should be written using objects.", "5"]
    ],
    "public/app/features/library-panels/utils.ts:5381": [
      [0, 0, 0, "Unexpected any. Specify a different type.", "0"]
    ],
    "public/app/features/live/LiveConnectionWarning.tsx:5381": [
      [0, 0, 0, "Styles should be written using objects.", "0"],
      [0, 0, 0, "Styles should be written using objects.", "1"]
    ],
    "public/app/features/live/centrifuge/LiveDataStream.test.ts:5381": [
      [0, 0, 0, "Unexpected any. Specify a different type.", "0"],
      [0, 0, 0, "Unexpected any. Specify a different type.", "1"],
      [0, 0, 0, "Unexpected any. Specify a different type.", "2"]
    ],
    "public/app/features/live/centrifuge/LiveDataStream.ts:5381": [
      [0, 0, 0, "Do not use any type assertions.", "0"]
    ],
    "public/app/features/live/centrifuge/channel.ts:5381": [
      [0, 0, 0, "Unexpected any. Specify a different type.", "0"]
    ],
    "public/app/features/live/centrifuge/serviceWorkerProxy.ts:5381": [
      [0, 0, 0, "Do not use any type assertions.", "0"]
    ],
    "public/app/features/live/centrifuge/transferHandlers.ts:5381": [
      [0, 0, 0, "Unexpected any. Specify a different type.", "0"]
    ],
    "public/app/features/live/data/amendTimeSeries.ts:5381": [
      [0, 0, 0, "Unexpected any. Specify a different type.", "0"],
      [0, 0, 0, "Do not use any type assertions.", "1"],
      [0, 0, 0, "Do not use any type assertions.", "2"],
      [0, 0, 0, "Do not use any type assertions.", "3"],
      [0, 0, 0, "Do not use any type assertions.", "4"]
    ],
    "public/app/features/live/index.ts:5381": [
      [0, 0, 0, "Do not use any type assertions.", "0"]
    ],
    "public/app/features/logs/components/LogDetailsRow.tsx:5381": [
      [0, 0, 0, "Styles should be written using objects.", "0"],
      [0, 0, 0, "Styles should be written using objects.", "1"],
      [0, 0, 0, "Styles should be written using objects.", "2"],
      [0, 0, 0, "Styles should be written using objects.", "3"],
      [0, 0, 0, "Styles should be written using objects.", "4"],
      [0, 0, 0, "Styles should be written using objects.", "5"],
      [0, 0, 0, "Styles should be written using objects.", "6"]
    ],
    "public/app/features/logs/components/LogLabelStats.tsx:5381": [
      [0, 0, 0, "Styles should be written using objects.", "0"],
      [0, 0, 0, "Styles should be written using objects.", "1"],
      [0, 0, 0, "Styles should be written using objects.", "2"],
      [0, 0, 0, "Styles should be written using objects.", "3"],
      [0, 0, 0, "Styles should be written using objects.", "4"]
    ],
    "public/app/features/logs/components/LogLabelStatsRow.tsx:5381": [
      [0, 0, 0, "Styles should be written using objects.", "0"],
      [0, 0, 0, "Styles should be written using objects.", "1"],
      [0, 0, 0, "Styles should be written using objects.", "2"],
      [0, 0, 0, "Styles should be written using objects.", "3"],
      [0, 0, 0, "Styles should be written using objects.", "4"],
      [0, 0, 0, "Styles should be written using objects.", "5"],
      [0, 0, 0, "Styles should be written using objects.", "6"],
      [0, 0, 0, "Styles should be written using objects.", "7"]
    ],
    "public/app/features/logs/components/LogLabels.tsx:5381": [
      [0, 0, 0, "Styles should be written using objects.", "0"],
      [0, 0, 0, "Styles should be written using objects.", "1"],
      [0, 0, 0, "Styles should be written using objects.", "2"]
    ],
    "public/app/features/logs/components/LogRowMessageDisplayedFields.tsx:5381": [
      [0, 0, 0, "Styles should be written using objects.", "0"]
    ],
    "public/app/features/logs/components/getLogRowStyles.ts:5381": [
      [0, 0, 0, "Styles should be written using objects.", "0"],
      [0, 0, 0, "Styles should be written using objects.", "1"],
      [0, 0, 0, "Styles should be written using objects.", "2"],
      [0, 0, 0, "Styles should be written using objects.", "3"],
      [0, 0, 0, "Styles should be written using objects.", "4"],
      [0, 0, 0, "Styles should be written using objects.", "5"],
      [0, 0, 0, "Styles should be written using objects.", "6"],
      [0, 0, 0, "Styles should be written using objects.", "7"],
      [0, 0, 0, "Styles should be written using objects.", "8"],
      [0, 0, 0, "Styles should be written using objects.", "9"],
      [0, 0, 0, "Styles should be written using objects.", "10"],
      [0, 0, 0, "Styles should be written using objects.", "11"],
      [0, 0, 0, "Styles should be written using objects.", "12"],
      [0, 0, 0, "Styles should be written using objects.", "13"],
      [0, 0, 0, "Styles should be written using objects.", "14"],
      [0, 0, 0, "Styles should be written using objects.", "15"],
      [0, 0, 0, "Styles should be written using objects.", "16"],
      [0, 0, 0, "Styles should be written using objects.", "17"],
      [0, 0, 0, "Styles should be written using objects.", "18"],
      [0, 0, 0, "Styles should be written using objects.", "19"],
      [0, 0, 0, "Styles should be written using objects.", "20"],
      [0, 0, 0, "Styles should be written using objects.", "21"],
      [0, 0, 0, "Styles should be written using objects.", "22"],
      [0, 0, 0, "Styles should be written using objects.", "23"],
      [0, 0, 0, "Styles should be written using objects.", "24"],
      [0, 0, 0, "Styles should be written using objects.", "25"],
      [0, 0, 0, "Styles should be written using objects.", "26"],
      [0, 0, 0, "Styles should be written using objects.", "27"],
      [0, 0, 0, "Styles should be written using objects.", "28"],
      [0, 0, 0, "Styles should be written using objects.", "29"],
      [0, 0, 0, "Styles should be written using objects.", "30"],
      [0, 0, 0, "Styles should be written using objects.", "31"],
      [0, 0, 0, "Styles should be written using objects.", "32"],
      [0, 0, 0, "Styles should be written using objects.", "33"],
      [0, 0, 0, "Styles should be written using objects.", "34"],
      [0, 0, 0, "Styles should be written using objects.", "35"]
    ],
    "public/app/features/logs/components/log-context/LoadingIndicator.tsx:5381": [
      [0, 0, 0, "Styles should be written using objects.", "0"]
    ],
    "public/app/features/logs/components/log-context/LogRowContextModal.tsx:5381": [
      [0, 0, 0, "Styles should be written using objects.", "0"],
      [0, 0, 0, "Styles should be written using objects.", "1"],
      [0, 0, 0, "Styles should be written using objects.", "2"],
      [0, 0, 0, "Styles should be written using objects.", "3"],
      [0, 0, 0, "Styles should be written using objects.", "4"],
      [0, 0, 0, "Styles should be written using objects.", "5"],
      [0, 0, 0, "Styles should be written using objects.", "6"],
      [0, 0, 0, "Styles should be written using objects.", "7"],
      [0, 0, 0, "Styles should be written using objects.", "8"],
      [0, 0, 0, "Styles should be written using objects.", "9"],
      [0, 0, 0, "Styles should be written using objects.", "10"],
      [0, 0, 0, "Styles should be written using objects.", "11"],
      [0, 0, 0, "Styles should be written using objects.", "12"]
    ],
    "public/app/features/logs/utils.ts:5381": [
      [0, 0, 0, "Do not use any type assertions.", "0"]
    ],
    "public/app/features/manage-dashboards/DashboardImportPage.tsx:5381": [
      [0, 0, 0, "Styles should be written using objects.", "0"],
      [0, 0, 0, "Styles should be written using objects.", "1"],
      [0, 0, 0, "Styles should be written using objects.", "2"]
    ],
    "public/app/features/manage-dashboards/components/ImportDashboardLibraryPanelsList.tsx:5381": [
      [0, 0, 0, "Do not use any type assertions.", "0"],
      [0, 0, 0, "Styles should be written using objects.", "1"],
      [0, 0, 0, "Styles should be written using objects.", "2"]
    ],
    "public/app/features/manage-dashboards/components/PublicDashboardListTable/DeletePublicDashboardModal.tsx:5381": [
      [0, 0, 0, "Styles should be written using objects.", "0"],
      [0, 0, 0, "Styles should be written using objects.", "1"]
    ],
    "public/app/features/manage-dashboards/components/PublicDashboardListTable/PublicDashboardListTable.tsx:5381": [
      [0, 0, 0, "Styles should be written using objects.", "0"],
      [0, 0, 0, "Styles should be written using objects.", "1"],
      [0, 0, 0, "Styles should be written using objects.", "2"],
      [0, 0, 0, "Styles should be written using objects.", "3"],
      [0, 0, 0, "Styles should be written using objects.", "4"],
      [0, 0, 0, "Styles should be written using objects.", "5"]
    ],
    "public/app/features/manage-dashboards/state/actions.test.ts:5381": [
      [0, 0, 0, "Unexpected any. Specify a different type.", "0"]
    ],
    "public/app/features/manage-dashboards/state/actions.ts:5381": [
      [0, 0, 0, "Unexpected any. Specify a different type.", "0"],
      [0, 0, 0, "Unexpected any. Specify a different type.", "1"],
      [0, 0, 0, "Unexpected any. Specify a different type.", "2"],
      [0, 0, 0, "Unexpected any. Specify a different type.", "3"],
      [0, 0, 0, "Do not use any type assertions.", "4"],
      [0, 0, 0, "Unexpected any. Specify a different type.", "5"],
      [0, 0, 0, "Do not use any type assertions.", "6"],
      [0, 0, 0, "Unexpected any. Specify a different type.", "7"],
      [0, 0, 0, "Unexpected any. Specify a different type.", "8"],
      [0, 0, 0, "Unexpected any. Specify a different type.", "9"],
      [0, 0, 0, "Unexpected any. Specify a different type.", "10"],
      [0, 0, 0, "Unexpected any. Specify a different type.", "11"],
      [0, 0, 0, "Unexpected any. Specify a different type.", "12"],
      [0, 0, 0, "Unexpected any. Specify a different type.", "13"],
      [0, 0, 0, "Unexpected any. Specify a different type.", "14"],
      [0, 0, 0, "Unexpected any. Specify a different type.", "15"],
      [0, 0, 0, "Unexpected any. Specify a different type.", "16"],
      [0, 0, 0, "Unexpected any. Specify a different type.", "17"],
      [0, 0, 0, "Unexpected any. Specify a different type.", "18"],
      [0, 0, 0, "Unexpected any. Specify a different type.", "19"]
    ],
    "public/app/features/manage-dashboards/state/reducers.ts:5381": [
      [0, 0, 0, "Unexpected any. Specify a different type.", "0"],
      [0, 0, 0, "Do not use any type assertions.", "1"],
      [0, 0, 0, "Unexpected any. Specify a different type.", "2"],
      [0, 0, 0, "Unexpected any. Specify a different type.", "3"],
      [0, 0, 0, "Unexpected any. Specify a different type.", "4"]
    ],
    "public/app/features/org/state/actions.ts:5381": [
      [0, 0, 0, "Unexpected any. Specify a different type.", "0"],
      [0, 0, 0, "Unexpected any. Specify a different type.", "1"],
      [0, 0, 0, "Unexpected any. Specify a different type.", "2"],
      [0, 0, 0, "Unexpected any. Specify a different type.", "3"],
      [0, 0, 0, "Unexpected any. Specify a different type.", "4"]
    ],
    "public/app/features/org/state/reducers.ts:5381": [
      [0, 0, 0, "Do not use any type assertions.", "0"]
    ],
    "public/app/features/panel/components/VizTypePicker/PanelTypeCard.tsx:5381": [
      [0, 0, 0, "Use data-testid for E2E selectors instead of aria-label", "0"],
      [0, 0, 0, "Styles should be written using objects.", "1"],
      [0, 0, 0, "Styles should be written using objects.", "2"],
      [0, 0, 0, "Styles should be written using objects.", "3"],
      [0, 0, 0, "Styles should be written using objects.", "4"],
      [0, 0, 0, "Styles should be written using objects.", "5"],
      [0, 0, 0, "Styles should be written using objects.", "6"],
      [0, 0, 0, "Styles should be written using objects.", "7"],
      [0, 0, 0, "Styles should be written using objects.", "8"],
      [0, 0, 0, "Styles should be written using objects.", "9"],
      [0, 0, 0, "Styles should be written using objects.", "10"]
    ],
    "public/app/features/panel/components/VizTypePicker/VisualizationSuggestionCard.tsx:5381": [
      [0, 0, 0, "Styles should be written using objects.", "0"],
      [0, 0, 0, "Styles should be written using objects.", "1"],
      [0, 0, 0, "Styles should be written using objects.", "2"],
      [0, 0, 0, "Styles should be written using objects.", "3"],
      [0, 0, 0, "Styles should be written using objects.", "4"]
    ],
    "public/app/features/panel/components/VizTypePicker/VizTypePicker.tsx:5381": [
      [0, 0, 0, "Styles should be written using objects.", "0"]
    ],
    "public/app/features/panel/components/VizTypePicker/types.ts:5381": [
      [0, 0, 0, "Unexpected any. Specify a different type.", "0"]
    ],
    "public/app/features/panel/panellinks/linkSuppliers.ts:5381": [
      [0, 0, 0, "Unexpected any. Specify a different type.", "0"]
    ],
    "public/app/features/panel/panellinks/link_srv.ts:5381": [
      [0, 0, 0, "Unexpected any. Specify a different type.", "0"],
      [0, 0, 0, "Unexpected any. Specify a different type.", "1"],
      [0, 0, 0, "Unexpected any. Specify a different type.", "2"],
      [0, 0, 0, "Unexpected any. Specify a different type.", "3"],
      [0, 0, 0, "Unexpected any. Specify a different type.", "4"]
    ],
    "public/app/features/panel/state/actions.ts:5381": [
      [0, 0, 0, "Unexpected any. Specify a different type.", "0"]
    ],
    "public/app/features/panel/state/reducers.ts:5381": [
      [0, 0, 0, "Unexpected any. Specify a different type.", "0"],
      [0, 0, 0, "Unexpected any. Specify a different type.", "1"]
    ],
    "public/app/features/playlist/EmptyQueryListBanner.tsx:5381": [
      [0, 0, 0, "Styles should be written using objects.", "0"]
    ],
    "public/app/features/playlist/PlaylistForm.tsx:5381": [
      [0, 0, 0, "Use data-testid for E2E selectors instead of aria-label", "0"],
      [0, 0, 0, "Use data-testid for E2E selectors instead of aria-label", "1"]
    ],
    "public/app/features/playlist/PlaylistTableRows.tsx:5381": [
      [0, 0, 0, "Styles should be written using objects.", "0"],
      [0, 0, 0, "Styles should be written using objects.", "1"],
      [0, 0, 0, "Styles should be written using objects.", "2"],
      [0, 0, 0, "Styles should be written using objects.", "3"]
    ],
    "public/app/features/plugins/admin/components/Badges/PluginUpdateAvailableBadge.tsx:5381": [
      [0, 0, 0, "Styles should be written using objects.", "0"]
    ],
    "public/app/features/plugins/admin/components/Badges/sharedStyles.ts:5381": [
      [0, 0, 0, "Styles should be written using objects.", "0"]
    ],
    "public/app/features/plugins/admin/components/GetStartedWithPlugin/GetStartedWithDataSource.tsx:5381": [
      [0, 0, 0, "Do not use any type assertions.", "0"]
    ],
    "public/app/features/plugins/admin/components/HorizontalGroup.tsx:5381": [
      [0, 0, 0, "Styles should be written using objects.", "0"]
    ],
    "public/app/features/plugins/admin/components/InstallControls/InstallControlsWarning.tsx:5381": [
      [0, 0, 0, "Styles should be written using objects.", "0"]
    ],
    "public/app/features/plugins/admin/components/PluginActions.tsx:5381": [
      [0, 0, 0, "Styles should be written using objects.", "0"]
    ],
    "public/app/features/plugins/admin/components/PluginDetailsBody.tsx:5381": [
      [0, 0, 0, "Do not use any type assertions.", "0"],
      [0, 0, 0, "Styles should be written using objects.", "1"],
      [0, 0, 0, "Styles should be written using objects.", "2"]
    ],
    "public/app/features/plugins/admin/components/PluginDetailsDisabledError.tsx:5381": [
      [0, 0, 0, "Use data-testid for E2E selectors instead of aria-label", "0"]
    ],
    "public/app/features/plugins/admin/components/PluginDetailsHeaderDependencies.tsx:5381": [
      [0, 0, 0, "Styles should be written using objects.", "0"],
      [0, 0, 0, "Styles should be written using objects.", "1"]
    ],
    "public/app/features/plugins/admin/components/PluginDetailsHeaderSignature.tsx:5381": [
      [0, 0, 0, "Styles should be written using objects.", "0"],
      [0, 0, 0, "Styles should be written using objects.", "1"]
    ],
    "public/app/features/plugins/admin/components/PluginDetailsPage.tsx:5381": [
      [0, 0, 0, "Do not use any type assertions.", "0"],
      [0, 0, 0, "Styles should be written using objects.", "1"],
      [0, 0, 0, "Styles should be written using objects.", "2"],
      [0, 0, 0, "Styles should be written using objects.", "3"]
    ],
    "public/app/features/plugins/admin/components/PluginDetailsSignature.tsx:5381": [
      [0, 0, 0, "Use data-testid for E2E selectors instead of aria-label", "0"]
    ],
    "public/app/features/plugins/admin/components/PluginListItem.tsx:5381": [
      [0, 0, 0, "Styles should be written using objects.", "0"],
      [0, 0, 0, "Styles should be written using objects.", "1"],
      [0, 0, 0, "Styles should be written using objects.", "2"],
      [0, 0, 0, "Styles should be written using objects.", "3"],
      [0, 0, 0, "Styles should be written using objects.", "4"],
      [0, 0, 0, "Styles should be written using objects.", "5"]
    ],
    "public/app/features/plugins/admin/components/PluginSignatureDetailsBadge.tsx:5381": [
      [0, 0, 0, "Styles should be written using objects.", "0"],
      [0, 0, 0, "Styles should be written using objects.", "1"],
      [0, 0, 0, "Styles should be written using objects.", "2"],
      [0, 0, 0, "Styles should be written using objects.", "3"]
    ],
    "public/app/features/plugins/admin/components/PluginSubtitle.tsx:5381": [
      [0, 0, 0, "Styles should be written using objects.", "0"]
    ],
    "public/app/features/plugins/admin/components/PluginUsage.tsx:5381": [
      [0, 0, 0, "Styles should be written using objects.", "0"],
      [0, 0, 0, "Styles should be written using objects.", "1"]
    ],
    "public/app/features/plugins/admin/components/SearchField.tsx:5381": [
      [0, 0, 0, "Unexpected any. Specify a different type.", "0"]
    ],
    "public/app/features/plugins/admin/components/VersionList.tsx:5381": [
      [0, 0, 0, "Styles should be written using objects.", "0"],
      [0, 0, 0, "Styles should be written using objects.", "1"],
      [0, 0, 0, "Styles should be written using objects.", "2"]
    ],
    "public/app/features/plugins/admin/hooks/useHistory.tsx:5381": [
      [0, 0, 0, "Unexpected any. Specify a different type.", "0"]
    ],
    "public/app/features/plugins/admin/hooks/usePluginInfo.tsx:5381": [
      [0, 0, 0, "Styles should be written using objects.", "0"]
    ],
    "public/app/features/plugins/admin/pages/Browse.tsx:5381": [
      [0, 0, 0, "Do not use any type assertions.", "0"],
      [0, 0, 0, "Do not use any type assertions.", "1"],
      [0, 0, 0, "Styles should be written using objects.", "2"],
      [0, 0, 0, "Styles should be written using objects.", "3"],
      [0, 0, 0, "Styles should be written using objects.", "4"],
      [0, 0, 0, "Styles should be written using objects.", "5"]
    ],
    "public/app/features/plugins/admin/state/actions.ts:5381": [
      [0, 0, 0, "Do not use any type assertions.", "0"]
    ],
    "public/app/features/plugins/admin/types.ts:5381": [
      [0, 0, 0, "Unexpected any. Specify a different type.", "0"]
    ],
    "public/app/features/plugins/components/PluginsErrorsInfo.tsx:5381": [
      [0, 0, 0, "Use data-testid for E2E selectors instead of aria-label", "0"]
    ],
    "public/app/features/plugins/datasource_srv.ts:5381": [
      [0, 0, 0, "Do not use any type assertions.", "0"],
      [0, 0, 0, "Unexpected any. Specify a different type.", "1"],
      [0, 0, 0, "Do not use any type assertions.", "2"],
      [0, 0, 0, "Unexpected any. Specify a different type.", "3"],
      [0, 0, 0, "Unexpected any. Specify a different type.", "4"],
      [0, 0, 0, "Unexpected any. Specify a different type.", "5"],
      [0, 0, 0, "Unexpected any. Specify a different type.", "6"],
      [0, 0, 0, "Unexpected any. Specify a different type.", "7"],
      [0, 0, 0, "Do not use any type assertions.", "8"],
      [0, 0, 0, "Unexpected any. Specify a different type.", "9"],
      [0, 0, 0, "Do not use any type assertions.", "10"],
      [0, 0, 0, "Unexpected any. Specify a different type.", "11"],
      [0, 0, 0, "Unexpected any. Specify a different type.", "12"],
      [0, 0, 0, "Do not use any type assertions.", "13"]
    ],
    "public/app/features/plugins/pluginSettings.ts:5381": [
      [0, 0, 0, "Unexpected any. Specify a different type.", "0"],
      [0, 0, 0, "Unexpected any. Specify a different type.", "1"]
    ],
    "public/app/features/plugins/sandbox/distortion_map.ts:5381": [
      [0, 0, 0, "Do not use any type assertions.", "0"]
    ],
    "public/app/features/plugins/sandbox/sandbox_components.tsx:5381": [
      [0, 0, 0, "Unexpected any. Specify a different type.", "0"]
    ],
    "public/app/features/plugins/sandbox/sandbox_plugin_loader.ts:5381": [
      [0, 0, 0, "Do not use any type assertions.", "0"],
      [0, 0, 0, "Do not use any type assertions.", "1"],
      [0, 0, 0, "Do not use any type assertions.", "2"]
    ],
    "public/app/features/plugins/sql/components/query-editor-raw/QueryToolbox.tsx:5381": [
      [0, 0, 0, "Styles should be written using objects.", "0"],
      [0, 0, 0, "Styles should be written using objects.", "1"],
      [0, 0, 0, "Styles should be written using objects.", "2"],
      [0, 0, 0, "Styles should be written using objects.", "3"],
      [0, 0, 0, "Styles should be written using objects.", "4"]
    ],
    "public/app/features/plugins/sql/components/query-editor-raw/QueryValidator.tsx:5381": [
      [0, 0, 0, "Styles should be written using objects.", "0"],
      [0, 0, 0, "Styles should be written using objects.", "1"],
      [0, 0, 0, "Styles should be written using objects.", "2"]
    ],
    "public/app/features/plugins/sql/components/query-editor-raw/RawEditor.tsx:5381": [
      [0, 0, 0, "Styles should be written using objects.", "0"],
      [0, 0, 0, "Styles should be written using objects.", "1"]
    ],
    "public/app/features/plugins/sql/components/visual-query-builder/AwesomeQueryBuilder.tsx:5381": [
      [0, 0, 0, "Do not use any type assertions.", "0"],
      [0, 0, 0, "Do not use any type assertions.", "1"],
      [0, 0, 0, "Unexpected any. Specify a different type.", "2"]
    ],
    "public/app/features/plugins/sql/components/visual-query-builder/SQLWhereRow.tsx:5381": [
      [0, 0, 0, "Do not use any type assertions.", "0"]
    ],
    "public/app/features/plugins/tests/datasource_srv.test.ts:5381": [
      [0, 0, 0, "Unexpected any. Specify a different type.", "0"],
      [0, 0, 0, "Unexpected any. Specify a different type.", "1"],
      [0, 0, 0, "Unexpected any. Specify a different type.", "2"],
      [0, 0, 0, "Unexpected any. Specify a different type.", "3"],
      [0, 0, 0, "Unexpected any. Specify a different type.", "4"],
      [0, 0, 0, "Unexpected any. Specify a different type.", "5"]
    ],
    "public/app/features/plugins/utils.ts:5381": [
      [0, 0, 0, "Do not use any type assertions.", "0"],
      [0, 0, 0, "Do not use any type assertions.", "1"],
      [0, 0, 0, "Do not use any type assertions.", "2"],
      [0, 0, 0, "Do not use any type assertions.", "3"]
    ],
    "public/app/features/profile/ChangePasswordForm.tsx:5381": [
      [0, 0, 0, "Styles should be written using objects.", "0"]
    ],
    "public/app/features/query/components/QueryEditorRow.tsx:5381": [
      [0, 0, 0, "Do not use any type assertions.", "0"],
      [0, 0, 0, "Do not use any type assertions.", "1"],
      [0, 0, 0, "Do not use any type assertions.", "2"],
      [0, 0, 0, "Do not use any type assertions.", "3"],
      [0, 0, 0, "Use data-testid for E2E selectors instead of aria-label", "4"]
    ],
    "public/app/features/query/components/QueryEditorRowHeader.tsx:5381": [
      [0, 0, 0, "Use data-testid for E2E selectors instead of aria-label", "0"],
      [0, 0, 0, "Styles should be written using objects.", "1"],
      [0, 0, 0, "Styles should be written using objects.", "2"],
      [0, 0, 0, "Styles should be written using objects.", "3"],
      [0, 0, 0, "Styles should be written using objects.", "4"],
      [0, 0, 0, "Styles should be written using objects.", "5"],
      [0, 0, 0, "Styles should be written using objects.", "6"],
      [0, 0, 0, "Styles should be written using objects.", "7"],
      [0, 0, 0, "Styles should be written using objects.", "8"]
    ],
    "public/app/features/query/components/QueryGroup.tsx:5381": [
      [0, 0, 0, "Use data-testid for E2E selectors instead of aria-label", "0"],
      [0, 0, 0, "Use data-testid for E2E selectors instead of aria-label", "1"],
      [0, 0, 0, "Styles should be written using objects.", "2"],
      [0, 0, 0, "Styles should be written using objects.", "3"],
      [0, 0, 0, "Styles should be written using objects.", "4"],
      [0, 0, 0, "Styles should be written using objects.", "5"],
      [0, 0, 0, "Styles should be written using objects.", "6"],
      [0, 0, 0, "Styles should be written using objects.", "7"],
      [0, 0, 0, "Styles should be written using objects.", "8"]
    ],
    "public/app/features/query/components/QueryGroupOptions.tsx:5381": [
      [0, 0, 0, "Styles should be written using objects.", "0"]
    ],
    "public/app/features/query/state/DashboardQueryRunner/AlertStatesWorker.test.ts:5381": [
      [0, 0, 0, "Unexpected any. Specify a different type.", "0"],
      [0, 0, 0, "Unexpected any. Specify a different type.", "1"],
      [0, 0, 0, "Unexpected any. Specify a different type.", "2"]
    ],
    "public/app/features/query/state/DashboardQueryRunner/AnnotationsQueryRunner.test.ts:5381": [
      [0, 0, 0, "Unexpected any. Specify a different type.", "0"]
    ],
    "public/app/features/query/state/DashboardQueryRunner/AnnotationsQueryRunner.ts:5381": [
      [0, 0, 0, "Do not use any type assertions.", "0"]
    ],
    "public/app/features/query/state/DashboardQueryRunner/DashboardQueryRunner.ts:5381": [
      [0, 0, 0, "Unexpected any. Specify a different type.", "0"]
    ],
    "public/app/features/query/state/DashboardQueryRunner/PublicAnnotationsDataSource.ts:5381": [
      [0, 0, 0, "Do not use any type assertions.", "0"]
    ],
    "public/app/features/query/state/DashboardQueryRunner/testHelpers.ts:5381": [
      [0, 0, 0, "Unexpected any. Specify a different type.", "0"],
      [0, 0, 0, "Unexpected any. Specify a different type.", "1"],
      [0, 0, 0, "Do not use any type assertions.", "2"]
    ],
    "public/app/features/query/state/DashboardQueryRunner/utils.ts:5381": [
      [0, 0, 0, "Unexpected any. Specify a different type.", "0"],
      [0, 0, 0, "Unexpected any. Specify a different type.", "1"],
      [0, 0, 0, "Unexpected any. Specify a different type.", "2"],
      [0, 0, 0, "Unexpected any. Specify a different type.", "3"]
    ],
    "public/app/features/query/state/PanelQueryRunner.ts:5381": [
      [0, 0, 0, "Do not use any type assertions.", "0"],
      [0, 0, 0, "Do not use any type assertions.", "1"],
      [0, 0, 0, "Do not use any type assertions.", "2"]
    ],
    "public/app/features/query/state/runRequest.ts:5381": [
      [0, 0, 0, "Do not use any type assertions.", "0"]
    ],
    "public/app/features/query/state/updateQueries.test.ts:5381": [
      [0, 0, 0, "Unexpected any. Specify a different type.", "0"],
      [0, 0, 0, "Unexpected any. Specify a different type.", "1"],
      [0, 0, 0, "Unexpected any. Specify a different type.", "2"],
      [0, 0, 0, "Unexpected any. Specify a different type.", "3"],
      [0, 0, 0, "Unexpected any. Specify a different type.", "4"],
      [0, 0, 0, "Unexpected any. Specify a different type.", "5"],
      [0, 0, 0, "Unexpected any. Specify a different type.", "6"],
      [0, 0, 0, "Unexpected any. Specify a different type.", "7"],
      [0, 0, 0, "Unexpected any. Specify a different type.", "8"],
      [0, 0, 0, "Unexpected any. Specify a different type.", "9"],
      [0, 0, 0, "Unexpected any. Specify a different type.", "10"],
      [0, 0, 0, "Unexpected any. Specify a different type.", "11"]
    ],
    "public/app/features/sandbox/TestStuffPage.tsx:5381": [
      [0, 0, 0, "Do not use any type assertions.", "0"]
    ],
    "public/app/features/search/components/DashboardListPage.tsx:5381": [
      [0, 0, 0, "Styles should be written using objects.", "0"]
    ],
    "public/app/features/search/components/ManageDashboardsNew.tsx:5381": [
      [0, 0, 0, "Styles should be written using objects.", "0"],
      [0, 0, 0, "Styles should be written using objects.", "1"],
      [0, 0, 0, "Styles should be written using objects.", "2"],
      [0, 0, 0, "Styles should be written using objects.", "3"],
      [0, 0, 0, "Styles should be written using objects.", "4"]
    ],
    "public/app/features/search/components/SearchCard.tsx:5381": [
      [0, 0, 0, "Unexpected any. Specify a different type.", "0"],
      [0, 0, 0, "Do not use any type assertions.", "1"],
      [0, 0, 0, "Do not use any type assertions.", "2"],
      [0, 0, 0, "Styles should be written using objects.", "3"],
      [0, 0, 0, "Styles should be written using objects.", "4"],
      [0, 0, 0, "Styles should be written using objects.", "5"],
      [0, 0, 0, "Styles should be written using objects.", "6"],
      [0, 0, 0, "Styles should be written using objects.", "7"],
      [0, 0, 0, "Styles should be written using objects.", "8"],
      [0, 0, 0, "Styles should be written using objects.", "9"],
      [0, 0, 0, "Styles should be written using objects.", "10"],
      [0, 0, 0, "Styles should be written using objects.", "11"]
    ],
    "public/app/features/search/components/SearchCardExpanded.tsx:5381": [
      [0, 0, 0, "Styles should be written using objects.", "0"],
      [0, 0, 0, "Styles should be written using objects.", "1"],
      [0, 0, 0, "Styles should be written using objects.", "2"],
      [0, 0, 0, "Styles should be written using objects.", "3"],
      [0, 0, 0, "Styles should be written using objects.", "4"],
      [0, 0, 0, "Styles should be written using objects.", "5"],
      [0, 0, 0, "Styles should be written using objects.", "6"],
      [0, 0, 0, "Styles should be written using objects.", "7"],
      [0, 0, 0, "Styles should be written using objects.", "8"],
      [0, 0, 0, "Styles should be written using objects.", "9"],
      [0, 0, 0, "Styles should be written using objects.", "10"]
    ],
    "public/app/features/search/components/SearchItem.tsx:5381": [
      [0, 0, 0, "Unexpected any. Specify a different type.", "0"],
      [0, 0, 0, "Styles should be written using objects.", "1"],
      [0, 0, 0, "Styles should be written using objects.", "2"],
      [0, 0, 0, "Styles should be written using objects.", "3"]
    ],
    "public/app/features/search/hooks/useSearchKeyboardSelection.ts:5381": [
      [0, 0, 0, "Do not use any type assertions.", "0"]
    ],
    "public/app/features/search/page/components/ActionRow.tsx:5381": [
      [0, 0, 0, "Styles should be written using objects.", "0"],
      [0, 0, 0, "Styles should be written using objects.", "1"]
    ],
    "public/app/features/search/page/components/ConfirmDeleteModal.tsx:5381": [
      [0, 0, 0, "Styles should be written using objects.", "0"]
    ],
    "public/app/features/search/page/components/FolderSection.tsx:5381": [
      [0, 0, 0, "Styles should be written using objects.", "0"],
      [0, 0, 0, "Styles should be written using objects.", "1"],
      [0, 0, 0, "Styles should be written using objects.", "2"],
      [0, 0, 0, "Styles should be written using objects.", "3"],
      [0, 0, 0, "Styles should be written using objects.", "4"],
      [0, 0, 0, "Styles should be written using objects.", "5"],
      [0, 0, 0, "Styles should be written using objects.", "6"],
      [0, 0, 0, "Styles should be written using objects.", "7"],
      [0, 0, 0, "Styles should be written using objects.", "8"]
    ],
    "public/app/features/search/page/components/MoveToFolderModal.tsx:5381": [
      [0, 0, 0, "Styles should be written using objects.", "0"],
      [0, 0, 0, "Styles should be written using objects.", "1"]
    ],
    "public/app/features/search/page/components/RootFolderView.tsx:5381": [
      [0, 0, 0, "Styles should be written using objects.", "0"],
      [0, 0, 0, "Styles should be written using objects.", "1"],
      [0, 0, 0, "Styles should be written using objects.", "2"],
      [0, 0, 0, "Styles should be written using objects.", "3"]
    ],
    "public/app/features/search/page/components/SearchResultsCards.tsx:5381": [
      [0, 0, 0, "Styles should be written using objects.", "0"],
      [0, 0, 0, "Styles should be written using objects.", "1"]
    ],
    "public/app/features/search/page/components/SearchResultsTable.tsx:5381": [
      [0, 0, 0, "Styles should be written using objects.", "0"],
      [0, 0, 0, "Styles should be written using objects.", "1"],
      [0, 0, 0, "Styles should be written using objects.", "2"],
      [0, 0, 0, "Styles should be written using objects.", "3"],
      [0, 0, 0, "Styles should be written using objects.", "4"],
      [0, 0, 0, "Styles should be written using objects.", "5"],
      [0, 0, 0, "Styles should be written using objects.", "6"],
      [0, 0, 0, "Styles should be written using objects.", "7"],
      [0, 0, 0, "Styles should be written using objects.", "8"],
      [0, 0, 0, "Styles should be written using objects.", "9"],
      [0, 0, 0, "Styles should be written using objects.", "10"],
      [0, 0, 0, "Styles should be written using objects.", "11"],
      [0, 0, 0, "Styles should be written using objects.", "12"]
    ],
    "public/app/features/search/page/components/SearchView.tsx:5381": [
      [0, 0, 0, "Styles should be written using objects.", "0"],
      [0, 0, 0, "Styles should be written using objects.", "1"],
      [0, 0, 0, "Styles should be written using objects.", "2"]
    ],
    "public/app/features/search/page/components/columns.tsx:5381": [
      [0, 0, 0, "Do not use any type assertions.", "0"]
    ],
    "public/app/features/search/service/bluge.ts:5381": [
      [0, 0, 0, "Do not use any type assertions.", "0"],
      [0, 0, 0, "Do not use any type assertions.", "1"]
    ],
    "public/app/features/search/service/sql.ts:5381": [
      [0, 0, 0, "Unexpected any. Specify a different type.", "0"]
    ],
    "public/app/features/search/service/utils.ts:5381": [
      [0, 0, 0, "Do not use any type assertions.", "0"]
    ],
    "public/app/features/search/state/SearchStateManager.ts:5381": [
      [0, 0, 0, "Do not use any type assertions.", "0"]
    ],
    "public/app/features/search/types.ts:5381": [
      [0, 0, 0, "Unexpected any. Specify a different type.", "0"]
    ],
    "public/app/features/search/utils.ts:5381": [
      [0, 0, 0, "Do not use any type assertions.", "0"]
    ],
    "public/app/features/serviceaccounts/ServiceAccountsListPage.tsx:5381": [
      [0, 0, 0, "Styles should be written using objects.", "0"],
      [0, 0, 0, "Styles should be written using objects.", "1"],
      [0, 0, 0, "Styles should be written using objects.", "2"],
      [0, 0, 0, "Styles should be written using objects.", "3"],
      [0, 0, 0, "Styles should be written using objects.", "4"],
      [0, 0, 0, "Styles should be written using objects.", "5"],
      [0, 0, 0, "Styles should be written using objects.", "6"],
      [0, 0, 0, "Styles should be written using objects.", "7"],
      [0, 0, 0, "Styles should be written using objects.", "8"],
      [0, 0, 0, "Styles should be written using objects.", "9"]
    ],
    "public/app/features/serviceaccounts/components/CreateTokenModal.tsx:5381": [
      [0, 0, 0, "Styles should be written using objects.", "0"],
      [0, 0, 0, "Styles should be written using objects.", "1"],
      [0, 0, 0, "Styles should be written using objects.", "2"],
      [0, 0, 0, "Styles should be written using objects.", "3"]
    ],
    "public/app/features/serviceaccounts/components/ServiceAccountProfile.tsx:5381": [
      [0, 0, 0, "Styles should be written using objects.", "0"]
    ],
    "public/app/features/serviceaccounts/components/ServiceAccountProfileRow.tsx:5381": [
      [0, 0, 0, "Styles should be written using objects.", "0"]
    ],
    "public/app/features/serviceaccounts/components/ServiceAccountTokensTable.tsx:5381": [
      [0, 0, 0, "Styles should be written using objects.", "0"],
      [0, 0, 0, "Styles should be written using objects.", "1"],
      [0, 0, 0, "Styles should be written using objects.", "2"],
      [0, 0, 0, "Styles should be written using objects.", "3"],
      [0, 0, 0, "Styles should be written using objects.", "4"],
      [0, 0, 0, "Styles should be written using objects.", "5"],
      [0, 0, 0, "Styles should be written using objects.", "6"]
    ],
    "public/app/features/serviceaccounts/components/ServiceAccountsListItem.tsx:5381": [
      [0, 0, 0, "Styles should be written using objects.", "0"],
      [0, 0, 0, "Styles should be written using objects.", "1"],
      [0, 0, 0, "Styles should be written using objects.", "2"],
      [0, 0, 0, "Styles should be written using objects.", "3"],
      [0, 0, 0, "Styles should be written using objects.", "4"],
      [0, 0, 0, "Styles should be written using objects.", "5"]
    ],
    "public/app/features/serviceaccounts/state/reducers.ts:5381": [
      [0, 0, 0, "Do not use any type assertions.", "0"]
    ],
    "public/app/features/storage/Breadcrumb.tsx:5381": [
      [0, 0, 0, "Styles should be written using objects.", "0"]
    ],
    "public/app/features/storage/FileView.tsx:5381": [
      [0, 0, 0, "Styles should be written using objects.", "0"],
      [0, 0, 0, "Styles should be written using objects.", "1"],
      [0, 0, 0, "Styles should be written using objects.", "2"],
      [0, 0, 0, "Styles should be written using objects.", "3"],
      [0, 0, 0, "Styles should be written using objects.", "4"],
      [0, 0, 0, "Styles should be written using objects.", "5"],
      [0, 0, 0, "Styles should be written using objects.", "6"]
    ],
    "public/app/features/storage/FolderView.tsx:5381": [
      [0, 0, 0, "Styles should be written using objects.", "0"],
      [0, 0, 0, "Styles should be written using objects.", "1"],
      [0, 0, 0, "Styles should be written using objects.", "2"],
      [0, 0, 0, "Styles should be written using objects.", "3"],
      [0, 0, 0, "Styles should be written using objects.", "4"]
    ],
    "public/app/features/storage/RootView.tsx:5381": [
      [0, 0, 0, "Styles should be written using objects.", "0"],
      [0, 0, 0, "Styles should be written using objects.", "1"]
    ],
    "public/app/features/storage/StoragePage.tsx:5381": [
      [0, 0, 0, "Styles should be written using objects.", "0"],
      [0, 0, 0, "Styles should be written using objects.", "1"],
      [0, 0, 0, "Styles should be written using objects.", "2"],
      [0, 0, 0, "Styles should be written using objects.", "3"],
      [0, 0, 0, "Styles should be written using objects.", "4"],
      [0, 0, 0, "Styles should be written using objects.", "5"]
    ],
    "public/app/features/storage/UploadButton.tsx:5381": [
      [0, 0, 0, "Styles should be written using objects.", "0"]
    ],
    "public/app/features/storage/storage.ts:5381": [
      [0, 0, 0, "Unexpected any. Specify a different type.", "0"],
      [0, 0, 0, "Unexpected any. Specify a different type.", "1"],
      [0, 0, 0, "Do not use any type assertions.", "2"],
      [0, 0, 0, "Unexpected any. Specify a different type.", "3"]
    ],
    "public/app/features/teams/TeamGroupSync.tsx:5381": [
      [0, 0, 0, "Unexpected any. Specify a different type.", "0"],
      [0, 0, 0, "Unexpected any. Specify a different type.", "1"]
    ],
    "public/app/features/teams/TeamMemberRow.tsx:5381": [
      [0, 0, 0, "Do not use any type assertions.", "0"]
    ],
    "public/app/features/teams/TeamMembers.tsx:5381": [
      [0, 0, 0, "Unexpected any. Specify a different type.", "0"]
    ],
    "public/app/features/teams/state/reducers.ts:5381": [
      [0, 0, 0, "Do not use any type assertions.", "0"]
    ],
    "public/app/features/teams/state/selectors.ts:5381": [
      [0, 0, 0, "Unexpected any. Specify a different type.", "0"]
    ],
    "public/app/features/templating/fieldAccessorCache.ts:5381": [
      [0, 0, 0, "Unexpected any. Specify a different type.", "0"]
    ],
    "public/app/features/templating/formatVariableValue.ts:5381": [
      [0, 0, 0, "Unexpected any. Specify a different type.", "0"],
      [0, 0, 0, "Unexpected any. Specify a different type.", "1"],
      [0, 0, 0, "Unexpected any. Specify a different type.", "2"]
    ],
    "public/app/features/templating/macroRegistry.test.ts:5381": [
      [0, 0, 0, "Unexpected any. Specify a different type.", "0"]
    ],
    "public/app/features/templating/templateProxies.ts:5381": [
      [0, 0, 0, "Unexpected any. Specify a different type.", "0"]
    ],
    "public/app/features/templating/template_srv.mock.ts:5381": [
      [0, 0, 0, "Do not use any type assertions.", "0"]
    ],
    "public/app/features/templating/template_srv.ts:5381": [
      [0, 0, 0, "Unexpected any. Specify a different type.", "0"],
      [0, 0, 0, "Unexpected any. Specify a different type.", "1"],
      [0, 0, 0, "Unexpected any. Specify a different type.", "2"],
      [0, 0, 0, "Unexpected any. Specify a different type.", "3"],
      [0, 0, 0, "Unexpected any. Specify a different type.", "4"],
      [0, 0, 0, "Unexpected any. Specify a different type.", "5"],
      [0, 0, 0, "Unexpected any. Specify a different type.", "6"],
      [0, 0, 0, "Unexpected any. Specify a different type.", "7"],
      [0, 0, 0, "Unexpected any. Specify a different type.", "8"],
      [0, 0, 0, "Unexpected any. Specify a different type.", "9"],
      [0, 0, 0, "Unexpected any. Specify a different type.", "10"],
      [0, 0, 0, "Unexpected any. Specify a different type.", "11"],
      [0, 0, 0, "Do not use any type assertions.", "12"],
      [0, 0, 0, "Do not use any type assertions.", "13"],
      [0, 0, 0, "Unexpected any. Specify a different type.", "14"],
      [0, 0, 0, "Do not use any type assertions.", "15"]
    ],
    "public/app/features/transformers/FilterByValueTransformer/FilterByValueTransformerEditor.tsx:5381": [
      [0, 0, 0, "Styles should be written using objects.", "0"]
    ],
    "public/app/features/transformers/FilterByValueTransformer/ValueMatchers/BasicMatcherEditor.tsx:5381": [
      [0, 0, 0, "Unexpected any. Specify a different type.", "0"]
    ],
    "public/app/features/transformers/FilterByValueTransformer/ValueMatchers/NoopMatcherEditor.tsx:5381": [
      [0, 0, 0, "Unexpected any. Specify a different type.", "0"]
    ],
    "public/app/features/transformers/FilterByValueTransformer/ValueMatchers/RangeMatcherEditor.tsx:5381": [
      [0, 0, 0, "Unexpected any. Specify a different type.", "0"]
    ],
    "public/app/features/transformers/FilterByValueTransformer/ValueMatchers/types.ts:5381": [
      [0, 0, 0, "Unexpected any. Specify a different type.", "0"],
      [0, 0, 0, "Unexpected any. Specify a different type.", "1"],
      [0, 0, 0, "Unexpected any. Specify a different type.", "2"]
    ],
    "public/app/features/transformers/FilterByValueTransformer/ValueMatchers/utils.ts:5381": [
      [0, 0, 0, "Unexpected any. Specify a different type.", "0"],
      [0, 0, 0, "Unexpected any. Specify a different type.", "1"],
      [0, 0, 0, "Unexpected any. Specify a different type.", "2"]
    ],
    "public/app/features/transformers/FilterByValueTransformer/ValueMatchers/valueMatchersUI.ts:5381": [
      [0, 0, 0, "Unexpected any. Specify a different type.", "0"]
    ],
    "public/app/features/transformers/calculateHeatmap/editor/helper.ts:5381": [
      [0, 0, 0, "Unexpected any. Specify a different type.", "0"]
    ],
    "public/app/features/transformers/calculateHeatmap/heatmap.ts:5381": [
      [0, 0, 0, "Do not use any type assertions.", "0"],
      [0, 0, 0, "Do not use any type assertions.", "1"],
      [0, 0, 0, "Unexpected any. Specify a different type.", "2"]
    ],
    "public/app/features/transformers/configFromQuery/ConfigFromQueryTransformerEditor.tsx:5381": [
      [0, 0, 0, "Styles should be written using objects.", "0"]
    ],
    "public/app/features/transformers/editors/CalculateFieldTransformerEditor.tsx:5381": [
      [0, 0, 0, "Do not use any type assertions.", "0"]
    ],
    "public/app/features/transformers/editors/ConvertFieldTypeTransformerEditor.tsx:5381": [
      [0, 0, 0, "Do not use any type assertions.", "0"]
    ],
    "public/app/features/transformers/editors/GroupByTransformerEditor.tsx:5381": [
      [0, 0, 0, "Do not use any type assertions.", "0"],
      [0, 0, 0, "Styles should be written using objects.", "1"],
      [0, 0, 0, "Styles should be written using objects.", "2"],
      [0, 0, 0, "Styles should be written using objects.", "3"]
    ],
    "public/app/features/transformers/editors/OrganizeFieldsTransformerEditor.tsx:5381": [
      [0, 0, 0, "Styles should be written using objects.", "0"],
      [0, 0, 0, "Styles should be written using objects.", "1"],
      [0, 0, 0, "Styles should be written using objects.", "2"]
    ],
    "public/app/features/transformers/editors/ReduceTransformerEditor.tsx:5381": [
      [0, 0, 0, "Use data-testid for E2E selectors instead of aria-label", "0"],
      [0, 0, 0, "Use data-testid for E2E selectors instead of aria-label", "1"],
      [0, 0, 0, "Do not use any type assertions.", "2"]
    ],
    "public/app/features/transformers/editors/RenameByRegexTransformer.tsx:5381": [
      [0, 0, 0, "Styles should be written using objects.", "0"],
      [0, 0, 0, "Styles should be written using objects.", "1"]
    ],
    "public/app/features/transformers/editors/SortByTransformerEditor.tsx:5381": [
      [0, 0, 0, "Do not use any type assertions.", "0"]
    ],
    "public/app/features/transformers/extractFields/ExtractFieldsTransformerEditor.tsx:5381": [
      [0, 0, 0, "Do not use any type assertions.", "0"],
      [0, 0, 0, "Unexpected any. Specify a different type.", "1"],
      [0, 0, 0, "Do not use any type assertions.", "2"],
      [0, 0, 0, "Unexpected any. Specify a different type.", "3"]
    ],
    "public/app/features/transformers/extractFields/components/JSONPathEditor.tsx:5381": [
      [0, 0, 0, "Styles should be written using objects.", "0"],
      [0, 0, 0, "Styles should be written using objects.", "1"]
    ],
    "public/app/features/transformers/extractFields/extractFields.ts:5381": [
      [0, 0, 0, "Unexpected any. Specify a different type.", "0"],
      [0, 0, 0, "Do not use any type assertions.", "1"]
    ],
    "public/app/features/transformers/extractFields/fieldExtractors.ts:5381": [
      [0, 0, 0, "Unexpected any. Specify a different type.", "0"]
    ],
    "public/app/features/transformers/fieldToConfigMapping/FieldToConfigMappingEditor.tsx:5381": [
      [0, 0, 0, "Do not use any type assertions.", "0"],
      [0, 0, 0, "Do not use any type assertions.", "1"],
      [0, 0, 0, "Styles should be written using objects.", "2"],
      [0, 0, 0, "Styles should be written using objects.", "3"],
      [0, 0, 0, "Styles should be written using objects.", "4"]
    ],
    "public/app/features/transformers/fieldToConfigMapping/fieldToConfigMapping.ts:5381": [
      [0, 0, 0, "Do not use any type assertions.", "0"],
      [0, 0, 0, "Unexpected any. Specify a different type.", "1"],
      [0, 0, 0, "Unexpected any. Specify a different type.", "2"],
      [0, 0, 0, "Unexpected any. Specify a different type.", "3"],
      [0, 0, 0, "Unexpected any. Specify a different type.", "4"]
    ],
    "public/app/features/transformers/lookupGazetteer/FieldLookupTransformerEditor.tsx:5381": [
      [0, 0, 0, "Do not use any type assertions.", "0"]
    ],
    "public/app/features/transformers/lookupGazetteer/fieldLookup.ts:5381": [
      [0, 0, 0, "Unexpected any. Specify a different type.", "0"]
    ],
    "public/app/features/transformers/prepareTimeSeries/PrepareTimeSeriesEditor.tsx:5381": [
      [0, 0, 0, "Styles should be written using objects.", "0"]
    ],
    "public/app/features/transformers/prepareTimeSeries/prepareTimeSeries.test.ts:5381": [
      [0, 0, 0, "Unexpected any. Specify a different type.", "0"],
      [0, 0, 0, "Unexpected any. Specify a different type.", "1"]
    ],
    "public/app/features/transformers/prepareTimeSeries/prepareTimeSeries.ts:5381": [
      [0, 0, 0, "Unexpected any. Specify a different type.", "0"],
      [0, 0, 0, "Unexpected any. Specify a different type.", "1"]
    ],
    "public/app/features/transformers/spatial/SpatialTransformerEditor.tsx:5381": [
      [0, 0, 0, "Styles should be written using objects.", "0"],
      [0, 0, 0, "Styles should be written using objects.", "1"]
    ],
    "public/app/features/transformers/spatial/optionsHelper.tsx:5381": [
      [0, 0, 0, "Unexpected any. Specify a different type.", "0"],
      [0, 0, 0, "Do not use any type assertions.", "1"],
      [0, 0, 0, "Unexpected any. Specify a different type.", "2"],
      [0, 0, 0, "Unexpected any. Specify a different type.", "3"],
      [0, 0, 0, "Do not use any type assertions.", "4"],
      [0, 0, 0, "Do not use any type assertions.", "5"]
    ],
    "public/app/features/transformers/standardTransformers.ts:5381": [
      [0, 0, 0, "Unexpected any. Specify a different type.", "0"]
    ],
    "public/app/features/users/TokenRevokedModal.tsx:5381": [
      [0, 0, 0, "Styles should be written using objects.", "0"],
      [0, 0, 0, "Styles should be written using objects.", "1"],
      [0, 0, 0, "Styles should be written using objects.", "2"]
    ],
    "public/app/features/users/state/reducers.ts:5381": [
      [0, 0, 0, "Do not use any type assertions.", "0"]
    ],
    "public/app/features/variables/adapters.ts:5381": [
      [0, 0, 0, "Unexpected any. Specify a different type.", "0"],
      [0, 0, 0, "Unexpected any. Specify a different type.", "1"],
      [0, 0, 0, "Unexpected any. Specify a different type.", "2"]
    ],
    "public/app/features/variables/adhoc/actions.ts:5381": [
      [0, 0, 0, "Do not use any type assertions.", "0"]
    ],
    "public/app/features/variables/adhoc/picker/AdHocFilterRenderer.tsx:5381": [
      [0, 0, 0, "Unexpected any. Specify a different type.", "0"]
    ],
    "public/app/features/variables/constant/reducer.ts:5381": [
      [0, 0, 0, "Do not use any type assertions.", "0"]
    ],
    "public/app/features/variables/custom/reducer.ts:5381": [
      [0, 0, 0, "Do not use any type assertions.", "0"]
    ],
    "public/app/features/variables/datasource/actions.ts:5381": [
      [0, 0, 0, "Unexpected any. Specify a different type.", "0"]
    ],
    "public/app/features/variables/datasource/reducer.ts:5381": [
      [0, 0, 0, "Do not use any type assertions.", "0"]
    ],
    "public/app/features/variables/editor/LegacyVariableQueryEditor.tsx:5381": [
      [0, 0, 0, "Use data-testid for E2E selectors instead of aria-label", "0"]
    ],
    "public/app/features/variables/editor/VariableEditorContainer.tsx:5381": [
      [0, 0, 0, "Do not use any type assertions.", "0"],
      [0, 0, 0, "Do not use any type assertions.", "1"]
    ],
    "public/app/features/variables/editor/VariableEditorEditor.tsx:5381": [
      [0, 0, 0, "Unexpected any. Specify a different type.", "0"],
      [0, 0, 0, "Use data-testid for E2E selectors instead of aria-label", "1"]
    ],
    "public/app/features/variables/editor/VariableEditorList.tsx:5381": [
      [0, 0, 0, "Use data-testid for E2E selectors instead of aria-label", "0"],
      [0, 0, 0, "Use data-testid for E2E selectors instead of aria-label", "1"],
      [0, 0, 0, "Styles should be written using objects.", "2"]
    ],
    "public/app/features/variables/editor/VariableEditorListRow.tsx:5381": [
      [0, 0, 0, "Use data-testid for E2E selectors instead of aria-label", "0"],
      [0, 0, 0, "Use data-testid for E2E selectors instead of aria-label", "1"],
      [0, 0, 0, "Use data-testid for E2E selectors instead of aria-label", "2"],
      [0, 0, 0, "Use data-testid for E2E selectors instead of aria-label", "3"],
      [0, 0, 0, "Styles should be written using objects.", "4"],
      [0, 0, 0, "Styles should be written using objects.", "5"],
      [0, 0, 0, "Styles should be written using objects.", "6"],
      [0, 0, 0, "Styles should be written using objects.", "7"],
      [0, 0, 0, "Styles should be written using objects.", "8"],
      [0, 0, 0, "Styles should be written using objects.", "9"],
      [0, 0, 0, "Styles should be written using objects.", "10"]
    ],
    "public/app/features/variables/editor/VariableSelectField.tsx:5381": [
      [0, 0, 0, "Unexpected any. Specify a different type.", "0"],
      [0, 0, 0, "Styles should be written using objects.", "1"]
    ],
    "public/app/features/variables/editor/VariableTextAreaField.tsx:5381": [
      [0, 0, 0, "Styles should be written using objects.", "0"]
    ],
    "public/app/features/variables/editor/VariableValuesPreview.tsx:5381": [
      [0, 0, 0, "Use data-testid for E2E selectors instead of aria-label", "0"]
    ],
    "public/app/features/variables/editor/getVariableQueryEditor.tsx:5381": [
      [0, 0, 0, "Unexpected any. Specify a different type.", "0"],
      [0, 0, 0, "Unexpected any. Specify a different type.", "1"]
    ],
    "public/app/features/variables/editor/reducer.ts:5381": [
      [0, 0, 0, "Unexpected any. Specify a different type.", "0"]
    ],
    "public/app/features/variables/editor/types.ts:5381": [
      [0, 0, 0, "Unexpected any. Specify a different type.", "0"]
    ],
    "public/app/features/variables/guard.ts:5381": [
      [0, 0, 0, "Unexpected any. Specify a different type.", "0"],
      [0, 0, 0, "Unexpected any. Specify a different type.", "1"]
    ],
    "public/app/features/variables/inspect/NetworkGraph.tsx:5381": [
      [0, 0, 0, "Unexpected any. Specify a different type.", "0"],
      [0, 0, 0, "Unexpected any. Specify a different type.", "1"],
      [0, 0, 0, "Unexpected any. Specify a different type.", "2"],
      [0, 0, 0, "Unexpected any. Specify a different type.", "3"],
      [0, 0, 0, "Unexpected any. Specify a different type.", "4"],
      [0, 0, 0, "Unexpected any. Specify a different type.", "5"],
      [0, 0, 0, "Unexpected any. Specify a different type.", "6"]
    ],
    "public/app/features/variables/inspect/VariablesUnknownTable.tsx:5381": [
      [0, 0, 0, "Styles should be written using objects.", "0"],
      [0, 0, 0, "Styles should be written using objects.", "1"],
      [0, 0, 0, "Styles should be written using objects.", "2"],
      [0, 0, 0, "Styles should be written using objects.", "3"],
      [0, 0, 0, "Styles should be written using objects.", "4"]
    ],
    "public/app/features/variables/inspect/utils.ts:5381": [
      [0, 0, 0, "Unexpected any. Specify a different type.", "0"],
      [0, 0, 0, "Unexpected any. Specify a different type.", "1"],
      [0, 0, 0, "Unexpected any. Specify a different type.", "2"],
      [0, 0, 0, "Unexpected any. Specify a different type.", "3"],
      [0, 0, 0, "Unexpected any. Specify a different type.", "4"],
      [0, 0, 0, "Unexpected any. Specify a different type.", "5"],
      [0, 0, 0, "Do not use any type assertions.", "6"],
      [0, 0, 0, "Do not use any type assertions.", "7"],
      [0, 0, 0, "Unexpected any. Specify a different type.", "8"],
      [0, 0, 0, "Unexpected any. Specify a different type.", "9"]
    ],
    "public/app/features/variables/interval/reducer.ts:5381": [
      [0, 0, 0, "Do not use any type assertions.", "0"]
    ],
    "public/app/features/variables/pickers/OptionsPicker/actions.ts:5381": [
      [0, 0, 0, "Unexpected any. Specify a different type.", "0"],
      [0, 0, 0, "Unexpected any. Specify a different type.", "1"]
    ],
    "public/app/features/variables/pickers/OptionsPicker/reducer.test.ts:5381": [
      [0, 0, 0, "Unexpected any. Specify a different type.", "0"],
      [0, 0, 0, "Unexpected any. Specify a different type.", "1"],
      [0, 0, 0, "Unexpected any. Specify a different type.", "2"],
      [0, 0, 0, "Unexpected any. Specify a different type.", "3"],
      [0, 0, 0, "Unexpected any. Specify a different type.", "4"],
      [0, 0, 0, "Unexpected any. Specify a different type.", "5"],
      [0, 0, 0, "Unexpected any. Specify a different type.", "6"],
      [0, 0, 0, "Unexpected any. Specify a different type.", "7"],
      [0, 0, 0, "Unexpected any. Specify a different type.", "8"],
      [0, 0, 0, "Unexpected any. Specify a different type.", "9"],
      [0, 0, 0, "Unexpected any. Specify a different type.", "10"],
      [0, 0, 0, "Unexpected any. Specify a different type.", "11"],
      [0, 0, 0, "Unexpected any. Specify a different type.", "12"]
    ],
    "public/app/features/variables/pickers/shared/VariableLink.tsx:5381": [
      [0, 0, 0, "Use data-testid for E2E selectors instead of aria-label", "0"],
      [0, 0, 0, "Styles should be written using objects.", "1"],
      [0, 0, 0, "Styles should be written using objects.", "2"]
    ],
    "public/app/features/variables/pickers/shared/VariableOptions.tsx:5381": [
      [0, 0, 0, "Use data-testid for E2E selectors instead of aria-label", "0"]
    ],
    "public/app/features/variables/query/QueryVariableEditor.test.tsx:5381": [
      [0, 0, 0, "Unexpected any. Specify a different type.", "0"]
    ],
    "public/app/features/variables/query/QueryVariableEditor.tsx:5381": [
      [0, 0, 0, "Unexpected any. Specify a different type.", "0"],
      [0, 0, 0, "Unexpected any. Specify a different type.", "1"]
    ],
    "public/app/features/variables/query/VariableQueryRunner.ts:5381": [
      [0, 0, 0, "Unexpected any. Specify a different type.", "0"],
      [0, 0, 0, "Do not use any type assertions.", "1"]
    ],
    "public/app/features/variables/query/actions.test.tsx:5381": [
      [0, 0, 0, "Unexpected any. Specify a different type.", "0"],
      [0, 0, 0, "Unexpected any. Specify a different type.", "1"],
      [0, 0, 0, "Unexpected any. Specify a different type.", "2"],
      [0, 0, 0, "Unexpected any. Specify a different type.", "3"],
      [0, 0, 0, "Unexpected any. Specify a different type.", "4"]
    ],
    "public/app/features/variables/query/actions.ts:5381": [
      [0, 0, 0, "Unexpected any. Specify a different type.", "0"],
      [0, 0, 0, "Unexpected any. Specify a different type.", "1"],
      [0, 0, 0, "Unexpected any. Specify a different type.", "2"],
      [0, 0, 0, "Unexpected any. Specify a different type.", "3"],
      [0, 0, 0, "Unexpected any. Specify a different type.", "4"]
    ],
    "public/app/features/variables/query/operators.ts:5381": [
      [0, 0, 0, "Unexpected any. Specify a different type.", "0"],
      [0, 0, 0, "Unexpected any. Specify a different type.", "1"]
    ],
    "public/app/features/variables/query/queryRunners.test.ts:5381": [
      [0, 0, 0, "Unexpected any. Specify a different type.", "0"],
      [0, 0, 0, "Unexpected any. Specify a different type.", "1"],
      [0, 0, 0, "Unexpected any. Specify a different type.", "2"],
      [0, 0, 0, "Unexpected any. Specify a different type.", "3"],
      [0, 0, 0, "Unexpected any. Specify a different type.", "4"],
      [0, 0, 0, "Unexpected any. Specify a different type.", "5"],
      [0, 0, 0, "Unexpected any. Specify a different type.", "6"],
      [0, 0, 0, "Unexpected any. Specify a different type.", "7"],
      [0, 0, 0, "Unexpected any. Specify a different type.", "8"],
      [0, 0, 0, "Unexpected any. Specify a different type.", "9"],
      [0, 0, 0, "Unexpected any. Specify a different type.", "10"],
      [0, 0, 0, "Unexpected any. Specify a different type.", "11"],
      [0, 0, 0, "Unexpected any. Specify a different type.", "12"],
      [0, 0, 0, "Unexpected any. Specify a different type.", "13"],
      [0, 0, 0, "Unexpected any. Specify a different type.", "14"],
      [0, 0, 0, "Unexpected any. Specify a different type.", "15"],
      [0, 0, 0, "Unexpected any. Specify a different type.", "16"],
      [0, 0, 0, "Unexpected any. Specify a different type.", "17"]
    ],
    "public/app/features/variables/query/queryRunners.ts:5381": [
      [0, 0, 0, "Unexpected any. Specify a different type.", "0"],
      [0, 0, 0, "Unexpected any. Specify a different type.", "1"]
    ],
    "public/app/features/variables/query/reducer.ts:5381": [
      [0, 0, 0, "Do not use any type assertions.", "0"],
      [0, 0, 0, "Unexpected any. Specify a different type.", "1"],
      [0, 0, 0, "Unexpected any. Specify a different type.", "2"]
    ],
    "public/app/features/variables/query/variableQueryObserver.ts:5381": [
      [0, 0, 0, "Unexpected any. Specify a different type.", "0"],
      [0, 0, 0, "Unexpected any. Specify a different type.", "1"]
    ],
    "public/app/features/variables/shared/formatVariable.ts:5381": [
      [0, 0, 0, "Do not use any type assertions.", "0"],
      [0, 0, 0, "Do not use any type assertions.", "1"]
    ],
    "public/app/features/variables/shared/testing/datasourceVariableBuilder.ts:5381": [
      [0, 0, 0, "Unexpected any. Specify a different type.", "0"]
    ],
    "public/app/features/variables/shared/testing/optionsVariableBuilder.ts:5381": [
      [0, 0, 0, "Do not use any type assertions.", "0"],
      [0, 0, 0, "Do not use any type assertions.", "1"],
      [0, 0, 0, "Unexpected any. Specify a different type.", "2"]
    ],
    "public/app/features/variables/shared/testing/variableBuilder.ts:5381": [
      [0, 0, 0, "Do not use any type assertions.", "0"]
    ],
    "public/app/features/variables/state/actions.ts:5381": [
      [0, 0, 0, "Do not use any type assertions.", "0"],
      [0, 0, 0, "Do not use any type assertions.", "1"],
      [0, 0, 0, "Do not use any type assertions.", "2"],
      [0, 0, 0, "Do not use any type assertions.", "3"],
      [0, 0, 0, "Do not use any type assertions.", "4"],
      [0, 0, 0, "Unexpected any. Specify a different type.", "5"],
      [0, 0, 0, "Do not use any type assertions.", "6"],
      [0, 0, 0, "Do not use any type assertions.", "7"],
      [0, 0, 0, "Do not use any type assertions.", "8"],
      [0, 0, 0, "Do not use any type assertions.", "9"],
      [0, 0, 0, "Unexpected any. Specify a different type.", "10"],
      [0, 0, 0, "Unexpected any. Specify a different type.", "11"],
      [0, 0, 0, "Unexpected any. Specify a different type.", "12"],
      [0, 0, 0, "Unexpected any. Specify a different type.", "13"]
    ],
    "public/app/features/variables/state/keyedVariablesReducer.ts:5381": [
      [0, 0, 0, "Unexpected any. Specify a different type.", "0"],
      [0, 0, 0, "Unexpected any. Specify a different type.", "1"]
    ],
    "public/app/features/variables/state/reducers.test.ts:5381": [
      [0, 0, 0, "Unexpected any. Specify a different type.", "0"],
      [0, 0, 0, "Unexpected any. Specify a different type.", "1"]
    ],
    "public/app/features/variables/state/sharedReducer.ts:5381": [
      [0, 0, 0, "Unexpected any. Specify a different type.", "0"],
      [0, 0, 0, "Do not use any type assertions.", "1"],
      [0, 0, 0, "Unexpected any. Specify a different type.", "2"]
    ],
    "public/app/features/variables/state/transactionReducer.test.ts:5381": [
      [0, 0, 0, "Unexpected any. Specify a different type.", "0"],
      [0, 0, 0, "Unexpected any. Specify a different type.", "1"],
      [0, 0, 0, "Unexpected any. Specify a different type.", "2"],
      [0, 0, 0, "Unexpected any. Specify a different type.", "3"]
    ],
    "public/app/features/variables/state/types.ts:5381": [
      [0, 0, 0, "Unexpected any. Specify a different type.", "0"]
    ],
    "public/app/features/variables/state/upgradeLegacyQueries.test.ts:5381": [
      [0, 0, 0, "Unexpected any. Specify a different type.", "0"],
      [0, 0, 0, "Unexpected any. Specify a different type.", "1"]
    ],
    "public/app/features/variables/system/adapter.ts:5381": [
      [0, 0, 0, "Unexpected any. Specify a different type.", "0"],
      [0, 0, 0, "Unexpected any. Specify a different type.", "1"],
      [0, 0, 0, "Unexpected any. Specify a different type.", "2"],
      [0, 0, 0, "Do not use any type assertions.", "3"],
      [0, 0, 0, "Do not use any type assertions.", "4"],
      [0, 0, 0, "Unexpected any. Specify a different type.", "5"],
      [0, 0, 0, "Do not use any type assertions.", "6"],
      [0, 0, 0, "Do not use any type assertions.", "7"],
      [0, 0, 0, "Unexpected any. Specify a different type.", "8"]
    ],
    "public/app/features/variables/types.ts:5381": [
      [0, 0, 0, "Unexpected any. Specify a different type.", "0"],
      [0, 0, 0, "Unexpected any. Specify a different type.", "1"],
      [0, 0, 0, "Unexpected any. Specify a different type.", "2"],
      [0, 0, 0, "Unexpected any. Specify a different type.", "3"],
      [0, 0, 0, "Unexpected any. Specify a different type.", "4"]
    ],
    "public/app/features/variables/utils.ts:5381": [
      [0, 0, 0, "Unexpected any. Specify a different type.", "0"],
      [0, 0, 0, "Unexpected any. Specify a different type.", "1"],
      [0, 0, 0, "Unexpected any. Specify a different type.", "2"],
      [0, 0, 0, "Do not use any type assertions.", "3"],
      [0, 0, 0, "Unexpected any. Specify a different type.", "4"],
      [0, 0, 0, "Unexpected any. Specify a different type.", "5"],
      [0, 0, 0, "Unexpected any. Specify a different type.", "6"],
      [0, 0, 0, "Unexpected any. Specify a different type.", "7"],
      [0, 0, 0, "Unexpected any. Specify a different type.", "8"],
      [0, 0, 0, "Do not use any type assertions.", "9"]
    ],
    "public/app/features/visualization/data-hover/DataHoverRows.tsx:5381": [
      [0, 0, 0, "Styles should be written using objects.", "0"]
    ],
    "public/app/features/visualization/data-hover/DataHoverView.tsx:5381": [
      [0, 0, 0, "Styles should be written using objects.", "0"],
      [0, 0, 0, "Styles should be written using objects.", "1"],
      [0, 0, 0, "Styles should be written using objects.", "2"],
      [0, 0, 0, "Styles should be written using objects.", "3"],
      [0, 0, 0, "Styles should be written using objects.", "4"],
      [0, 0, 0, "Styles should be written using objects.", "5"]
    ],
    "public/app/plugins/datasource/alertmanager/DataSource.ts:5381": [
      [0, 0, 0, "Unexpected any. Specify a different type.", "0"]
    ],
    "public/app/plugins/datasource/alertmanager/types.ts:5381": [
      [0, 0, 0, "Unexpected any. Specify a different type.", "0"],
      [0, 0, 0, "Unexpected any. Specify a different type.", "1"],
      [0, 0, 0, "Unexpected any. Specify a different type.", "2"]
    ],
    "public/app/plugins/datasource/azuremonitor/azure_monitor/azure_monitor_datasource.ts:5381": [
      [0, 0, 0, "Do not use any type assertions.", "0"]
    ],
    "public/app/plugins/datasource/azuremonitor/components/LogsQueryEditor/QueryField.tsx:5381": [
      [0, 0, 0, "Do not use any type assertions.", "0"],
      [0, 0, 0, "Do not use any type assertions.", "1"]
    ],
    "public/app/plugins/datasource/azuremonitor/components/QueryEditor/QueryEditor.tsx:5381": [
      [0, 0, 0, "Do not use any type assertions.", "0"]
    ],
    "public/app/plugins/datasource/azuremonitor/utils/messageFromError.ts:5381": [
      [0, 0, 0, "Unexpected any. Specify a different type.", "0"]
    ],
    "public/app/plugins/datasource/cloud-monitoring/CloudMonitoringMetricFindQuery.ts:5381": [
      [0, 0, 0, "Do not use any type assertions.", "0"],
      [0, 0, 0, "Do not use any type assertions.", "1"],
      [0, 0, 0, "Unexpected any. Specify a different type.", "2"]
    ],
    "public/app/plugins/datasource/cloud-monitoring/annotationSupport.ts:5381": [
      [0, 0, 0, "Do not use any type assertions.", "0"],
      [0, 0, 0, "Do not use any type assertions.", "1"]
    ],
    "public/app/plugins/datasource/cloud-monitoring/components/Aggregation.tsx:5381": [
      [0, 0, 0, "Do not use any type assertions.", "0"]
    ],
    "public/app/plugins/datasource/cloud-monitoring/components/AliasBy.tsx:5381": [
      [0, 0, 0, "Unexpected any. Specify a different type.", "0"],
      [0, 0, 0, "Unexpected any. Specify a different type.", "1"]
    ],
    "public/app/plugins/datasource/cloud-monitoring/components/CloudMonitoringCheatSheet.tsx:5381": [
      [0, 0, 0, "Styles should be written using objects.", "0"]
    ],
    "public/app/plugins/datasource/cloud-monitoring/components/MQLQueryEditor.tsx:5381": [
      [0, 0, 0, "Unexpected any. Specify a different type.", "0"]
    ],
    "public/app/plugins/datasource/cloud-monitoring/components/VariableQueryEditor.tsx:5381": [
      [0, 0, 0, "Do not use any type assertions.", "0"],
      [0, 0, 0, "Unexpected any. Specify a different type.", "1"],
      [0, 0, 0, "Unexpected any. Specify a different type.", "2"],
      [0, 0, 0, "Unexpected any. Specify a different type.", "3"],
      [0, 0, 0, "Unexpected any. Specify a different type.", "4"],
      [0, 0, 0, "Unexpected any. Specify a different type.", "5"],
      [0, 0, 0, "Unexpected any. Specify a different type.", "6"]
    ],
    "public/app/plugins/datasource/cloud-monitoring/components/VisualMetricQueryEditor.tsx:5381": [
      [0, 0, 0, "Unexpected any. Specify a different type.", "0"],
      [0, 0, 0, "Styles should be written using objects.", "1"]
    ],
    "public/app/plugins/datasource/cloud-monitoring/datasource.ts:5381": [
      [0, 0, 0, "Unexpected any. Specify a different type.", "0"],
      [0, 0, 0, "Unexpected any. Specify a different type.", "1"],
      [0, 0, 0, "Do not use any type assertions.", "2"],
      [0, 0, 0, "Unexpected any. Specify a different type.", "3"],
      [0, 0, 0, "Unexpected any. Specify a different type.", "4"],
      [0, 0, 0, "Do not use any type assertions.", "5"],
      [0, 0, 0, "Do not use any type assertions.", "6"]
    ],
    "public/app/plugins/datasource/cloud-monitoring/functions.ts:5381": [
      [0, 0, 0, "Do not use any type assertions.", "0"],
      [0, 0, 0, "Do not use any type assertions.", "1"],
      [0, 0, 0, "Unexpected any. Specify a different type.", "2"]
    ],
    "public/app/plugins/datasource/cloud-monitoring/types/types.ts:5381": [
      [0, 0, 0, "Unexpected any. Specify a different type.", "0"]
    ],
    "public/app/plugins/datasource/cloudwatch/components/CheatSheet/LogsCheatSheet.tsx:5381": [
      [0, 0, 0, "Styles should be written using objects.", "0"],
      [0, 0, 0, "Styles should be written using objects.", "1"]
    ],
    "public/app/plugins/datasource/cloudwatch/components/ConfigEditor/XrayLinkConfig.tsx:5381": [
      [0, 0, 0, "Styles should be written using objects.", "0"]
    ],
    "public/app/plugins/datasource/cloudwatch/components/QueryEditor/LogsQueryEditor/LogsQueryEditor.tsx:5381": [
      [0, 0, 0, "Styles should be written using objects.", "0"]
    ],
    "public/app/plugins/datasource/cloudwatch/components/QueryEditor/LogsQueryEditor/LogsQueryFieldOld.tsx:5381": [
      [0, 0, 0, "Do not use any type assertions.", "0"]
    ],
    "public/app/plugins/datasource/cloudwatch/components/QueryEditor/MetricsQueryEditor/DynamicLabelsField.tsx:5381": [
      [0, 0, 0, "Styles should be written using objects.", "0"]
    ],
    "public/app/plugins/datasource/cloudwatch/components/shared/LogGroups/LegacyLogGroupNamesSelection.tsx:5381": [
      [0, 0, 0, "Styles should be written using objects.", "0"]
    ],
    "public/app/plugins/datasource/cloudwatch/components/shared/LogGroups/LogGroupsField.tsx:5381": [
      [0, 0, 0, "Styles should be written using objects.", "0"]
    ],
    "public/app/plugins/datasource/cloudwatch/datasource.ts:5381": [
      [0, 0, 0, "Unexpected any. Specify a different type.", "0"]
    ],
    "public/app/plugins/datasource/cloudwatch/guards.ts:5381": [
      [0, 0, 0, "Do not use any type assertions.", "0"]
    ],
    "public/app/plugins/datasource/cloudwatch/language/cloudwatch-logs/CloudWatchLogsLanguageProvider.ts:5381": [
      [0, 0, 0, "Unexpected any. Specify a different type.", "0"],
      [0, 0, 0, "Unexpected any. Specify a different type.", "1"],
      [0, 0, 0, "Unexpected any. Specify a different type.", "2"]
    ],
    "public/app/plugins/datasource/cloudwatch/memoizedDebounce.ts:5381": [
      [0, 0, 0, "Unexpected any. Specify a different type.", "0"],
      [0, 0, 0, "Unexpected any. Specify a different type.", "1"]
    ],
    "public/app/plugins/datasource/cloudwatch/query-runner/CloudWatchLogsQueryRunner.ts:5381": [
      [0, 0, 0, "Do not use any type assertions.", "0"]
    ],
    "public/app/plugins/datasource/cloudwatch/types.ts:5381": [
      [0, 0, 0, "Unexpected any. Specify a different type.", "0"],
      [0, 0, 0, "Unexpected any. Specify a different type.", "1"],
      [0, 0, 0, "Unexpected any. Specify a different type.", "2"],
      [0, 0, 0, "Unexpected any. Specify a different type.", "3"],
      [0, 0, 0, "Unexpected any. Specify a different type.", "4"],
      [0, 0, 0, "Unexpected any. Specify a different type.", "5"],
      [0, 0, 0, "Unexpected any. Specify a different type.", "6"]
    ],
    "public/app/plugins/datasource/cloudwatch/utils/datalinks.ts:5381": [
      [0, 0, 0, "Do not use any type assertions.", "0"],
      [0, 0, 0, "Do not use any type assertions.", "1"],
      [0, 0, 0, "Do not use any type assertions.", "2"]
    ],
    "public/app/plugins/datasource/cloudwatch/utils/logsRetry.ts:5381": [
      [0, 0, 0, "Unexpected any. Specify a different type.", "0"],
      [0, 0, 0, "Unexpected any. Specify a different type.", "1"]
    ],
    "public/app/plugins/datasource/dashboard/DashboardQueryEditor.tsx:5381": [
      [0, 0, 0, "Do not use any type assertions.", "0"]
    ],
    "public/app/plugins/datasource/dashboard/runSharedRequest.ts:5381": [
      [0, 0, 0, "Do not use any type assertions.", "0"],
      [0, 0, 0, "Do not use any type assertions.", "1"]
    ],
    "public/app/plugins/datasource/elasticsearch/ElasticResponse.ts:5381": [
      [0, 0, 0, "Unexpected any. Specify a different type.", "0"],
      [0, 0, 0, "Unexpected any. Specify a different type.", "1"],
      [0, 0, 0, "Unexpected any. Specify a different type.", "2"],
      [0, 0, 0, "Unexpected any. Specify a different type.", "3"],
      [0, 0, 0, "Unexpected any. Specify a different type.", "4"],
      [0, 0, 0, "Do not use any type assertions.", "5"],
      [0, 0, 0, "Unexpected any. Specify a different type.", "6"],
      [0, 0, 0, "Unexpected any. Specify a different type.", "7"],
      [0, 0, 0, "Unexpected any. Specify a different type.", "8"],
      [0, 0, 0, "Unexpected any. Specify a different type.", "9"],
      [0, 0, 0, "Unexpected any. Specify a different type.", "10"],
      [0, 0, 0, "Do not use any type assertions.", "11"],
      [0, 0, 0, "Do not use any type assertions.", "12"],
      [0, 0, 0, "Unexpected any. Specify a different type.", "13"],
      [0, 0, 0, "Unexpected any. Specify a different type.", "14"],
      [0, 0, 0, "Unexpected any. Specify a different type.", "15"],
      [0, 0, 0, "Unexpected any. Specify a different type.", "16"],
      [0, 0, 0, "Unexpected any. Specify a different type.", "17"],
      [0, 0, 0, "Unexpected any. Specify a different type.", "18"],
      [0, 0, 0, "Unexpected any. Specify a different type.", "19"],
      [0, 0, 0, "Unexpected any. Specify a different type.", "20"],
      [0, 0, 0, "Unexpected any. Specify a different type.", "21"],
      [0, 0, 0, "Unexpected any. Specify a different type.", "22"],
      [0, 0, 0, "Unexpected any. Specify a different type.", "23"],
      [0, 0, 0, "Unexpected any. Specify a different type.", "24"],
      [0, 0, 0, "Do not use any type assertions.", "25"],
      [0, 0, 0, "Unexpected any. Specify a different type.", "26"],
      [0, 0, 0, "Unexpected any. Specify a different type.", "27"],
      [0, 0, 0, "Unexpected any. Specify a different type.", "28"],
      [0, 0, 0, "Unexpected any. Specify a different type.", "29"],
      [0, 0, 0, "Unexpected any. Specify a different type.", "30"],
      [0, 0, 0, "Unexpected any. Specify a different type.", "31"],
      [0, 0, 0, "Unexpected any. Specify a different type.", "32"],
      [0, 0, 0, "Unexpected any. Specify a different type.", "33"],
      [0, 0, 0, "Unexpected any. Specify a different type.", "34"],
      [0, 0, 0, "Unexpected any. Specify a different type.", "35"],
      [0, 0, 0, "Unexpected any. Specify a different type.", "36"],
      [0, 0, 0, "Unexpected any. Specify a different type.", "37"],
      [0, 0, 0, "Unexpected any. Specify a different type.", "38"],
      [0, 0, 0, "Unexpected any. Specify a different type.", "39"],
      [0, 0, 0, "Unexpected any. Specify a different type.", "40"],
      [0, 0, 0, "Unexpected any. Specify a different type.", "41"],
      [0, 0, 0, "Unexpected any. Specify a different type.", "42"],
      [0, 0, 0, "Unexpected any. Specify a different type.", "43"],
      [0, 0, 0, "Unexpected any. Specify a different type.", "44"],
      [0, 0, 0, "Unexpected any. Specify a different type.", "45"]
    ],
    "public/app/plugins/datasource/elasticsearch/LanguageProvider.ts:5381": [
      [0, 0, 0, "Unexpected any. Specify a different type.", "0"],
      [0, 0, 0, "Unexpected any. Specify a different type.", "1"],
      [0, 0, 0, "Unexpected any. Specify a different type.", "2"],
      [0, 0, 0, "Unexpected any. Specify a different type.", "3"]
    ],
    "public/app/plugins/datasource/elasticsearch/LegacyQueryRunner.ts:5381": [
      [0, 0, 0, "Unexpected any. Specify a different type.", "0"],
      [0, 0, 0, "Unexpected any. Specify a different type.", "1"],
      [0, 0, 0, "Do not use any type assertions.", "2"],
      [0, 0, 0, "Unexpected any. Specify a different type.", "3"]
    ],
    "public/app/plugins/datasource/elasticsearch/QueryBuilder.test.ts:5381": [
      [0, 0, 0, "Unexpected any. Specify a different type.", "0"]
    ],
    "public/app/plugins/datasource/elasticsearch/QueryBuilder.ts:5381": [
      [0, 0, 0, "Unexpected any. Specify a different type.", "0"],
      [0, 0, 0, "Unexpected any. Specify a different type.", "1"],
      [0, 0, 0, "Unexpected any. Specify a different type.", "2"],
      [0, 0, 0, "Unexpected any. Specify a different type.", "3"],
      [0, 0, 0, "Unexpected any. Specify a different type.", "4"],
      [0, 0, 0, "Unexpected any. Specify a different type.", "5"],
      [0, 0, 0, "Unexpected any. Specify a different type.", "6"],
      [0, 0, 0, "Unexpected any. Specify a different type.", "7"],
      [0, 0, 0, "Unexpected any. Specify a different type.", "8"],
      [0, 0, 0, "Unexpected any. Specify a different type.", "9"],
      [0, 0, 0, "Do not use any type assertions.", "10"],
      [0, 0, 0, "Unexpected any. Specify a different type.", "11"],
      [0, 0, 0, "Unexpected any. Specify a different type.", "12"]
    ],
    "public/app/plugins/datasource/elasticsearch/components/AddRemove.tsx:5381": [
      [0, 0, 0, "Unexpected any. Specify a different type.", "0"],
      [0, 0, 0, "Styles should be written using objects.", "1"]
    ],
    "public/app/plugins/datasource/elasticsearch/components/MetricPicker.tsx:5381": [
      [0, 0, 0, "Styles should be written using objects.", "0"]
    ],
    "public/app/plugins/datasource/elasticsearch/components/QueryEditor/BucketAggregationsEditor/BucketAggregationEditor.tsx:5381": [
      [0, 0, 0, "Do not use any type assertions.", "0"]
    ],
    "public/app/plugins/datasource/elasticsearch/components/QueryEditor/BucketAggregationsEditor/SettingsEditor/DateHistogramSettingsEditor.tsx:5381": [
      [0, 0, 0, "Do not use any type assertions.", "0"]
    ],
    "public/app/plugins/datasource/elasticsearch/components/QueryEditor/BucketAggregationsEditor/SettingsEditor/FiltersSettingsEditor/index.tsx:5381": [
      [0, 0, 0, "Styles should be written using objects.", "0"],
      [0, 0, 0, "Styles should be written using objects.", "1"],
      [0, 0, 0, "Styles should be written using objects.", "2"]
    ],
    "public/app/plugins/datasource/elasticsearch/components/QueryEditor/BucketAggregationsEditor/SettingsEditor/TermsSettingsEditor.tsx:5381": [
      [0, 0, 0, "Do not use any type assertions.", "0"],
      [0, 0, 0, "Do not use any type assertions.", "1"]
    ],
    "public/app/plugins/datasource/elasticsearch/components/QueryEditor/BucketAggregationsEditor/aggregations.ts:5381": [
      [0, 0, 0, "Do not use any type assertions.", "0"]
    ],
    "public/app/plugins/datasource/elasticsearch/components/QueryEditor/BucketAggregationsEditor/state/actions.ts:5381": [
      [0, 0, 0, "Unexpected any. Specify a different type.", "0"]
    ],
    "public/app/plugins/datasource/elasticsearch/components/QueryEditor/BucketAggregationsEditor/state/reducer.ts:5381": [
      [0, 0, 0, "Do not use any type assertions.", "0"]
    ],
    "public/app/plugins/datasource/elasticsearch/components/QueryEditor/ElasticsearchQueryContext.tsx:5381": [
      [0, 0, 0, "Do not use any type assertions.", "0"]
    ],
    "public/app/plugins/datasource/elasticsearch/components/QueryEditor/MetricAggregationsEditor/MetricEditor.tsx:5381": [
      [0, 0, 0, "Do not use any type assertions.", "0"]
    ],
    "public/app/plugins/datasource/elasticsearch/components/QueryEditor/MetricAggregationsEditor/SettingsEditor/BucketScriptSettingsEditor/index.tsx:5381": [
      [0, 0, 0, "Styles should be written using objects.", "0"],
      [0, 0, 0, "Styles should be written using objects.", "1"],
      [0, 0, 0, "Styles should be written using objects.", "2"]
    ],
    "public/app/plugins/datasource/elasticsearch/components/QueryEditor/MetricAggregationsEditor/SettingsEditor/SettingField.tsx:5381": [
      [0, 0, 0, "Do not use any type assertions.", "0"],
      [0, 0, 0, "Do not use any type assertions.", "1"]
    ],
    "public/app/plugins/datasource/elasticsearch/components/QueryEditor/MetricAggregationsEditor/SettingsEditor/TopMetricsSettingsEditor.tsx:5381": [
      [0, 0, 0, "Styles should be written using objects.", "0"],
      [0, 0, 0, "Styles should be written using objects.", "1"]
    ],
    "public/app/plugins/datasource/elasticsearch/components/QueryEditor/MetricAggregationsEditor/aggregations.ts:5381": [
      [0, 0, 0, "Do not use any type assertions.", "0"]
    ],
    "public/app/plugins/datasource/elasticsearch/components/QueryEditor/MetricAggregationsEditor/state/actions.ts:5381": [
      [0, 0, 0, "Unexpected any. Specify a different type.", "0"],
      [0, 0, 0, "Unexpected any. Specify a different type.", "1"],
      [0, 0, 0, "Unexpected any. Specify a different type.", "2"]
    ],
    "public/app/plugins/datasource/elasticsearch/components/QueryEditor/MetricAggregationsEditor/state/reducer.ts:5381": [
      [0, 0, 0, "Do not use any type assertions.", "0"]
    ],
    "public/app/plugins/datasource/elasticsearch/components/QueryEditor/MetricAggregationsEditor/styles.ts:5381": [
      [0, 0, 0, "Styles should be written using objects.", "0"]
    ],
    "public/app/plugins/datasource/elasticsearch/components/QueryEditor/QueryEditorRow.tsx:5381": [
      [0, 0, 0, "Styles should be written using objects.", "0"],
      [0, 0, 0, "Styles should be written using objects.", "1"]
    ],
    "public/app/plugins/datasource/elasticsearch/components/QueryEditor/SettingsEditorContainer.tsx:5381": [
      [0, 0, 0, "Styles should be written using objects.", "0"],
      [0, 0, 0, "Styles should be written using objects.", "1"],
      [0, 0, 0, "Styles should be written using objects.", "2"],
      [0, 0, 0, "Styles should be written using objects.", "3"],
      [0, 0, 0, "Styles should be written using objects.", "4"]
    ],
    "public/app/plugins/datasource/elasticsearch/components/QueryEditor/index.tsx:5381": [
      [0, 0, 0, "Styles should be written using objects.", "0"],
      [0, 0, 0, "Styles should be written using objects.", "1"]
    ],
    "public/app/plugins/datasource/elasticsearch/components/QueryEditor/styles.ts:5381": [
      [0, 0, 0, "Styles should be written using objects.", "0"]
    ],
    "public/app/plugins/datasource/elasticsearch/configuration/DataLink.tsx:5381": [
      [0, 0, 0, "Styles should be written using objects.", "0"],
      [0, 0, 0, "Styles should be written using objects.", "1"],
      [0, 0, 0, "Styles should be written using objects.", "2"],
      [0, 0, 0, "Styles should be written using objects.", "3"],
      [0, 0, 0, "Styles should be written using objects.", "4"],
      [0, 0, 0, "Styles should be written using objects.", "5"]
    ],
    "public/app/plugins/datasource/elasticsearch/configuration/DataLinks.tsx:5381": [
      [0, 0, 0, "Styles should be written using objects.", "0"],
      [0, 0, 0, "Styles should be written using objects.", "1"],
      [0, 0, 0, "Styles should be written using objects.", "2"]
    ],
    "public/app/plugins/datasource/elasticsearch/datasource.ts:5381": [
      [0, 0, 0, "Do not use any type assertions.", "0"],
      [0, 0, 0, "Unexpected any. Specify a different type.", "1"],
      [0, 0, 0, "Unexpected any. Specify a different type.", "2"],
      [0, 0, 0, "Unexpected any. Specify a different type.", "3"],
      [0, 0, 0, "Unexpected any. Specify a different type.", "4"],
      [0, 0, 0, "Unexpected any. Specify a different type.", "5"],
      [0, 0, 0, "Unexpected any. Specify a different type.", "6"]
    ],
    "public/app/plugins/datasource/elasticsearch/hooks/useStatelessReducer.ts:5381": [
      [0, 0, 0, "Do not use any type assertions.", "0"]
    ],
    "public/app/plugins/datasource/elasticsearch/test-helpers/render.tsx:5381": [
      [0, 0, 0, "Do not use any type assertions.", "0"]
    ],
    "public/app/plugins/datasource/grafana-pyroscope-datasource/QueryEditor/LabelsEditor.tsx:5381": [
      [0, 0, 0, "Styles should be written using objects.", "0"],
      [0, 0, 0, "Styles should be written using objects.", "1"]
    ],
    "public/app/plugins/datasource/grafana-testdata-datasource/ConfigEditor.tsx:5381": [
      [0, 0, 0, "Unexpected any. Specify a different type.", "0"]
    ],
    "public/app/plugins/datasource/grafana-testdata-datasource/QueryEditor.tsx:5381": [
      [0, 0, 0, "Unexpected any. Specify a different type.", "0"],
      [0, 0, 0, "Do not use any type assertions.", "1"],
      [0, 0, 0, "Do not use any type assertions.", "2"],
      [0, 0, 0, "Unexpected any. Specify a different type.", "3"],
      [0, 0, 0, "Unexpected any. Specify a different type.", "4"],
      [0, 0, 0, "Do not use any type assertions.", "5"],
      [0, 0, 0, "Unexpected any. Specify a different type.", "6"]
    ],
    "public/app/plugins/datasource/grafana-testdata-datasource/components/RandomWalkEditor.tsx:5381": [
      [0, 0, 0, "Do not use any type assertions.", "0"],
      [0, 0, 0, "Do not use any type assertions.", "1"],
      [0, 0, 0, "Unexpected any. Specify a different type.", "2"],
      [0, 0, 0, "Do not use any type assertions.", "3"]
    ],
    "public/app/plugins/datasource/grafana-testdata-datasource/components/RawFrameEditor.tsx:5381": [
      [0, 0, 0, "Unexpected any. Specify a different type.", "0"]
    ],
    "public/app/plugins/datasource/grafana-testdata-datasource/components/SimulationQueryEditor.tsx:5381": [
      [0, 0, 0, "Do not use any type assertions.", "0"],
      [0, 0, 0, "Do not use any type assertions.", "1"],
      [0, 0, 0, "Unexpected any. Specify a different type.", "2"],
      [0, 0, 0, "Unexpected any. Specify a different type.", "3"]
    ],
    "public/app/plugins/datasource/grafana-testdata-datasource/components/SimulationSchemaForm.tsx:5381": [
      [0, 0, 0, "Unexpected any. Specify a different type.", "0"],
      [0, 0, 0, "Unexpected any. Specify a different type.", "1"],
      [0, 0, 0, "Styles should be written using objects.", "2"]
    ],
    "public/app/plugins/datasource/grafana-testdata-datasource/datasource.ts:5381": [
      [0, 0, 0, "Do not use any type assertions.", "0"],
      [0, 0, 0, "Unexpected any. Specify a different type.", "1"]
    ],
    "public/app/plugins/datasource/grafana-testdata-datasource/nodeGraphUtils.ts:5381": [
      [0, 0, 0, "Do not use any type assertions.", "0"],
      [0, 0, 0, "Unexpected any. Specify a different type.", "1"],
      [0, 0, 0, "Unexpected any. Specify a different type.", "2"]
    ],
    "public/app/plugins/datasource/grafana-testdata-datasource/runStreams.ts:5381": [
      [0, 0, 0, "Unexpected any. Specify a different type.", "0"]
    ],
    "public/app/plugins/datasource/grafana/components/AnnotationQueryEditor.tsx:5381": [
      [0, 0, 0, "Do not use any type assertions.", "0"]
    ],
    "public/app/plugins/datasource/grafana/components/QueryEditor.tsx:5381": [
      [0, 0, 0, "Unexpected any. Specify a different type.", "0"],
      [0, 0, 0, "Do not use any type assertions.", "1"],
      [0, 0, 0, "Unexpected any. Specify a different type.", "2"],
      [0, 0, 0, "Do not use any type assertions.", "3"],
      [0, 0, 0, "Unexpected any. Specify a different type.", "4"],
      [0, 0, 0, "Do not use any type assertions.", "5"],
      [0, 0, 0, "Do not use any type assertions.", "6"],
      [0, 0, 0, "Styles should be written using objects.", "7"]
    ],
    "public/app/plugins/datasource/grafana/components/SearchEditor.tsx:5381": [
      [0, 0, 0, "Do not use any type assertions.", "0"],
      [0, 0, 0, "Unexpected any. Specify a different type.", "1"],
      [0, 0, 0, "Do not use any type assertions.", "2"]
    ],
    "public/app/plugins/datasource/grafana/components/TimePickerInput.tsx:5381": [
      [0, 0, 0, "Styles should be written using objects.", "0"],
      [0, 0, 0, "Styles should be written using objects.", "1"],
      [0, 0, 0, "Styles should be written using objects.", "2"],
      [0, 0, 0, "Styles should be written using objects.", "3"]
    ],
    "public/app/plugins/datasource/grafana/components/TimeRegionEditor.tsx:5381": [
      [0, 0, 0, "Styles should be written using objects.", "0"],
      [0, 0, 0, "Styles should be written using objects.", "1"]
    ],
    "public/app/plugins/datasource/grafana/datasource.test.ts:5381": [
      [0, 0, 0, "Unexpected any. Specify a different type.", "0"]
    ],
    "public/app/plugins/datasource/grafana/datasource.ts:5381": [
      [0, 0, 0, "Unexpected any. Specify a different type.", "0"],
      [0, 0, 0, "Do not use any type assertions.", "1"],
      [0, 0, 0, "Do not use any type assertions.", "2"],
      [0, 0, 0, "Do not use any type assertions.", "3"],
      [0, 0, 0, "Do not use any type assertions.", "4"],
      [0, 0, 0, "Unexpected any. Specify a different type.", "5"],
      [0, 0, 0, "Unexpected any. Specify a different type.", "6"],
      [0, 0, 0, "Do not use any type assertions.", "7"],
      [0, 0, 0, "Do not use any type assertions.", "8"],
      [0, 0, 0, "Do not use any type assertions.", "9"],
      [0, 0, 0, "Unexpected any. Specify a different type.", "10"],
      [0, 0, 0, "Unexpected any. Specify a different type.", "11"],
      [0, 0, 0, "Do not use any type assertions.", "12"]
    ],
    "public/app/plugins/datasource/graphite/components/AddGraphiteFunction.tsx:5381": [
      [0, 0, 0, "Styles should be written using objects.", "0"]
    ],
    "public/app/plugins/datasource/graphite/components/FunctionEditor.tsx:5381": [
      [0, 0, 0, "Styles should be written using objects.", "0"],
      [0, 0, 0, "Unexpected any. Specify a different type.", "1"]
    ],
    "public/app/plugins/datasource/graphite/components/FunctionParamEditor.tsx:5381": [
      [0, 0, 0, "Styles should be written using objects.", "0"]
    ],
    "public/app/plugins/datasource/graphite/components/GraphiteFunctionEditor.tsx:5381": [
      [0, 0, 0, "Styles should be written using objects.", "0"]
    ],
    "public/app/plugins/datasource/graphite/components/GraphiteQueryEditor.tsx:5381": [
      [0, 0, 0, "Styles should be written using objects.", "0"],
      [0, 0, 0, "Styles should be written using objects.", "1"],
      [0, 0, 0, "Styles should be written using objects.", "2"]
    ],
    "public/app/plugins/datasource/graphite/components/MetricTankMetaInspector.tsx:5381": [
      [0, 0, 0, "Do not use any type assertions.", "0"],
      [0, 0, 0, "Styles should be written using objects.", "1"],
      [0, 0, 0, "Styles should be written using objects.", "2"],
      [0, 0, 0, "Styles should be written using objects.", "3"],
      [0, 0, 0, "Styles should be written using objects.", "4"],
      [0, 0, 0, "Styles should be written using objects.", "5"],
      [0, 0, 0, "Styles should be written using objects.", "6"],
      [0, 0, 0, "Styles should be written using objects.", "7"],
      [0, 0, 0, "Styles should be written using objects.", "8"],
      [0, 0, 0, "Styles should be written using objects.", "9"],
      [0, 0, 0, "Styles should be written using objects.", "10"]
    ],
    "public/app/plugins/datasource/graphite/components/TagsSection.tsx:5381": [
      [0, 0, 0, "Styles should be written using objects.", "0"]
    ],
    "public/app/plugins/datasource/graphite/components/helpers.ts:5381": [
      [0, 0, 0, "Unexpected any. Specify a different type.", "0"]
    ],
    "public/app/plugins/datasource/graphite/datasource.test.ts:5381": [
      [0, 0, 0, "Unexpected any. Specify a different type.", "0"],
      [0, 0, 0, "Unexpected any. Specify a different type.", "1"],
      [0, 0, 0, "Unexpected any. Specify a different type.", "2"],
      [0, 0, 0, "Unexpected any. Specify a different type.", "3"],
      [0, 0, 0, "Unexpected any. Specify a different type.", "4"],
      [0, 0, 0, "Unexpected any. Specify a different type.", "5"],
      [0, 0, 0, "Unexpected any. Specify a different type.", "6"]
    ],
    "public/app/plugins/datasource/graphite/datasource.ts:5381": [
      [0, 0, 0, "Unexpected any. Specify a different type.", "0"],
      [0, 0, 0, "Unexpected any. Specify a different type.", "1"],
      [0, 0, 0, "Unexpected any. Specify a different type.", "2"],
      [0, 0, 0, "Unexpected any. Specify a different type.", "3"],
      [0, 0, 0, "Do not use any type assertions.", "4"],
      [0, 0, 0, "Do not use any type assertions.", "5"],
      [0, 0, 0, "Unexpected any. Specify a different type.", "6"],
      [0, 0, 0, "Unexpected any. Specify a different type.", "7"],
      [0, 0, 0, "Unexpected any. Specify a different type.", "8"],
      [0, 0, 0, "Unexpected any. Specify a different type.", "9"],
      [0, 0, 0, "Unexpected any. Specify a different type.", "10"],
      [0, 0, 0, "Do not use any type assertions.", "11"],
      [0, 0, 0, "Do not use any type assertions.", "12"],
      [0, 0, 0, "Unexpected any. Specify a different type.", "13"],
      [0, 0, 0, "Unexpected any. Specify a different type.", "14"],
      [0, 0, 0, "Unexpected any. Specify a different type.", "15"],
      [0, 0, 0, "Unexpected any. Specify a different type.", "16"],
      [0, 0, 0, "Unexpected any. Specify a different type.", "17"],
      [0, 0, 0, "Unexpected any. Specify a different type.", "18"],
      [0, 0, 0, "Unexpected any. Specify a different type.", "19"],
      [0, 0, 0, "Unexpected any. Specify a different type.", "20"],
      [0, 0, 0, "Unexpected any. Specify a different type.", "21"],
      [0, 0, 0, "Unexpected any. Specify a different type.", "22"],
      [0, 0, 0, "Unexpected any. Specify a different type.", "23"],
      [0, 0, 0, "Unexpected any. Specify a different type.", "24"],
      [0, 0, 0, "Unexpected any. Specify a different type.", "25"],
      [0, 0, 0, "Unexpected any. Specify a different type.", "26"],
      [0, 0, 0, "Unexpected any. Specify a different type.", "27"],
      [0, 0, 0, "Unexpected any. Specify a different type.", "28"],
      [0, 0, 0, "Unexpected any. Specify a different type.", "29"],
      [0, 0, 0, "Unexpected any. Specify a different type.", "30"],
      [0, 0, 0, "Unexpected any. Specify a different type.", "31"],
      [0, 0, 0, "Unexpected any. Specify a different type.", "32"],
      [0, 0, 0, "Unexpected any. Specify a different type.", "33"],
      [0, 0, 0, "Unexpected any. Specify a different type.", "34"],
      [0, 0, 0, "Unexpected any. Specify a different type.", "35"],
      [0, 0, 0, "Unexpected any. Specify a different type.", "36"],
      [0, 0, 0, "Unexpected any. Specify a different type.", "37"],
      [0, 0, 0, "Unexpected any. Specify a different type.", "38"],
      [0, 0, 0, "Unexpected any. Specify a different type.", "39"],
      [0, 0, 0, "Unexpected any. Specify a different type.", "40"],
      [0, 0, 0, "Unexpected any. Specify a different type.", "41"],
      [0, 0, 0, "Unexpected any. Specify a different type.", "42"],
      [0, 0, 0, "Unexpected any. Specify a different type.", "43"],
      [0, 0, 0, "Unexpected any. Specify a different type.", "44"],
      [0, 0, 0, "Unexpected any. Specify a different type.", "45"],
      [0, 0, 0, "Unexpected any. Specify a different type.", "46"],
      [0, 0, 0, "Unexpected any. Specify a different type.", "47"],
      [0, 0, 0, "Unexpected any. Specify a different type.", "48"],
      [0, 0, 0, "Unexpected any. Specify a different type.", "49"],
      [0, 0, 0, "Unexpected any. Specify a different type.", "50"],
      [0, 0, 0, "Unexpected any. Specify a different type.", "51"],
      [0, 0, 0, "Unexpected any. Specify a different type.", "52"],
      [0, 0, 0, "Unexpected any. Specify a different type.", "53"],
      [0, 0, 0, "Unexpected any. Specify a different type.", "54"],
      [0, 0, 0, "Unexpected any. Specify a different type.", "55"],
      [0, 0, 0, "Unexpected any. Specify a different type.", "56"],
      [0, 0, 0, "Unexpected any. Specify a different type.", "57"],
      [0, 0, 0, "Unexpected any. Specify a different type.", "58"],
      [0, 0, 0, "Unexpected any. Specify a different type.", "59"],
      [0, 0, 0, "Unexpected any. Specify a different type.", "60"],
      [0, 0, 0, "Unexpected any. Specify a different type.", "61"],
      [0, 0, 0, "Unexpected any. Specify a different type.", "62"]
    ],
    "public/app/plugins/datasource/graphite/gfunc.ts:5381": [
      [0, 0, 0, "Unexpected any. Specify a different type.", "0"],
      [0, 0, 0, "Do not use any type assertions.", "1"],
      [0, 0, 0, "Do not use any type assertions.", "2"],
      [0, 0, 0, "Unexpected any. Specify a different type.", "3"],
      [0, 0, 0, "Unexpected any. Specify a different type.", "4"],
      [0, 0, 0, "Unexpected any. Specify a different type.", "5"],
      [0, 0, 0, "Unexpected any. Specify a different type.", "6"],
      [0, 0, 0, "Unexpected any. Specify a different type.", "7"],
      [0, 0, 0, "Unexpected any. Specify a different type.", "8"],
      [0, 0, 0, "Unexpected any. Specify a different type.", "9"],
      [0, 0, 0, "Unexpected any. Specify a different type.", "10"],
      [0, 0, 0, "Unexpected any. Specify a different type.", "11"],
      [0, 0, 0, "Unexpected any. Specify a different type.", "12"],
      [0, 0, 0, "Unexpected any. Specify a different type.", "13"],
      [0, 0, 0, "Unexpected any. Specify a different type.", "14"]
    ],
    "public/app/plugins/datasource/graphite/graphite_query.ts:5381": [
      [0, 0, 0, "Unexpected any. Specify a different type.", "0"],
      [0, 0, 0, "Unexpected any. Specify a different type.", "1"],
      [0, 0, 0, "Unexpected any. Specify a different type.", "2"],
      [0, 0, 0, "Unexpected any. Specify a different type.", "3"],
      [0, 0, 0, "Unexpected any. Specify a different type.", "4"],
      [0, 0, 0, "Unexpected any. Specify a different type.", "5"],
      [0, 0, 0, "Unexpected any. Specify a different type.", "6"],
      [0, 0, 0, "Unexpected any. Specify a different type.", "7"],
      [0, 0, 0, "Unexpected any. Specify a different type.", "8"],
      [0, 0, 0, "Unexpected any. Specify a different type.", "9"],
      [0, 0, 0, "Unexpected any. Specify a different type.", "10"],
      [0, 0, 0, "Unexpected any. Specify a different type.", "11"],
      [0, 0, 0, "Unexpected any. Specify a different type.", "12"],
      [0, 0, 0, "Unexpected any. Specify a different type.", "13"],
      [0, 0, 0, "Unexpected any. Specify a different type.", "14"],
      [0, 0, 0, "Unexpected any. Specify a different type.", "15"],
      [0, 0, 0, "Unexpected any. Specify a different type.", "16"],
      [0, 0, 0, "Unexpected any. Specify a different type.", "17"],
      [0, 0, 0, "Unexpected any. Specify a different type.", "18"],
      [0, 0, 0, "Do not use any type assertions.", "19"],
      [0, 0, 0, "Unexpected any. Specify a different type.", "20"],
      [0, 0, 0, "Unexpected any. Specify a different type.", "21"],
      [0, 0, 0, "Unexpected any. Specify a different type.", "22"],
      [0, 0, 0, "Unexpected any. Specify a different type.", "23"]
    ],
    "public/app/plugins/datasource/graphite/lexer.ts:5381": [
      [0, 0, 0, "Unexpected any. Specify a different type.", "0"],
      [0, 0, 0, "Unexpected any. Specify a different type.", "1"],
      [0, 0, 0, "Unexpected any. Specify a different type.", "2"],
      [0, 0, 0, "Unexpected any. Specify a different type.", "3"],
      [0, 0, 0, "Unexpected any. Specify a different type.", "4"],
      [0, 0, 0, "Unexpected any. Specify a different type.", "5"],
      [0, 0, 0, "Unexpected any. Specify a different type.", "6"]
    ],
    "public/app/plugins/datasource/graphite/migrations.ts:5381": [
      [0, 0, 0, "Unexpected any. Specify a different type.", "0"]
    ],
    "public/app/plugins/datasource/graphite/parser.ts:5381": [
      [0, 0, 0, "Unexpected any. Specify a different type.", "0"],
      [0, 0, 0, "Unexpected any. Specify a different type.", "1"],
      [0, 0, 0, "Unexpected any. Specify a different type.", "2"]
    ],
    "public/app/plugins/datasource/graphite/specs/graphite_query.test.ts:5381": [
      [0, 0, 0, "Unexpected any. Specify a different type.", "0"]
    ],
    "public/app/plugins/datasource/graphite/specs/store.test.ts:5381": [
      [0, 0, 0, "Unexpected any. Specify a different type.", "0"],
      [0, 0, 0, "Unexpected any. Specify a different type.", "1"]
    ],
    "public/app/plugins/datasource/graphite/state/context.tsx:5381": [
      [0, 0, 0, "Do not use any type assertions.", "0"],
      [0, 0, 0, "Do not use any type assertions.", "1"]
    ],
    "public/app/plugins/datasource/graphite/state/helpers.ts:5381": [
      [0, 0, 0, "Do not use any type assertions.", "0"]
    ],
    "public/app/plugins/datasource/graphite/state/store.ts:5381": [
      [0, 0, 0, "Do not use any type assertions.", "0"],
      [0, 0, 0, "Do not use any type assertions.", "1"],
      [0, 0, 0, "Do not use any type assertions.", "2"],
      [0, 0, 0, "Do not use any type assertions.", "3"]
    ],
    "public/app/plugins/datasource/graphite/types.ts:5381": [
      [0, 0, 0, "Unexpected any. Specify a different type.", "0"],
      [0, 0, 0, "Unexpected any. Specify a different type.", "1"]
    ],
    "public/app/plugins/datasource/graphite/utils.ts:5381": [
      [0, 0, 0, "Unexpected any. Specify a different type.", "0"],
      [0, 0, 0, "Unexpected any. Specify a different type.", "1"]
    ],
    "public/app/plugins/datasource/influxdb/components/editor/config/ConfigEditor.tsx:5381": [
      [0, 0, 0, "Do not use any type assertions.", "0"]
    ],
    "public/app/plugins/datasource/influxdb/components/editor/query/flux/FluxQueryEditor.tsx:5381": [
      [0, 0, 0, "Styles should be written using objects.", "0"],
      [0, 0, 0, "Styles should be written using objects.", "1"],
      [0, 0, 0, "Styles should be written using objects.", "2"]
    ],
    "public/app/plugins/datasource/influxdb/components/editor/query/fsql/FSQLEditor.tsx:5381": [
      [0, 0, 0, "Styles should be written using objects.", "0"],
      [0, 0, 0, "Styles should be written using objects.", "1"]
    ],
    "public/app/plugins/datasource/influxdb/components/editor/query/influxql/visual/VisualInfluxQLEditor.tsx:5381": [
      [0, 0, 0, "Styles should be written using objects.", "0"]
    ],
    "public/app/plugins/datasource/influxdb/datasource.ts:5381": [
      [0, 0, 0, "Unexpected any. Specify a different type.", "0"],
      [0, 0, 0, "Do not use any type assertions.", "1"],
      [0, 0, 0, "Unexpected any. Specify a different type.", "2"],
      [0, 0, 0, "Unexpected any. Specify a different type.", "3"],
      [0, 0, 0, "Unexpected any. Specify a different type.", "4"],
      [0, 0, 0, "Unexpected any. Specify a different type.", "5"],
      [0, 0, 0, "Unexpected any. Specify a different type.", "6"],
      [0, 0, 0, "Unexpected any. Specify a different type.", "7"],
      [0, 0, 0, "Unexpected any. Specify a different type.", "8"],
      [0, 0, 0, "Unexpected any. Specify a different type.", "9"],
      [0, 0, 0, "Unexpected any. Specify a different type.", "10"],
      [0, 0, 0, "Unexpected any. Specify a different type.", "11"],
      [0, 0, 0, "Unexpected any. Specify a different type.", "12"],
      [0, 0, 0, "Unexpected any. Specify a different type.", "13"],
      [0, 0, 0, "Unexpected any. Specify a different type.", "14"],
      [0, 0, 0, "Unexpected any. Specify a different type.", "15"],
      [0, 0, 0, "Unexpected any. Specify a different type.", "16"],
      [0, 0, 0, "Unexpected any. Specify a different type.", "17"],
      [0, 0, 0, "Do not use any type assertions.", "18"]
    ],
    "public/app/plugins/datasource/influxdb/influx_query_model.ts:5381": [
      [0, 0, 0, "Unexpected any. Specify a different type.", "0"],
      [0, 0, 0, "Unexpected any. Specify a different type.", "1"],
      [0, 0, 0, "Unexpected any. Specify a different type.", "2"],
      [0, 0, 0, "Unexpected any. Specify a different type.", "3"],
      [0, 0, 0, "Unexpected any. Specify a different type.", "4"],
      [0, 0, 0, "Unexpected any. Specify a different type.", "5"],
      [0, 0, 0, "Unexpected any. Specify a different type.", "6"],
      [0, 0, 0, "Unexpected any. Specify a different type.", "7"],
      [0, 0, 0, "Unexpected any. Specify a different type.", "8"],
      [0, 0, 0, "Unexpected any. Specify a different type.", "9"],
      [0, 0, 0, "Unexpected any. Specify a different type.", "10"],
      [0, 0, 0, "Unexpected any. Specify a different type.", "11"],
      [0, 0, 0, "Unexpected any. Specify a different type.", "12"],
      [0, 0, 0, "Unexpected any. Specify a different type.", "13"],
      [0, 0, 0, "Unexpected any. Specify a different type.", "14"],
      [0, 0, 0, "Unexpected any. Specify a different type.", "15"],
      [0, 0, 0, "Unexpected any. Specify a different type.", "16"],
      [0, 0, 0, "Unexpected any. Specify a different type.", "17"],
      [0, 0, 0, "Unexpected any. Specify a different type.", "18"],
      [0, 0, 0, "Unexpected any. Specify a different type.", "19"]
    ],
    "public/app/plugins/datasource/influxdb/influx_series.ts:5381": [
      [0, 0, 0, "Unexpected any. Specify a different type.", "0"],
      [0, 0, 0, "Unexpected any. Specify a different type.", "1"],
      [0, 0, 0, "Unexpected any. Specify a different type.", "2"],
      [0, 0, 0, "Unexpected any. Specify a different type.", "3"],
      [0, 0, 0, "Unexpected any. Specify a different type.", "4"],
      [0, 0, 0, "Unexpected any. Specify a different type.", "5"],
      [0, 0, 0, "Unexpected any. Specify a different type.", "6"],
      [0, 0, 0, "Unexpected any. Specify a different type.", "7"],
      [0, 0, 0, "Unexpected any. Specify a different type.", "8"],
      [0, 0, 0, "Unexpected any. Specify a different type.", "9"],
      [0, 0, 0, "Unexpected any. Specify a different type.", "10"],
      [0, 0, 0, "Unexpected any. Specify a different type.", "11"],
      [0, 0, 0, "Unexpected any. Specify a different type.", "12"],
      [0, 0, 0, "Unexpected any. Specify a different type.", "13"],
      [0, 0, 0, "Unexpected any. Specify a different type.", "14"],
      [0, 0, 0, "Unexpected any. Specify a different type.", "15"],
      [0, 0, 0, "Unexpected any. Specify a different type.", "16"],
      [0, 0, 0, "Unexpected any. Specify a different type.", "17"],
      [0, 0, 0, "Unexpected any. Specify a different type.", "18"]
    ],
    "public/app/plugins/datasource/influxdb/migrations.ts:5381": [
      [0, 0, 0, "Unexpected any. Specify a different type.", "0"]
    ],
    "public/app/plugins/datasource/influxdb/mocks.ts:5381": [
      [0, 0, 0, "Do not use any type assertions.", "0"],
      [0, 0, 0, "Do not use any type assertions.", "1"],
      [0, 0, 0, "Do not use any type assertions.", "2"],
      [0, 0, 0, "Do not use any type assertions.", "3"]
    ],
    "public/app/plugins/datasource/influxdb/query_part.ts:5381": [
      [0, 0, 0, "Unexpected any. Specify a different type.", "0"],
      [0, 0, 0, "Unexpected any. Specify a different type.", "1"],
      [0, 0, 0, "Unexpected any. Specify a different type.", "2"],
      [0, 0, 0, "Unexpected any. Specify a different type.", "3"],
      [0, 0, 0, "Unexpected any. Specify a different type.", "4"],
      [0, 0, 0, "Unexpected any. Specify a different type.", "5"],
      [0, 0, 0, "Unexpected any. Specify a different type.", "6"],
      [0, 0, 0, "Unexpected any. Specify a different type.", "7"],
      [0, 0, 0, "Unexpected any. Specify a different type.", "8"],
      [0, 0, 0, "Unexpected any. Specify a different type.", "9"],
      [0, 0, 0, "Unexpected any. Specify a different type.", "10"],
      [0, 0, 0, "Unexpected any. Specify a different type.", "11"],
      [0, 0, 0, "Unexpected any. Specify a different type.", "12"],
      [0, 0, 0, "Unexpected any. Specify a different type.", "13"],
      [0, 0, 0, "Unexpected any. Specify a different type.", "14"],
      [0, 0, 0, "Unexpected any. Specify a different type.", "15"],
      [0, 0, 0, "Unexpected any. Specify a different type.", "16"]
    ],
    "public/app/plugins/datasource/influxdb/response_parser.ts:5381": [
      [0, 0, 0, "Unexpected any. Specify a different type.", "0"],
      [0, 0, 0, "Unexpected any. Specify a different type.", "1"]
    ],
    "public/app/plugins/datasource/jaeger/CheatSheet.tsx:5381": [
      [0, 0, 0, "Styles should be written using objects.", "0"],
      [0, 0, 0, "Styles should be written using objects.", "1"]
    ],
    "public/app/plugins/datasource/jaeger/components/QueryEditor.tsx:5381": [
      [0, 0, 0, "Styles should be written using objects.", "0"]
    ],
    "public/app/plugins/datasource/jaeger/configuration/ConfigEditor.tsx:5381": [
      [0, 0, 0, "Styles should be written using objects.", "0"]
    ],
    "public/app/plugins/datasource/jaeger/configuration/TraceIdTimeParams.tsx:5381": [
      [0, 0, 0, "Styles should be written using objects.", "0"],
      [0, 0, 0, "Styles should be written using objects.", "1"]
    ],
    "public/app/plugins/datasource/jaeger/datasource.ts:5381": [
      [0, 0, 0, "Unexpected any. Specify a different type.", "0"],
      [0, 0, 0, "Unexpected any. Specify a different type.", "1"],
      [0, 0, 0, "Do not use any type assertions.", "2"],
      [0, 0, 0, "Unexpected any. Specify a different type.", "3"],
      [0, 0, 0, "Unexpected any. Specify a different type.", "4"],
      [0, 0, 0, "Unexpected any. Specify a different type.", "5"],
      [0, 0, 0, "Unexpected any. Specify a different type.", "6"],
      [0, 0, 0, "Unexpected any. Specify a different type.", "7"]
    ],
    "public/app/plugins/datasource/jaeger/testResponse.ts:5381": [
      [0, 0, 0, "Unexpected any. Specify a different type.", "0"],
      [0, 0, 0, "Unexpected any. Specify a different type.", "1"]
    ],
    "public/app/plugins/datasource/jaeger/types.ts:5381": [
      [0, 0, 0, "Unexpected any. Specify a different type.", "0"]
    ],
    "public/app/plugins/datasource/jaeger/util.ts:5381": [
      [0, 0, 0, "Unexpected any. Specify a different type.", "0"]
    ],
    "public/app/plugins/datasource/loki/LanguageProvider.ts:5381": [
      [0, 0, 0, "Unexpected any. Specify a different type.", "0"],
      [0, 0, 0, "Unexpected any. Specify a different type.", "1"],
      [0, 0, 0, "Unexpected any. Specify a different type.", "2"]
    ],
    "public/app/plugins/datasource/loki/LiveStreams.ts:5381": [
      [0, 0, 0, "Unexpected any. Specify a different type.", "0"]
    ],
    "public/app/plugins/datasource/loki/components/LokiContextUi.tsx:5381": [
      [0, 0, 0, "Styles should be written using objects.", "0"],
      [0, 0, 0, "Styles should be written using objects.", "1"],
      [0, 0, 0, "Styles should be written using objects.", "2"],
      [0, 0, 0, "Styles should be written using objects.", "3"],
      [0, 0, 0, "Styles should be written using objects.", "4"],
      [0, 0, 0, "Styles should be written using objects.", "5"],
      [0, 0, 0, "Styles should be written using objects.", "6"],
      [0, 0, 0, "Styles should be written using objects.", "7"],
      [0, 0, 0, "Styles should be written using objects.", "8"],
      [0, 0, 0, "Styles should be written using objects.", "9"],
      [0, 0, 0, "Styles should be written using objects.", "10"]
    ],
    "public/app/plugins/datasource/loki/components/LokiLabelBrowser.tsx:5381": [
      [0, 0, 0, "Styles should be written using objects.", "0"],
      [0, 0, 0, "Styles should be written using objects.", "1"],
      [0, 0, 0, "Styles should be written using objects.", "2"],
      [0, 0, 0, "Styles should be written using objects.", "3"],
      [0, 0, 0, "Styles should be written using objects.", "4"],
      [0, 0, 0, "Styles should be written using objects.", "5"],
      [0, 0, 0, "Styles should be written using objects.", "6"],
      [0, 0, 0, "Styles should be written using objects.", "7"],
      [0, 0, 0, "Styles should be written using objects.", "8"],
      [0, 0, 0, "Styles should be written using objects.", "9"],
      [0, 0, 0, "Styles should be written using objects.", "10"],
      [0, 0, 0, "Styles should be written using objects.", "11"],
      [0, 0, 0, "Styles should be written using objects.", "12"],
      [0, 0, 0, "Styles should be written using objects.", "13"],
      [0, 0, 0, "Do not use any type assertions.", "14"],
      [0, 0, 0, "Do not use any type assertions.", "15"]
    ],
    "public/app/plugins/datasource/loki/components/LokiOptionFields.tsx:5381": [
      [0, 0, 0, "Styles should be written using objects.", "0"],
      [0, 0, 0, "Styles should be written using objects.", "1"]
    ],
    "public/app/plugins/datasource/loki/components/LokiQueryEditor.tsx:5381": [
      [0, 0, 0, "Use data-testid for E2E selectors instead of aria-label", "0"]
    ],
    "public/app/plugins/datasource/loki/components/monaco-query-field/MonacoQueryField.tsx:5381": [
      [0, 0, 0, "Styles should be written using objects.", "0"],
      [0, 0, 0, "Styles should be written using objects.", "1"],
      [0, 0, 0, "Use data-testid for E2E selectors instead of aria-label", "2"]
    ],
    "public/app/plugins/datasource/loki/configuration/ConfigEditor.tsx:5381": [
      [0, 0, 0, "Unexpected any. Specify a different type.", "0"]
    ],
    "public/app/plugins/datasource/loki/configuration/DebugSection.tsx:5381": [
      [0, 0, 0, "Do not use any type assertions.", "0"],
      [0, 0, 0, "Unexpected any. Specify a different type.", "1"]
    ],
    "public/app/plugins/datasource/loki/configuration/DerivedField.tsx:5381": [
      [0, 0, 0, "Styles should be written using objects.", "0"],
      [0, 0, 0, "Styles should be written using objects.", "1"],
      [0, 0, 0, "Styles should be written using objects.", "2"],
      [0, 0, 0, "Styles should be written using objects.", "3"],
      [0, 0, 0, "Styles should be written using objects.", "4"],
      [0, 0, 0, "Styles should be written using objects.", "5"],
      [0, 0, 0, "Styles should be written using objects.", "6"]
    ],
    "public/app/plugins/datasource/loki/configuration/DerivedFields.tsx:5381": [
      [0, 0, 0, "Styles should be written using objects.", "0"],
      [0, 0, 0, "Styles should be written using objects.", "1"],
      [0, 0, 0, "Styles should be written using objects.", "2"],
      [0, 0, 0, "Styles should be written using objects.", "3"],
      [0, 0, 0, "Styles should be written using objects.", "4"]
    ],
    "public/app/plugins/datasource/loki/datasource.ts:5381": [
      [0, 0, 0, "Unexpected any. Specify a different type.", "0"],
      [0, 0, 0, "Unexpected any. Specify a different type.", "1"],
      [0, 0, 0, "Unexpected any. Specify a different type.", "2"],
      [0, 0, 0, "Unexpected any. Specify a different type.", "3"],
      [0, 0, 0, "Unexpected any. Specify a different type.", "4"],
      [0, 0, 0, "Unexpected any. Specify a different type.", "5"],
      [0, 0, 0, "Unexpected any. Specify a different type.", "6"]
    ],
    "public/app/plugins/datasource/loki/queryUtils.ts:5381": [
      [0, 0, 0, "Do not use any type assertions.", "0"]
    ],
    "public/app/plugins/datasource/loki/querybuilder/binaryScalarOperations.ts:5381": [
      [0, 0, 0, "Unexpected any. Specify a different type.", "0"]
    ],
    "public/app/plugins/datasource/loki/querybuilder/components/LabelBrowserModal.tsx:5381": [
      [0, 0, 0, "Styles should be written using objects.", "0"]
    ],
    "public/app/plugins/datasource/loki/querybuilder/components/LokiQueryBuilder.tsx:5381": [
      [0, 0, 0, "Do not use any type assertions.", "0"]
    ],
    "public/app/plugins/datasource/loki/querybuilder/components/LokiQueryCodeEditor.tsx:5381": [
      [0, 0, 0, "Styles should be written using objects.", "0"],
      [0, 0, 0, "Styles should be written using objects.", "1"],
      [0, 0, 0, "Styles should be written using objects.", "2"]
    ],
    "public/app/plugins/datasource/loki/querybuilder/components/QueryPattern.tsx:5381": [
      [0, 0, 0, "Styles should be written using objects.", "0"],
      [0, 0, 0, "Styles should be written using objects.", "1"],
      [0, 0, 0, "Styles should be written using objects.", "2"],
      [0, 0, 0, "Styles should be written using objects.", "3"]
    ],
    "public/app/plugins/datasource/loki/querybuilder/components/QueryPatternsModal.tsx:5381": [
      [0, 0, 0, "Styles should be written using objects.", "0"],
      [0, 0, 0, "Styles should be written using objects.", "1"],
      [0, 0, 0, "Styles should be written using objects.", "2"]
    ],
    "public/app/plugins/datasource/loki/streaming.ts:5381": [
      [0, 0, 0, "Unexpected any. Specify a different type.", "0"],
      [0, 0, 0, "Do not use any type assertions.", "1"],
      [0, 0, 0, "Unexpected any. Specify a different type.", "2"]
    ],
    "public/app/plugins/datasource/opentsdb/components/OpenTsdbQueryEditor.tsx:5381": [
      [0, 0, 0, "Styles should be written using objects.", "0"],
      [0, 0, 0, "Styles should be written using objects.", "1"],
      [0, 0, 0, "Styles should be written using objects.", "2"]
    ],
    "public/app/plugins/datasource/opentsdb/datasource.d.ts:5381": [
      [0, 0, 0, "Unexpected any. Specify a different type.", "0"]
    ],
    "public/app/plugins/datasource/opentsdb/datasource.ts:5381": [
      [0, 0, 0, "Unexpected any. Specify a different type.", "0"],
      [0, 0, 0, "Unexpected any. Specify a different type.", "1"],
      [0, 0, 0, "Unexpected any. Specify a different type.", "2"],
      [0, 0, 0, "Unexpected any. Specify a different type.", "3"],
      [0, 0, 0, "Unexpected any. Specify a different type.", "4"],
      [0, 0, 0, "Unexpected any. Specify a different type.", "5"],
      [0, 0, 0, "Unexpected any. Specify a different type.", "6"],
      [0, 0, 0, "Unexpected any. Specify a different type.", "7"],
      [0, 0, 0, "Unexpected any. Specify a different type.", "8"],
      [0, 0, 0, "Unexpected any. Specify a different type.", "9"],
      [0, 0, 0, "Unexpected any. Specify a different type.", "10"],
      [0, 0, 0, "Unexpected any. Specify a different type.", "11"],
      [0, 0, 0, "Unexpected any. Specify a different type.", "12"],
      [0, 0, 0, "Unexpected any. Specify a different type.", "13"],
      [0, 0, 0, "Unexpected any. Specify a different type.", "14"],
      [0, 0, 0, "Unexpected any. Specify a different type.", "15"],
      [0, 0, 0, "Unexpected any. Specify a different type.", "16"],
      [0, 0, 0, "Unexpected any. Specify a different type.", "17"],
      [0, 0, 0, "Unexpected any. Specify a different type.", "18"],
      [0, 0, 0, "Unexpected any. Specify a different type.", "19"],
      [0, 0, 0, "Unexpected any. Specify a different type.", "20"],
      [0, 0, 0, "Unexpected any. Specify a different type.", "21"],
      [0, 0, 0, "Unexpected any. Specify a different type.", "22"],
      [0, 0, 0, "Unexpected any. Specify a different type.", "23"],
      [0, 0, 0, "Unexpected any. Specify a different type.", "24"],
      [0, 0, 0, "Unexpected any. Specify a different type.", "25"],
      [0, 0, 0, "Unexpected any. Specify a different type.", "26"],
      [0, 0, 0, "Unexpected any. Specify a different type.", "27"],
      [0, 0, 0, "Unexpected any. Specify a different type.", "28"],
      [0, 0, 0, "Unexpected any. Specify a different type.", "29"],
      [0, 0, 0, "Unexpected any. Specify a different type.", "30"],
      [0, 0, 0, "Unexpected any. Specify a different type.", "31"],
      [0, 0, 0, "Unexpected any. Specify a different type.", "32"],
      [0, 0, 0, "Unexpected any. Specify a different type.", "33"],
      [0, 0, 0, "Unexpected any. Specify a different type.", "34"],
      [0, 0, 0, "Unexpected any. Specify a different type.", "35"],
      [0, 0, 0, "Unexpected any. Specify a different type.", "36"],
      [0, 0, 0, "Unexpected any. Specify a different type.", "37"],
      [0, 0, 0, "Unexpected any. Specify a different type.", "38"],
      [0, 0, 0, "Unexpected any. Specify a different type.", "39"],
      [0, 0, 0, "Unexpected any. Specify a different type.", "40"],
      [0, 0, 0, "Unexpected any. Specify a different type.", "41"],
      [0, 0, 0, "Unexpected any. Specify a different type.", "42"],
      [0, 0, 0, "Unexpected any. Specify a different type.", "43"],
      [0, 0, 0, "Unexpected any. Specify a different type.", "44"],
      [0, 0, 0, "Unexpected any. Specify a different type.", "45"],
      [0, 0, 0, "Unexpected any. Specify a different type.", "46"],
      [0, 0, 0, "Unexpected any. Specify a different type.", "47"],
      [0, 0, 0, "Unexpected any. Specify a different type.", "48"],
      [0, 0, 0, "Unexpected any. Specify a different type.", "49"],
      [0, 0, 0, "Unexpected any. Specify a different type.", "50"],
      [0, 0, 0, "Unexpected any. Specify a different type.", "51"],
      [0, 0, 0, "Do not use any type assertions.", "52"],
      [0, 0, 0, "Unexpected any. Specify a different type.", "53"],
      [0, 0, 0, "Unexpected any. Specify a different type.", "54"],
      [0, 0, 0, "Unexpected any. Specify a different type.", "55"],
      [0, 0, 0, "Unexpected any. Specify a different type.", "56"],
      [0, 0, 0, "Unexpected any. Specify a different type.", "57"]
    ],
    "public/app/plugins/datasource/opentsdb/migrations.ts:5381": [
      [0, 0, 0, "Unexpected any. Specify a different type.", "0"]
    ],
    "public/app/plugins/datasource/parca/QueryEditor/LabelsEditor.tsx:5381": [
      [0, 0, 0, "Styles should be written using objects.", "0"],
      [0, 0, 0, "Styles should be written using objects.", "1"]
    ],
    "public/app/plugins/datasource/prometheus/components/PromExemplarField.tsx:5381": [
      [0, 0, 0, "Styles should be written using objects.", "0"],
      [0, 0, 0, "Styles should be written using objects.", "1"],
      [0, 0, 0, "Styles should be written using objects.", "2"]
    ],
    "public/app/plugins/datasource/prometheus/components/PromExploreExtraField.tsx:5381": [
      [0, 0, 0, "Styles should be written using objects.", "0"],
      [0, 0, 0, "Styles should be written using objects.", "1"]
    ],
    "public/app/plugins/datasource/prometheus/components/PromLink.tsx:5381": [
      [0, 0, 0, "Do not use any type assertions.", "0"]
    ],
    "public/app/plugins/datasource/prometheus/components/PromQueryField.test.tsx:5381": [
      [0, 0, 0, "Unexpected any. Specify a different type.", "0"]
    ],
    "public/app/plugins/datasource/prometheus/components/PromQueryField.tsx:5381": [
      [0, 0, 0, "Unexpected any. Specify a different type.", "0"],
      [0, 0, 0, "Unexpected any. Specify a different type.", "1"],
      [0, 0, 0, "Do not use any type assertions.", "2"]
    ],
    "public/app/plugins/datasource/prometheus/components/PrometheusMetricsBrowser.tsx:5381": [
      [0, 0, 0, "Styles should be written using objects.", "0"],
      [0, 0, 0, "Styles should be written using objects.", "1"],
      [0, 0, 0, "Styles should be written using objects.", "2"],
      [0, 0, 0, "Styles should be written using objects.", "3"],
      [0, 0, 0, "Styles should be written using objects.", "4"],
      [0, 0, 0, "Styles should be written using objects.", "5"],
      [0, 0, 0, "Styles should be written using objects.", "6"],
      [0, 0, 0, "Styles should be written using objects.", "7"],
      [0, 0, 0, "Styles should be written using objects.", "8"],
      [0, 0, 0, "Styles should be written using objects.", "9"],
      [0, 0, 0, "Styles should be written using objects.", "10"],
      [0, 0, 0, "Styles should be written using objects.", "11"],
      [0, 0, 0, "Do not use any type assertions.", "12"],
      [0, 0, 0, "Do not use any type assertions.", "13"]
    ],
    "public/app/plugins/datasource/prometheus/components/monaco-query-field/MonacoQueryField.tsx:5381": [
      [0, 0, 0, "Styles should be written using objects.", "0"],
      [0, 0, 0, "Styles should be written using objects.", "1"],
      [0, 0, 0, "Use data-testid for E2E selectors instead of aria-label", "2"]
    ],
    "public/app/plugins/datasource/prometheus/configuration/AzureCredentialsConfig.ts:5381": [
      [0, 0, 0, "Unexpected any. Specify a different type.", "0"],
      [0, 0, 0, "Unexpected any. Specify a different type.", "1"],
      [0, 0, 0, "Unexpected any. Specify a different type.", "2"],
      [0, 0, 0, "Unexpected any. Specify a different type.", "3"],
      [0, 0, 0, "Unexpected any. Specify a different type.", "4"],
      [0, 0, 0, "Unexpected any. Specify a different type.", "5"],
      [0, 0, 0, "Do not use any type assertions.", "6"],
      [0, 0, 0, "Unexpected any. Specify a different type.", "7"],
      [0, 0, 0, "Unexpected any. Specify a different type.", "8"],
      [0, 0, 0, "Unexpected any. Specify a different type.", "9"],
      [0, 0, 0, "Unexpected any. Specify a different type.", "10"],
      [0, 0, 0, "Unexpected any. Specify a different type.", "11"],
      [0, 0, 0, "Unexpected any. Specify a different type.", "12"],
      [0, 0, 0, "Unexpected any. Specify a different type.", "13"],
      [0, 0, 0, "Unexpected any. Specify a different type.", "14"],
      [0, 0, 0, "Unexpected any. Specify a different type.", "15"],
      [0, 0, 0, "Unexpected any. Specify a different type.", "16"],
      [0, 0, 0, "Unexpected any. Specify a different type.", "17"],
      [0, 0, 0, "Unexpected any. Specify a different type.", "18"]
    ],
    "public/app/plugins/datasource/prometheus/configuration/ConfigEditor.tsx:5381": [
      [0, 0, 0, "Unexpected any. Specify a different type.", "0"],
      [0, 0, 0, "Unexpected any. Specify a different type.", "1"],
      [0, 0, 0, "Unexpected any. Specify a different type.", "2"],
      [0, 0, 0, "Unexpected any. Specify a different type.", "3"],
      [0, 0, 0, "Styles should be written using objects.", "4"],
      [0, 0, 0, "Styles should be written using objects.", "5"],
      [0, 0, 0, "Styles should be written using objects.", "6"],
      [0, 0, 0, "Styles should be written using objects.", "7"],
      [0, 0, 0, "Styles should be written using objects.", "8"],
      [0, 0, 0, "Styles should be written using objects.", "9"],
      [0, 0, 0, "Styles should be written using objects.", "10"],
      [0, 0, 0, "Styles should be written using objects.", "11"],
      [0, 0, 0, "Styles should be written using objects.", "12"],
      [0, 0, 0, "Styles should be written using objects.", "13"],
      [0, 0, 0, "Styles should be written using objects.", "14"],
      [0, 0, 0, "Styles should be written using objects.", "15"],
      [0, 0, 0, "Styles should be written using objects.", "16"],
      [0, 0, 0, "Styles should be written using objects.", "17"],
      [0, 0, 0, "Styles should be written using objects.", "18"],
      [0, 0, 0, "Styles should be written using objects.", "19"]
    ],
    "public/app/plugins/datasource/prometheus/configuration/ExemplarSetting.tsx:5381": [
      [0, 0, 0, "Use data-testid for E2E selectors instead of aria-label", "0"]
    ],
    "public/app/plugins/datasource/prometheus/configuration/ExemplarsSettings.tsx:5381": [
      [0, 0, 0, "Use data-testid for E2E selectors instead of aria-label", "0"],
      [0, 0, 0, "Styles should be written using objects.", "1"]
    ],
    "public/app/plugins/datasource/prometheus/configuration/PromSettings.tsx:5381": [
      [0, 0, 0, "Do not use any type assertions.", "0"]
    ],
    "public/app/plugins/datasource/prometheus/datasource.test.ts:5381": [
      [0, 0, 0, "Unexpected any. Specify a different type.", "0"],
      [0, 0, 0, "Unexpected any. Specify a different type.", "1"],
      [0, 0, 0, "Unexpected any. Specify a different type.", "2"],
      [0, 0, 0, "Unexpected any. Specify a different type.", "3"],
      [0, 0, 0, "Unexpected any. Specify a different type.", "4"],
      [0, 0, 0, "Unexpected any. Specify a different type.", "5"],
      [0, 0, 0, "Unexpected any. Specify a different type.", "6"],
      [0, 0, 0, "Unexpected any. Specify a different type.", "7"],
      [0, 0, 0, "Unexpected any. Specify a different type.", "8"],
      [0, 0, 0, "Unexpected any. Specify a different type.", "9"],
      [0, 0, 0, "Unexpected any. Specify a different type.", "10"],
      [0, 0, 0, "Unexpected any. Specify a different type.", "11"]
    ],
    "public/app/plugins/datasource/prometheus/datasource.tsx:5381": [
      [0, 0, 0, "Unexpected any. Specify a different type.", "0"],
      [0, 0, 0, "Unexpected any. Specify a different type.", "1"],
      [0, 0, 0, "Unexpected any. Specify a different type.", "2"],
      [0, 0, 0, "Unexpected any. Specify a different type.", "3"],
      [0, 0, 0, "Unexpected any. Specify a different type.", "4"],
      [0, 0, 0, "Unexpected any. Specify a different type.", "5"],
      [0, 0, 0, "Unexpected any. Specify a different type.", "6"],
      [0, 0, 0, "Unexpected any. Specify a different type.", "7"],
      [0, 0, 0, "Unexpected any. Specify a different type.", "8"],
      [0, 0, 0, "Unexpected any. Specify a different type.", "9"],
      [0, 0, 0, "Unexpected any. Specify a different type.", "10"],
      [0, 0, 0, "Do not use any type assertions.", "11"],
      [0, 0, 0, "Unexpected any. Specify a different type.", "12"],
      [0, 0, 0, "Unexpected any. Specify a different type.", "13"],
      [0, 0, 0, "Unexpected any. Specify a different type.", "14"],
      [0, 0, 0, "Unexpected any. Specify a different type.", "15"],
      [0, 0, 0, "Unexpected any. Specify a different type.", "16"],
      [0, 0, 0, "Unexpected any. Specify a different type.", "17"],
      [0, 0, 0, "Unexpected any. Specify a different type.", "18"],
      [0, 0, 0, "Unexpected any. Specify a different type.", "19"],
      [0, 0, 0, "Unexpected any. Specify a different type.", "20"],
      [0, 0, 0, "Unexpected any. Specify a different type.", "21"],
      [0, 0, 0, "Unexpected any. Specify a different type.", "22"],
      [0, 0, 0, "Unexpected any. Specify a different type.", "23"],
      [0, 0, 0, "Unexpected any. Specify a different type.", "24"],
      [0, 0, 0, "Unexpected any. Specify a different type.", "25"],
      [0, 0, 0, "Unexpected any. Specify a different type.", "26"],
      [0, 0, 0, "Unexpected any. Specify a different type.", "27"],
      [0, 0, 0, "Unexpected any. Specify a different type.", "28"]
    ],
    "public/app/plugins/datasource/prometheus/language_provider.ts:5381": [
      [0, 0, 0, "Unexpected any. Specify a different type.", "0"],
      [0, 0, 0, "Unexpected any. Specify a different type.", "1"],
      [0, 0, 0, "Unexpected any. Specify a different type.", "2"],
      [0, 0, 0, "Unexpected any. Specify a different type.", "3"],
      [0, 0, 0, "Unexpected any. Specify a different type.", "4"],
      [0, 0, 0, "Unexpected any. Specify a different type.", "5"],
      [0, 0, 0, "Do not use any type assertions.", "6"]
    ],
    "public/app/plugins/datasource/prometheus/language_utils.ts:5381": [
      [0, 0, 0, "Unexpected any. Specify a different type.", "0"],
      [0, 0, 0, "Unexpected any. Specify a different type.", "1"],
      [0, 0, 0, "Do not use any type assertions.", "2"],
      [0, 0, 0, "Do not use any type assertions.", "3"],
      [0, 0, 0, "Unexpected any. Specify a different type.", "4"],
      [0, 0, 0, "Do not use any type assertions.", "5"],
      [0, 0, 0, "Unexpected any. Specify a different type.", "6"],
      [0, 0, 0, "Do not use any type assertions.", "7"],
      [0, 0, 0, "Do not use any type assertions.", "8"],
      [0, 0, 0, "Do not use any type assertions.", "9"]
    ],
    "public/app/plugins/datasource/prometheus/metric_find_query.test.ts:5381": [
      [0, 0, 0, "Unexpected any. Specify a different type.", "0"]
    ],
    "public/app/plugins/datasource/prometheus/metric_find_query.ts:5381": [
      [0, 0, 0, "Unexpected any. Specify a different type.", "0"],
      [0, 0, 0, "Unexpected any. Specify a different type.", "1"],
      [0, 0, 0, "Unexpected any. Specify a different type.", "2"],
      [0, 0, 0, "Do not use any type assertions.", "3"],
      [0, 0, 0, "Unexpected any. Specify a different type.", "4"]
    ],
    "public/app/plugins/datasource/prometheus/query_hints.ts:5381": [
      [0, 0, 0, "Unexpected any. Specify a different type.", "0"]
    ],
    "public/app/plugins/datasource/prometheus/querybuilder/QueryPattern.tsx:5381": [
      [0, 0, 0, "Styles should be written using objects.", "0"],
      [0, 0, 0, "Styles should be written using objects.", "1"],
      [0, 0, 0, "Styles should be written using objects.", "2"],
      [0, 0, 0, "Styles should be written using objects.", "3"]
    ],
    "public/app/plugins/datasource/prometheus/querybuilder/QueryPatternsModal.tsx:5381": [
      [0, 0, 0, "Styles should be written using objects.", "0"],
      [0, 0, 0, "Styles should be written using objects.", "1"]
    ],
    "public/app/plugins/datasource/prometheus/querybuilder/binaryScalarOperations.ts:5381": [
      [0, 0, 0, "Unexpected any. Specify a different type.", "0"]
    ],
    "public/app/plugins/datasource/prometheus/querybuilder/components/LabelFilterItem.tsx:5381": [
      [0, 0, 0, "Use data-testid for E2E selectors instead of aria-label", "0"],
      [0, 0, 0, "Do not use any type assertions.", "1"],
      [0, 0, 0, "Use data-testid for E2E selectors instead of aria-label", "2"],
      [0, 0, 0, "Do not use any type assertions.", "3"],
      [0, 0, 0, "Use data-testid for E2E selectors instead of aria-label", "4"],
      [0, 0, 0, "Do not use any type assertions.", "5"],
      [0, 0, 0, "Do not use any type assertions.", "6"]
    ],
    "public/app/plugins/datasource/prometheus/querybuilder/components/LabelFilters.tsx:5381": [
      [0, 0, 0, "Styles should be written using objects.", "0"]
    ],
    "public/app/plugins/datasource/prometheus/querybuilder/components/LabelParamEditor.tsx:5381": [
      [0, 0, 0, "Do not use any type assertions.", "0"]
    ],
    "public/app/plugins/datasource/prometheus/querybuilder/components/MetricSelect.tsx:5381": [
      [0, 0, 0, "Unexpected any. Specify a different type.", "0"],
      [0, 0, 0, "Unexpected any. Specify a different type.", "1"],
      [0, 0, 0, "Unexpected any. Specify a different type.", "2"],
      [0, 0, 0, "Unexpected any. Specify a different type.", "3"],
      [0, 0, 0, "Styles should be written using objects.", "4"],
      [0, 0, 0, "Styles should be written using objects.", "5"],
      [0, 0, 0, "Styles should be written using objects.", "6"],
      [0, 0, 0, "Styles should be written using objects.", "7"],
      [0, 0, 0, "Styles should be written using objects.", "8"],
      [0, 0, 0, "Styles should be written using objects.", "9"],
      [0, 0, 0, "Styles should be written using objects.", "10"],
      [0, 0, 0, "Styles should be written using objects.", "11"],
      [0, 0, 0, "Styles should be written using objects.", "12"]
    ],
    "public/app/plugins/datasource/prometheus/querybuilder/components/PromQueryBuilder.tsx:5381": [
      [0, 0, 0, "Do not use any type assertions.", "0"]
    ],
    "public/app/plugins/datasource/prometheus/querybuilder/components/PromQueryCodeEditor.tsx:5381": [
      [0, 0, 0, "Styles should be written using objects.", "0"]
    ],
    "public/app/plugins/datasource/prometheus/querybuilder/components/PromQueryEditorSelector.tsx:5381": [
      [0, 0, 0, "Use data-testid for E2E selectors instead of aria-label", "0"]
    ],
    "public/app/plugins/datasource/prometheus/querybuilder/components/metrics-modal/AdditionalSettings.tsx:5381": [
      [0, 0, 0, "Styles should be written using objects.", "0"],
      [0, 0, 0, "Styles should be written using objects.", "1"],
      [0, 0, 0, "Styles should be written using objects.", "2"]
    ],
    "public/app/plugins/datasource/prometheus/querybuilder/components/metrics-modal/ResultsTable.tsx:5381": [
      [0, 0, 0, "Styles should be written using objects.", "0"],
      [0, 0, 0, "Styles should be written using objects.", "1"],
      [0, 0, 0, "Styles should be written using objects.", "2"],
      [0, 0, 0, "Styles should be written using objects.", "3"],
      [0, 0, 0, "Styles should be written using objects.", "4"],
      [0, 0, 0, "Styles should be written using objects.", "5"],
      [0, 0, 0, "Styles should be written using objects.", "6"],
      [0, 0, 0, "Styles should be written using objects.", "7"],
      [0, 0, 0, "Styles should be written using objects.", "8"],
      [0, 0, 0, "Styles should be written using objects.", "9"],
      [0, 0, 0, "Styles should be written using objects.", "10"],
      [0, 0, 0, "Styles should be written using objects.", "11"],
      [0, 0, 0, "Styles should be written using objects.", "12"]
    ],
    "public/app/plugins/datasource/prometheus/querybuilder/components/metrics-modal/styles.ts:5381": [
      [0, 0, 0, "Styles should be written using objects.", "0"],
      [0, 0, 0, "Styles should be written using objects.", "1"],
      [0, 0, 0, "Styles should be written using objects.", "2"],
      [0, 0, 0, "Styles should be written using objects.", "3"],
      [0, 0, 0, "Styles should be written using objects.", "4"],
      [0, 0, 0, "Styles should be written using objects.", "5"],
      [0, 0, 0, "Styles should be written using objects.", "6"],
      [0, 0, 0, "Styles should be written using objects.", "7"],
      [0, 0, 0, "Styles should be written using objects.", "8"],
      [0, 0, 0, "Styles should be written using objects.", "9"],
      [0, 0, 0, "Styles should be written using objects.", "10"],
      [0, 0, 0, "Styles should be written using objects.", "11"],
      [0, 0, 0, "Styles should be written using objects.", "12"],
      [0, 0, 0, "Styles should be written using objects.", "13"],
      [0, 0, 0, "Styles should be written using objects.", "14"],
      [0, 0, 0, "Styles should be written using objects.", "15"],
      [0, 0, 0, "Styles should be written using objects.", "16"],
      [0, 0, 0, "Styles should be written using objects.", "17"],
      [0, 0, 0, "Styles should be written using objects.", "18"]
    ],
    "public/app/plugins/datasource/prometheus/querybuilder/shared/LabelFilterItem.tsx:5381": [
      [0, 0, 0, "Use data-testid for E2E selectors instead of aria-label", "0"],
      [0, 0, 0, "Do not use any type assertions.", "1"],
      [0, 0, 0, "Do not use any type assertions.", "2"],
      [0, 0, 0, "Use data-testid for E2E selectors instead of aria-label", "3"],
      [0, 0, 0, "Do not use any type assertions.", "4"],
      [0, 0, 0, "Do not use any type assertions.", "5"],
      [0, 0, 0, "Use data-testid for E2E selectors instead of aria-label", "6"],
      [0, 0, 0, "Do not use any type assertions.", "7"],
      [0, 0, 0, "Do not use any type assertions.", "8"],
      [0, 0, 0, "Unexpected any. Specify a different type.", "9"],
      [0, 0, 0, "Do not use any type assertions.", "10"],
      [0, 0, 0, "Do not use any type assertions.", "11"]
    ],
    "public/app/plugins/datasource/prometheus/querybuilder/shared/LabelFilters.tsx:5381": [
      [0, 0, 0, "Do not use any type assertions.", "0"]
    ],
    "public/app/plugins/datasource/prometheus/querybuilder/shared/OperationEditor.tsx:5381": [
      [0, 0, 0, "Unexpected any. Specify a different type.", "0"]
    ],
    "public/app/plugins/datasource/prometheus/querybuilder/shared/OperationParamEditor.tsx:5381": [
      [0, 0, 0, "Do not use any type assertions.", "0"],
      [0, 0, 0, "Do not use any type assertions.", "1"]
    ],
    "public/app/plugins/datasource/prometheus/querybuilder/shared/QueryBuilderHints.tsx:5381": [
      [0, 0, 0, "Styles should be written using objects.", "0"],
      [0, 0, 0, "Styles should be written using objects.", "1"]
    ],
    "public/app/plugins/datasource/prometheus/querybuilder/shared/operationUtils.ts:5381": [
      [0, 0, 0, "Do not use any type assertions.", "0"]
    ],
    "public/app/plugins/datasource/prometheus/querybuilder/shared/parsingUtils.ts:5381": [
      [0, 0, 0, "Unexpected any. Specify a different type.", "0"]
    ],
    "public/app/plugins/datasource/prometheus/querybuilder/shared/types.ts:5381": [
      [0, 0, 0, "Unexpected any. Specify a different type.", "0"],
      [0, 0, 0, "Unexpected any. Specify a different type.", "1"],
      [0, 0, 0, "Unexpected any. Specify a different type.", "2"]
    ],
    "public/app/plugins/datasource/prometheus/result_transformer.test.ts:5381": [
      [0, 0, 0, "Unexpected any. Specify a different type.", "0"],
      [0, 0, 0, "Unexpected any. Specify a different type.", "1"],
      [0, 0, 0, "Unexpected any. Specify a different type.", "2"],
      [0, 0, 0, "Unexpected any. Specify a different type.", "3"],
      [0, 0, 0, "Unexpected any. Specify a different type.", "4"],
      [0, 0, 0, "Unexpected any. Specify a different type.", "5"],
      [0, 0, 0, "Unexpected any. Specify a different type.", "6"],
      [0, 0, 0, "Unexpected any. Specify a different type.", "7"],
      [0, 0, 0, "Unexpected any. Specify a different type.", "8"],
      [0, 0, 0, "Unexpected any. Specify a different type.", "9"],
      [0, 0, 0, "Unexpected any. Specify a different type.", "10"],
      [0, 0, 0, "Unexpected any. Specify a different type.", "11"],
      [0, 0, 0, "Unexpected any. Specify a different type.", "12"],
      [0, 0, 0, "Unexpected any. Specify a different type.", "13"],
      [0, 0, 0, "Unexpected any. Specify a different type.", "14"],
      [0, 0, 0, "Unexpected any. Specify a different type.", "15"],
      [0, 0, 0, "Unexpected any. Specify a different type.", "16"],
      [0, 0, 0, "Unexpected any. Specify a different type.", "17"],
      [0, 0, 0, "Unexpected any. Specify a different type.", "18"],
      [0, 0, 0, "Unexpected any. Specify a different type.", "19"],
      [0, 0, 0, "Unexpected any. Specify a different type.", "20"],
      [0, 0, 0, "Unexpected any. Specify a different type.", "21"],
      [0, 0, 0, "Unexpected any. Specify a different type.", "22"],
      [0, 0, 0, "Unexpected any. Specify a different type.", "23"],
      [0, 0, 0, "Unexpected any. Specify a different type.", "24"],
      [0, 0, 0, "Unexpected any. Specify a different type.", "25"],
      [0, 0, 0, "Unexpected any. Specify a different type.", "26"],
      [0, 0, 0, "Unexpected any. Specify a different type.", "27"],
      [0, 0, 0, "Unexpected any. Specify a different type.", "28"],
      [0, 0, 0, "Unexpected any. Specify a different type.", "29"],
      [0, 0, 0, "Unexpected any. Specify a different type.", "30"],
      [0, 0, 0, "Unexpected any. Specify a different type.", "31"]
    ],
    "public/app/plugins/datasource/prometheus/types.ts:5381": [
      [0, 0, 0, "Unexpected any. Specify a different type.", "0"],
      [0, 0, 0, "Unexpected any. Specify a different type.", "1"],
      [0, 0, 0, "Unexpected any. Specify a different type.", "2"],
      [0, 0, 0, "Unexpected any. Specify a different type.", "3"]
    ],
    "public/app/plugins/datasource/tempo/LokiSearch.tsx:5381": [
      [0, 0, 0, "Do not use any type assertions.", "0"],
      [0, 0, 0, "Do not use any type assertions.", "1"]
    ],
    "public/app/plugins/datasource/tempo/NativeSearch/NativeSearch.tsx:5381": [
      [0, 0, 0, "Styles should be written using objects.", "0"],
      [0, 0, 0, "Styles should be written using objects.", "1"]
    ],
    "public/app/plugins/datasource/tempo/NativeSearch/TagsField/TagsField.tsx:5381": [
      [0, 0, 0, "Styles should be written using objects.", "0"],
      [0, 0, 0, "Styles should be written using objects.", "1"]
    ],
    "public/app/plugins/datasource/tempo/SearchTraceQLEditor/DurationInput.tsx:5381": [
      [0, 0, 0, "Styles should be written using objects.", "0"]
    ],
    "public/app/plugins/datasource/tempo/SearchTraceQLEditor/GroupByField.tsx:5381": [
      [0, 0, 0, "Styles should be written using objects.", "0"]
    ],
    "public/app/plugins/datasource/tempo/SearchTraceQLEditor/SearchField.tsx:5381": [
      [0, 0, 0, "Styles should be written using objects.", "0"]
    ],
    "public/app/plugins/datasource/tempo/SearchTraceQLEditor/TagsInput.tsx:5381": [
      [0, 0, 0, "Styles should be written using objects.", "0"],
      [0, 0, 0, "Styles should be written using objects.", "1"]
    ],
    "public/app/plugins/datasource/tempo/SearchTraceQLEditor/TraceQLSearch.tsx:5381": [
      [0, 0, 0, "Styles should be written using objects.", "0"],
      [0, 0, 0, "Styles should be written using objects.", "1"]
    ],
    "public/app/plugins/datasource/tempo/ServiceGraphSection.tsx:5381": [
      [0, 0, 0, "Do not use any type assertions.", "0"],
      [0, 0, 0, "Do not use any type assertions.", "1"],
      [0, 0, 0, "Styles should be written using objects.", "2"],
      [0, 0, 0, "Styles should be written using objects.", "3"]
    ],
    "public/app/plugins/datasource/tempo/configuration/ConfigEditor.tsx:5381": [
      [0, 0, 0, "Styles should be written using objects.", "0"]
    ],
    "public/app/plugins/datasource/tempo/configuration/QuerySettings.tsx:5381": [
      [0, 0, 0, "Styles should be written using objects.", "0"],
      [0, 0, 0, "Styles should be written using objects.", "1"],
      [0, 0, 0, "Styles should be written using objects.", "2"]
    ],
    "public/app/plugins/datasource/tempo/configuration/TraceQLSearchSettings.tsx:5381": [
      [0, 0, 0, "Do not use any type assertions.", "0"]
    ],
    "public/app/plugins/datasource/tempo/datasource.test.ts:5381": [
      [0, 0, 0, "Unexpected any. Specify a different type.", "0"],
      [0, 0, 0, "Unexpected any. Specify a different type.", "1"],
      [0, 0, 0, "Unexpected any. Specify a different type.", "2"],
      [0, 0, 0, "Unexpected any. Specify a different type.", "3"],
      [0, 0, 0, "Unexpected any. Specify a different type.", "4"],
      [0, 0, 0, "Unexpected any. Specify a different type.", "5"],
      [0, 0, 0, "Unexpected any. Specify a different type.", "6"],
      [0, 0, 0, "Unexpected any. Specify a different type.", "7"],
      [0, 0, 0, "Unexpected any. Specify a different type.", "8"],
      [0, 0, 0, "Unexpected any. Specify a different type.", "9"],
      [0, 0, 0, "Unexpected any. Specify a different type.", "10"],
      [0, 0, 0, "Unexpected any. Specify a different type.", "11"],
      [0, 0, 0, "Unexpected any. Specify a different type.", "12"],
      [0, 0, 0, "Unexpected any. Specify a different type.", "13"],
      [0, 0, 0, "Unexpected any. Specify a different type.", "14"]
    ],
    "public/app/plugins/datasource/tempo/datasource.ts:5381": [
      [0, 0, 0, "Do not use any type assertions.", "0"],
      [0, 0, 0, "Do not use any type assertions.", "1"],
      [0, 0, 0, "Unexpected any. Specify a different type.", "2"],
      [0, 0, 0, "Do not use any type assertions.", "3"],
      [0, 0, 0, "Do not use any type assertions.", "4"],
      [0, 0, 0, "Unexpected any. Specify a different type.", "5"],
      [0, 0, 0, "Unexpected any. Specify a different type.", "6"],
      [0, 0, 0, "Unexpected any. Specify a different type.", "7"],
      [0, 0, 0, "Unexpected any. Specify a different type.", "8"],
      [0, 0, 0, "Do not use any type assertions.", "9"],
      [0, 0, 0, "Do not use any type assertions.", "10"],
      [0, 0, 0, "Do not use any type assertions.", "11"],
      [0, 0, 0, "Do not use any type assertions.", "12"],
      [0, 0, 0, "Do not use any type assertions.", "13"],
      [0, 0, 0, "Unexpected any. Specify a different type.", "14"],
      [0, 0, 0, "Unexpected any. Specify a different type.", "15"],
      [0, 0, 0, "Unexpected any. Specify a different type.", "16"],
      [0, 0, 0, "Unexpected any. Specify a different type.", "17"]
    ],
    "public/app/plugins/datasource/tempo/language_provider.ts:5381": [
      [0, 0, 0, "Unexpected any. Specify a different type.", "0"]
    ],
    "public/app/plugins/datasource/tempo/resultTransformer.ts:5381": [
      [0, 0, 0, "Unexpected any. Specify a different type.", "0"],
      [0, 0, 0, "Do not use any type assertions.", "1"],
      [0, 0, 0, "Unexpected any. Specify a different type.", "2"],
      [0, 0, 0, "Do not use any type assertions.", "3"],
      [0, 0, 0, "Unexpected any. Specify a different type.", "4"],
      [0, 0, 0, "Do not use any type assertions.", "5"],
      [0, 0, 0, "Do not use any type assertions.", "6"],
      [0, 0, 0, "Unexpected any. Specify a different type.", "7"]
    ],
    "public/app/plugins/datasource/tempo/traceql/QueryEditor.tsx:5381": [
      [0, 0, 0, "Styles should be written using objects.", "0"]
    ],
    "public/app/plugins/datasource/tempo/traceql/TraceQLEditor.tsx:5381": [
      [0, 0, 0, "Styles should be written using objects.", "0"],
      [0, 0, 0, "Styles should be written using objects.", "1"]
    ],
    "public/app/plugins/datasource/tempo/traceql/autocomplete.test.ts:5381": [
      [0, 0, 0, "Unexpected any. Specify a different type.", "0"],
      [0, 0, 0, "Unexpected any. Specify a different type.", "1"]
    ],
    "public/app/plugins/datasource/zipkin/ConfigEditor.tsx:5381": [
      [0, 0, 0, "Styles should be written using objects.", "0"]
    ],
    "public/app/plugins/datasource/zipkin/QueryField.tsx:5381": [
      [0, 0, 0, "Do not use any type assertions.", "0"],
      [0, 0, 0, "Do not use any type assertions.", "1"],
      [0, 0, 0, "Unexpected any. Specify a different type.", "2"]
    ],
    "public/app/plugins/datasource/zipkin/datasource.ts:5381": [
      [0, 0, 0, "Do not use any type assertions.", "0"],
      [0, 0, 0, "Unexpected any. Specify a different type.", "1"],
      [0, 0, 0, "Unexpected any. Specify a different type.", "2"],
      [0, 0, 0, "Unexpected any. Specify a different type.", "3"],
      [0, 0, 0, "Unexpected any. Specify a different type.", "4"]
    ],
    "public/app/plugins/datasource/zipkin/utils/testResponse.ts:5381": [
      [0, 0, 0, "Unexpected any. Specify a different type.", "0"],
      [0, 0, 0, "Unexpected any. Specify a different type.", "1"]
    ],
    "public/app/plugins/datasource/zipkin/utils/transforms.ts:5381": [
      [0, 0, 0, "Unexpected any. Specify a different type.", "0"]
    ],
    "public/app/plugins/panel/alertGroups/AlertGroup.tsx:5381": [
      [0, 0, 0, "Styles should be written using objects.", "0"],
      [0, 0, 0, "Styles should be written using objects.", "1"],
      [0, 0, 0, "Styles should be written using objects.", "2"],
      [0, 0, 0, "Styles should be written using objects.", "3"],
      [0, 0, 0, "Styles should be written using objects.", "4"],
      [0, 0, 0, "Styles should be written using objects.", "5"],
      [0, 0, 0, "Styles should be written using objects.", "6"]
    ],
    "public/app/plugins/panel/alertlist/AlertInstances.tsx:5381": [
      [0, 0, 0, "Styles should be written using objects.", "0"],
      [0, 0, 0, "Styles should be written using objects.", "1"]
    ],
    "public/app/plugins/panel/alertlist/AlertList.tsx:5381": [
      [0, 0, 0, "Unexpected any. Specify a different type.", "0"],
      [0, 0, 0, "Unexpected any. Specify a different type.", "1"],
      [0, 0, 0, "Unexpected any. Specify a different type.", "2"],
      [0, 0, 0, "Styles should be written using objects.", "3"],
      [0, 0, 0, "Styles should be written using objects.", "4"],
      [0, 0, 0, "Styles should be written using objects.", "5"],
      [0, 0, 0, "Styles should be written using objects.", "6"],
      [0, 0, 0, "Styles should be written using objects.", "7"],
      [0, 0, 0, "Styles should be written using objects.", "8"],
      [0, 0, 0, "Styles should be written using objects.", "9"],
      [0, 0, 0, "Styles should be written using objects.", "10"],
      [0, 0, 0, "Styles should be written using objects.", "11"],
      [0, 0, 0, "Styles should be written using objects.", "12"]
    ],
    "public/app/plugins/panel/alertlist/AlertListMigrationHandler.ts:5381": [
      [0, 0, 0, "Unexpected any. Specify a different type.", "0"],
      [0, 0, 0, "Unexpected any. Specify a different type.", "1"],
      [0, 0, 0, "Unexpected any. Specify a different type.", "2"]
    ],
    "public/app/plugins/panel/alertlist/UnifiedAlertList.tsx:5381": [
      [0, 0, 0, "Styles should be written using objects.", "0"],
      [0, 0, 0, "Styles should be written using objects.", "1"],
      [0, 0, 0, "Styles should be written using objects.", "2"],
      [0, 0, 0, "Styles should be written using objects.", "3"],
      [0, 0, 0, "Styles should be written using objects.", "4"],
      [0, 0, 0, "Styles should be written using objects.", "5"],
      [0, 0, 0, "Styles should be written using objects.", "6"],
      [0, 0, 0, "Styles should be written using objects.", "7"],
      [0, 0, 0, "Styles should be written using objects.", "8"],
      [0, 0, 0, "Styles should be written using objects.", "9"],
      [0, 0, 0, "Styles should be written using objects.", "10"],
      [0, 0, 0, "Styles should be written using objects.", "11"],
      [0, 0, 0, "Styles should be written using objects.", "12"],
      [0, 0, 0, "Styles should be written using objects.", "13"],
      [0, 0, 0, "Styles should be written using objects.", "14"],
      [0, 0, 0, "Styles should be written using objects.", "15"],
      [0, 0, 0, "Styles should be written using objects.", "16"]
    ],
    "public/app/plugins/panel/alertlist/unified-alerting/UngroupedView.tsx:5381": [
      [0, 0, 0, "Styles should be written using objects.", "0"],
      [0, 0, 0, "Styles should be written using objects.", "1"],
      [0, 0, 0, "Styles should be written using objects.", "2"],
      [0, 0, 0, "Styles should be written using objects.", "3"],
      [0, 0, 0, "Styles should be written using objects.", "4"],
      [0, 0, 0, "Styles should be written using objects.", "5"],
      [0, 0, 0, "Styles should be written using objects.", "6"]
    ],
    "public/app/plugins/panel/annolist/AnnoListPanel.test.tsx:5381": [
      [0, 0, 0, "Unexpected any. Specify a different type.", "0"],
      [0, 0, 0, "Unexpected any. Specify a different type.", "1"],
      [0, 0, 0, "Unexpected any. Specify a different type.", "2"],
      [0, 0, 0, "Unexpected any. Specify a different type.", "3"]
    ],
    "public/app/plugins/panel/annolist/AnnoListPanel.tsx:5381": [
      [0, 0, 0, "Unexpected any. Specify a different type.", "0"],
      [0, 0, 0, "Unexpected any. Specify a different type.", "1"],
      [0, 0, 0, "Do not use any type assertions.", "2"],
      [0, 0, 0, "Styles should be written using objects.", "3"]
    ],
    "public/app/plugins/panel/annolist/module.tsx:5381": [
      [0, 0, 0, "Do not use any type assertions.", "0"]
    ],
    "public/app/plugins/panel/barchart/BarChartPanel.tsx:5381": [
      [0, 0, 0, "Do not use any type assertions.", "0"],
      [0, 0, 0, "Do not use any type assertions.", "1"]
    ],
    "public/app/plugins/panel/barchart/bars.ts:5381": [
      [0, 0, 0, "Do not use any type assertions.", "0"]
    ],
    "public/app/plugins/panel/barchart/module.tsx:5381": [
      [0, 0, 0, "Do not use any type assertions.", "0"]
    ],
    "public/app/plugins/panel/barchart/quadtree.ts:5381": [
      [0, 0, 0, "Unexpected any. Specify a different type.", "0"]
    ],
    "public/app/plugins/panel/candlestick/CandlestickPanel.tsx:5381": [
      [0, 0, 0, "Do not use any type assertions.", "0"],
      [0, 0, 0, "Unexpected any. Specify a different type.", "1"]
    ],
    "public/app/plugins/panel/canvas/components/CanvasContextMenu.tsx:5381": [
      [0, 0, 0, "Styles should be written using objects.", "0"]
    ],
    "public/app/plugins/panel/canvas/components/CanvasTooltip.tsx:5381": [
      [0, 0, 0, "Styles should be written using objects.", "0"]
    ],
    "public/app/plugins/panel/canvas/components/SetBackground.tsx:5381": [
      [0, 0, 0, "Styles should be written using objects.", "0"]
    ],
    "public/app/plugins/panel/canvas/components/connections/ConnectionAnchors.tsx:5381": [
      [0, 0, 0, "Styles should be written using objects.", "0"],
      [0, 0, 0, "Styles should be written using objects.", "1"],
      [0, 0, 0, "Styles should be written using objects.", "2"],
      [0, 0, 0, "Styles should be written using objects.", "3"]
    ],
    "public/app/plugins/panel/canvas/components/connections/ConnectionSVG.tsx:5381": [
      [0, 0, 0, "Styles should be written using objects.", "0"],
      [0, 0, 0, "Styles should be written using objects.", "1"]
    ],
    "public/app/plugins/panel/canvas/editor/connectionEditor.tsx:5381": [
      [0, 0, 0, "Unexpected any. Specify a different type.", "0"]
    ],
    "public/app/plugins/panel/canvas/editor/element/APIEditor.tsx:5381": [
      [0, 0, 0, "Do not use any type assertions.", "0"]
    ],
    "public/app/plugins/panel/canvas/editor/element/ConstraintSelectionBox.tsx:5381": [
      [0, 0, 0, "Styles should be written using objects.", "0"],
      [0, 0, 0, "Styles should be written using objects.", "1"],
      [0, 0, 0, "Styles should be written using objects.", "2"],
      [0, 0, 0, "Styles should be written using objects.", "3"],
      [0, 0, 0, "Styles should be written using objects.", "4"],
      [0, 0, 0, "Styles should be written using objects.", "5"],
      [0, 0, 0, "Styles should be written using objects.", "6"],
      [0, 0, 0, "Styles should be written using objects.", "7"]
    ],
    "public/app/plugins/panel/canvas/editor/element/PlacementEditor.tsx:5381": [
      [0, 0, 0, "Unexpected any. Specify a different type.", "0"]
    ],
    "public/app/plugins/panel/canvas/editor/element/QuickPositioning.tsx:5381": [
      [0, 0, 0, "Styles should be written using objects.", "0"],
      [0, 0, 0, "Styles should be written using objects.", "1"]
    ],
    "public/app/plugins/panel/canvas/editor/element/elementEditor.tsx:5381": [
      [0, 0, 0, "Do not use any type assertions.", "0"],
      [0, 0, 0, "Unexpected any. Specify a different type.", "1"]
    ],
    "public/app/plugins/panel/canvas/editor/inline/InlineEdit.tsx:5381": [
      [0, 0, 0, "Styles should be written using objects.", "0"],
      [0, 0, 0, "Styles should be written using objects.", "1"],
      [0, 0, 0, "Styles should be written using objects.", "2"],
      [0, 0, 0, "Styles should be written using objects.", "3"],
      [0, 0, 0, "Styles should be written using objects.", "4"],
      [0, 0, 0, "Styles should be written using objects.", "5"],
      [0, 0, 0, "Styles should be written using objects.", "6"]
    ],
    "public/app/plugins/panel/canvas/editor/inline/InlineEditBody.tsx:5381": [
      [0, 0, 0, "Unexpected any. Specify a different type.", "0"],
      [0, 0, 0, "Unexpected any. Specify a different type.", "1"],
      [0, 0, 0, "Do not use any type assertions.", "2"],
      [0, 0, 0, "Unexpected any. Specify a different type.", "3"],
      [0, 0, 0, "Styles should be written using objects.", "4"]
    ],
    "public/app/plugins/panel/canvas/editor/layer/TreeNavigationEditor.tsx:5381": [
      [0, 0, 0, "Unexpected any. Specify a different type.", "0"],
      [0, 0, 0, "Styles should be written using objects.", "1"]
    ],
    "public/app/plugins/panel/canvas/editor/layer/TreeNodeTitle.tsx:5381": [
      [0, 0, 0, "Styles should be written using objects.", "0"],
      [0, 0, 0, "Styles should be written using objects.", "1"],
      [0, 0, 0, "Styles should be written using objects.", "2"],
      [0, 0, 0, "Styles should be written using objects.", "3"]
    ],
    "public/app/plugins/panel/canvas/editor/layer/layerEditor.tsx:5381": [
      [0, 0, 0, "Do not use any type assertions.", "0"],
      [0, 0, 0, "Unexpected any. Specify a different type.", "1"],
      [0, 0, 0, "Do not use any type assertions.", "2"],
      [0, 0, 0, "Unexpected any. Specify a different type.", "3"]
    ],
    "public/app/plugins/panel/canvas/globalStyles.ts:5381": [
      [0, 0, 0, "Styles should be written using objects.", "0"]
    ],
    "public/app/plugins/panel/dashlist/migrations.test.ts:5381": [
      [0, 0, 0, "Unexpected any. Specify a different type.", "0"]
    ],
    "public/app/plugins/panel/dashlist/styles.ts:5381": [
      [0, 0, 0, "Styles should be written using objects.", "0"],
      [0, 0, 0, "Styles should be written using objects.", "1"],
      [0, 0, 0, "Styles should be written using objects.", "2"],
      [0, 0, 0, "Styles should be written using objects.", "3"],
      [0, 0, 0, "Styles should be written using objects.", "4"],
      [0, 0, 0, "Styles should be written using objects.", "5"],
      [0, 0, 0, "Styles should be written using objects.", "6"]
    ],
    "public/app/plugins/panel/datagrid/utils.ts:5381": [
      [0, 0, 0, "Styles should be written using objects.", "0"],
      [0, 0, 0, "Styles should be written using objects.", "1"],
      [0, 0, 0, "Styles should be written using objects.", "2"]
    ],
    "public/app/plugins/panel/debug/CursorView.tsx:5381": [
      [0, 0, 0, "Do not use any type assertions.", "0"],
      [0, 0, 0, "Unexpected any. Specify a different type.", "1"]
    ],
    "public/app/plugins/panel/debug/EventBusLogger.tsx:5381": [
      [0, 0, 0, "Unexpected any. Specify a different type.", "0"],
      [0, 0, 0, "Do not use any type assertions.", "1"],
      [0, 0, 0, "Unexpected any. Specify a different type.", "2"]
    ],
    "public/app/plugins/panel/gauge/GaugeMigrations.ts:5381": [
      [0, 0, 0, "Unexpected any. Specify a different type.", "0"]
    ],
    "public/app/plugins/panel/geomap/GeomapOverlay.tsx:5381": [
      [0, 0, 0, "Styles should be written using objects.", "0"],
      [0, 0, 0, "Styles should be written using objects.", "1"],
      [0, 0, 0, "Styles should be written using objects.", "2"],
      [0, 0, 0, "Styles should be written using objects.", "3"]
    ],
    "public/app/plugins/panel/geomap/GeomapPanel.tsx:5381": [
      [0, 0, 0, "Styles should be written using objects.", "0"],
      [0, 0, 0, "Styles should be written using objects.", "1"]
    ],
    "public/app/plugins/panel/geomap/components/DebugOverlay.tsx:5381": [
      [0, 0, 0, "Styles should be written using objects.", "0"]
    ],
    "public/app/plugins/panel/geomap/components/MarkersLegend.tsx:5381": [
      [0, 0, 0, "Do not use any type assertions.", "0"],
      [0, 0, 0, "Do not use any type assertions.", "1"],
      [0, 0, 0, "Unexpected any. Specify a different type.", "2"],
      [0, 0, 0, "Styles should be written using objects.", "3"],
      [0, 0, 0, "Styles should be written using objects.", "4"],
      [0, 0, 0, "Styles should be written using objects.", "5"],
      [0, 0, 0, "Styles should be written using objects.", "6"],
      [0, 0, 0, "Styles should be written using objects.", "7"],
      [0, 0, 0, "Styles should be written using objects.", "8"],
      [0, 0, 0, "Styles should be written using objects.", "9"],
      [0, 0, 0, "Styles should be written using objects.", "10"]
    ],
    "public/app/plugins/panel/geomap/components/MeasureOverlay.tsx:5381": [
      [0, 0, 0, "Styles should be written using objects.", "0"],
      [0, 0, 0, "Styles should be written using objects.", "1"],
      [0, 0, 0, "Styles should be written using objects.", "2"],
      [0, 0, 0, "Styles should be written using objects.", "3"],
      [0, 0, 0, "Styles should be written using objects.", "4"],
      [0, 0, 0, "Styles should be written using objects.", "5"]
    ],
    "public/app/plugins/panel/geomap/editor/GeomapStyleRulesEditor.tsx:5381": [
      [0, 0, 0, "Unexpected any. Specify a different type.", "0"],
      [0, 0, 0, "Do not use any type assertions.", "1"]
    ],
    "public/app/plugins/panel/geomap/editor/StyleEditor.tsx:5381": [
      [0, 0, 0, "Do not use any type assertions.", "0"],
      [0, 0, 0, "Do not use any type assertions.", "1"],
      [0, 0, 0, "Do not use any type assertions.", "2"],
      [0, 0, 0, "Do not use any type assertions.", "3"],
      [0, 0, 0, "Do not use any type assertions.", "4"],
      [0, 0, 0, "Do not use any type assertions.", "5"],
      [0, 0, 0, "Do not use any type assertions.", "6"],
      [0, 0, 0, "Do not use any type assertions.", "7"],
      [0, 0, 0, "Do not use any type assertions.", "8"],
      [0, 0, 0, "Do not use any type assertions.", "9"],
      [0, 0, 0, "Do not use any type assertions.", "10"],
      [0, 0, 0, "Do not use any type assertions.", "11"]
    ],
    "public/app/plugins/panel/geomap/editor/StyleRuleEditor.tsx:5381": [
      [0, 0, 0, "Unexpected any. Specify a different type.", "0"],
      [0, 0, 0, "Do not use any type assertions.", "1"],
      [0, 0, 0, "Styles should be written using objects.", "2"],
      [0, 0, 0, "Styles should be written using objects.", "3"],
      [0, 0, 0, "Styles should be written using objects.", "4"],
      [0, 0, 0, "Styles should be written using objects.", "5"],
      [0, 0, 0, "Styles should be written using objects.", "6"]
    ],
    "public/app/plugins/panel/geomap/globalStyles.ts:5381": [
      [0, 0, 0, "Styles should be written using objects.", "0"]
    ],
    "public/app/plugins/panel/geomap/layers/basemaps/esri.ts:5381": [
      [0, 0, 0, "Do not use any type assertions.", "0"]
    ],
    "public/app/plugins/panel/geomap/layers/data/geojsonDynamic.ts:5381": [
      [0, 0, 0, "Do not use any type assertions.", "0"]
    ],
    "public/app/plugins/panel/geomap/layers/registry.ts:5381": [
      [0, 0, 0, "Unexpected any. Specify a different type.", "0"],
      [0, 0, 0, "Unexpected any. Specify a different type.", "1"]
    ],
    "public/app/plugins/panel/geomap/migrations.ts:5381": [
      [0, 0, 0, "Unexpected any. Specify a different type.", "0"],
      [0, 0, 0, "Unexpected any. Specify a different type.", "1"]
    ],
    "public/app/plugins/panel/geomap/utils/layers.ts:5381": [
      [0, 0, 0, "Unexpected any. Specify a different type.", "0"],
      [0, 0, 0, "Do not use any type assertions.", "1"]
    ],
    "public/app/plugins/panel/geomap/utils/selection.ts:5381": [
      [0, 0, 0, "Unexpected any. Specify a different type.", "0"]
    ],
    "public/app/plugins/panel/geomap/utils/tooltip.ts:5381": [
      [0, 0, 0, "Do not use any type assertions.", "0"]
    ],
    "public/app/plugins/panel/gettingstarted/GettingStarted.tsx:5381": [
      [0, 0, 0, "Styles should be written using objects.", "0"],
      [0, 0, 0, "Styles should be written using objects.", "1"],
      [0, 0, 0, "Styles should be written using objects.", "2"],
      [0, 0, 0, "Styles should be written using objects.", "3"],
      [0, 0, 0, "Styles should be written using objects.", "4"],
      [0, 0, 0, "Styles should be written using objects.", "5"],
      [0, 0, 0, "Styles should be written using objects.", "6"],
      [0, 0, 0, "Styles should be written using objects.", "7"],
      [0, 0, 0, "Styles should be written using objects.", "8"],
      [0, 0, 0, "Styles should be written using objects.", "9"],
      [0, 0, 0, "Styles should be written using objects.", "10"]
    ],
    "public/app/plugins/panel/gettingstarted/components/DocsCard.tsx:5381": [
      [0, 0, 0, "Styles should be written using objects.", "0"],
      [0, 0, 0, "Styles should be written using objects.", "1"],
      [0, 0, 0, "Styles should be written using objects.", "2"],
      [0, 0, 0, "Styles should be written using objects.", "3"],
      [0, 0, 0, "Styles should be written using objects.", "4"]
    ],
    "public/app/plugins/panel/gettingstarted/components/Step.tsx:5381": [
      [0, 0, 0, "Styles should be written using objects.", "0"],
      [0, 0, 0, "Styles should be written using objects.", "1"],
      [0, 0, 0, "Styles should be written using objects.", "2"],
      [0, 0, 0, "Styles should be written using objects.", "3"]
    ],
    "public/app/plugins/panel/gettingstarted/components/TutorialCard.tsx:5381": [
      [0, 0, 0, "Styles should be written using objects.", "0"],
      [0, 0, 0, "Styles should be written using objects.", "1"],
      [0, 0, 0, "Styles should be written using objects.", "2"],
      [0, 0, 0, "Styles should be written using objects.", "3"],
      [0, 0, 0, "Styles should be written using objects.", "4"],
      [0, 0, 0, "Styles should be written using objects.", "5"]
    ],
    "public/app/plugins/panel/gettingstarted/components/sharedStyles.ts:5381": [
      [0, 0, 0, "Styles should be written using objects.", "0"],
      [0, 0, 0, "Styles should be written using objects.", "1"]
    ],
    "public/app/plugins/panel/heatmap/HeatmapPanel.tsx:5381": [
      [0, 0, 0, "Do not use any type assertions.", "0"],
<<<<<<< HEAD
      [0, 0, 0, "Do not use any type assertions.", "1"],
      [0, 0, 0, "Do not use any type assertions.", "2"],
      [0, 0, 0, "Do not use any type assertions.", "3"],
      [0, 0, 0, "Unexpected any. Specify a different type.", "4"]
=======
      [0, 0, 0, "Unexpected any. Specify a different type.", "1"],
      [0, 0, 0, "Styles should be written using objects.", "2"]
>>>>>>> 150d4d68
    ],
    "public/app/plugins/panel/heatmap/migrations.ts:5381": [
      [0, 0, 0, "Unexpected any. Specify a different type.", "0"]
    ],
    "public/app/plugins/panel/heatmap/module.tsx:5381": [
      [0, 0, 0, "Do not use any type assertions.", "0"],
      [0, 0, 0, "Unexpected any. Specify a different type.", "1"],
      [0, 0, 0, "Do not use any type assertions.", "2"],
      [0, 0, 0, "Unexpected any. Specify a different type.", "3"]
    ],
    "public/app/plugins/panel/heatmap/palettes.ts:5381": [
      [0, 0, 0, "Do not use any type assertions.", "0"],
      [0, 0, 0, "Unexpected any. Specify a different type.", "1"]
    ],
    "public/app/plugins/panel/heatmap/types.ts:5381": [
      [0, 0, 0, "Do not use any type assertions.", "0"]
    ],
    "public/app/plugins/panel/heatmap/utils.ts:5381": [
      [0, 0, 0, "Do not use any type assertions.", "0"],
      [0, 0, 0, "Do not use any type assertions.", "1"],
      [0, 0, 0, "Do not use any type assertions.", "2"],
      [0, 0, 0, "Do not use any type assertions.", "3"],
      [0, 0, 0, "Do not use any type assertions.", "4"],
      [0, 0, 0, "Do not use any type assertions.", "5"],
      [0, 0, 0, "Do not use any type assertions.", "6"],
      [0, 0, 0, "Do not use any type assertions.", "7"],
      [0, 0, 0, "Do not use any type assertions.", "8"],
      [0, 0, 0, "Do not use any type assertions.", "9"],
      [0, 0, 0, "Do not use any type assertions.", "10"],
      [0, 0, 0, "Do not use any type assertions.", "11"],
      [0, 0, 0, "Do not use any type assertions.", "12"],
      [0, 0, 0, "Do not use any type assertions.", "13"],
      [0, 0, 0, "Do not use any type assertions.", "14"],
      [0, 0, 0, "Do not use any type assertions.", "15"],
      [0, 0, 0, "Do not use any type assertions.", "16"]
    ],
    "public/app/plugins/panel/histogram/Histogram.tsx:5381": [
      [0, 0, 0, "Unexpected any. Specify a different type.", "0"],
      [0, 0, 0, "Do not use any type assertions.", "1"],
      [0, 0, 0, "Do not use any type assertions.", "2"],
      [0, 0, 0, "Unexpected any. Specify a different type.", "3"]
    ],
    "public/app/plugins/panel/live/LiveChannelEditor.tsx:5381": [
      [0, 0, 0, "Unexpected any. Specify a different type.", "0"],
      [0, 0, 0, "Styles should be written using objects.", "1"]
    ],
    "public/app/plugins/panel/live/LivePanel.tsx:5381": [
      [0, 0, 0, "Do not use any type assertions.", "0"],
      [0, 0, 0, "Styles should be written using objects.", "1"],
      [0, 0, 0, "Styles should be written using objects.", "2"],
      [0, 0, 0, "Styles should be written using objects.", "3"],
      [0, 0, 0, "Styles should be written using objects.", "4"],
      [0, 0, 0, "Styles should be written using objects.", "5"],
      [0, 0, 0, "Styles should be written using objects.", "6"],
      [0, 0, 0, "Styles should be written using objects.", "7"]
    ],
    "public/app/plugins/panel/live/types.ts:5381": [
      [0, 0, 0, "Unexpected any. Specify a different type.", "0"]
    ],
    "public/app/plugins/panel/logs/LogsPanel.tsx:5381": [
      [0, 0, 0, "Do not use any type assertions.", "0"]
    ],
    "public/app/plugins/panel/news/component/News.tsx:5381": [
      [0, 0, 0, "Styles should be written using objects.", "0"],
      [0, 0, 0, "Styles should be written using objects.", "1"],
      [0, 0, 0, "Styles should be written using objects.", "2"],
      [0, 0, 0, "Styles should be written using objects.", "3"],
      [0, 0, 0, "Styles should be written using objects.", "4"],
      [0, 0, 0, "Styles should be written using objects.", "5"],
      [0, 0, 0, "Styles should be written using objects.", "6"],
      [0, 0, 0, "Styles should be written using objects.", "7"],
      [0, 0, 0, "Styles should be written using objects.", "8"],
      [0, 0, 0, "Styles should be written using objects.", "9"]
    ],
    "public/app/plugins/panel/nodeGraph/Edge.tsx:5381": [
      [0, 0, 0, "Do not use any type assertions.", "0"]
    ],
    "public/app/plugins/panel/nodeGraph/EdgeLabel.tsx:5381": [
      [0, 0, 0, "Styles should be written using objects.", "0"],
      [0, 0, 0, "Styles should be written using objects.", "1"],
      [0, 0, 0, "Styles should be written using objects.", "2"],
      [0, 0, 0, "Do not use any type assertions.", "3"]
    ],
    "public/app/plugins/panel/nodeGraph/Legend.tsx:5381": [
      [0, 0, 0, "Styles should be written using objects.", "0"],
      [0, 0, 0, "Styles should be written using objects.", "1"]
    ],
    "public/app/plugins/panel/nodeGraph/Marker.tsx:5381": [
      [0, 0, 0, "Styles should be written using objects.", "0"],
      [0, 0, 0, "Styles should be written using objects.", "1"],
      [0, 0, 0, "Styles should be written using objects.", "2"]
    ],
    "public/app/plugins/panel/nodeGraph/Node.tsx:5381": [
      [0, 0, 0, "Styles should be written using objects.", "0"],
      [0, 0, 0, "Styles should be written using objects.", "1"],
      [0, 0, 0, "Styles should be written using objects.", "2"],
      [0, 0, 0, "Styles should be written using objects.", "3"],
      [0, 0, 0, "Styles should be written using objects.", "4"],
      [0, 0, 0, "Styles should be written using objects.", "5"],
      [0, 0, 0, "Styles should be written using objects.", "6"],
      [0, 0, 0, "Styles should be written using objects.", "7"]
    ],
    "public/app/plugins/panel/nodeGraph/NodeGraph.tsx:5381": [
      [0, 0, 0, "Styles should be written using objects.", "0"],
      [0, 0, 0, "Styles should be written using objects.", "1"],
      [0, 0, 0, "Styles should be written using objects.", "2"],
      [0, 0, 0, "Styles should be written using objects.", "3"],
      [0, 0, 0, "Styles should be written using objects.", "4"],
      [0, 0, 0, "Styles should be written using objects.", "5"],
      [0, 0, 0, "Styles should be written using objects.", "6"],
      [0, 0, 0, "Styles should be written using objects.", "7"],
      [0, 0, 0, "Styles should be written using objects.", "8"],
      [0, 0, 0, "Styles should be written using objects.", "9"],
      [0, 0, 0, "Do not use any type assertions.", "10"],
      [0, 0, 0, "Do not use any type assertions.", "11"],
      [0, 0, 0, "Do not use any type assertions.", "12"],
      [0, 0, 0, "Do not use any type assertions.", "13"]
    ],
    "public/app/plugins/panel/nodeGraph/ViewControls.tsx:5381": [
      [0, 0, 0, "Styles should be written using objects.", "0"],
      [0, 0, 0, "Unexpected any. Specify a different type.", "1"]
    ],
    "public/app/plugins/panel/nodeGraph/editor/ArcOptionsEditor.tsx:5381": [
      [0, 0, 0, "Styles should be written using objects.", "0"]
    ],
    "public/app/plugins/panel/nodeGraph/layout.ts:5381": [
      [0, 0, 0, "Do not use any type assertions.", "0"],
      [0, 0, 0, "Do not use any type assertions.", "1"]
    ],
    "public/app/plugins/panel/nodeGraph/useContextMenu.tsx:5381": [
      [0, 0, 0, "Styles should be written using objects.", "0"],
      [0, 0, 0, "Styles should be written using objects.", "1"]
    ],
    "public/app/plugins/panel/nodeGraph/utils.ts:5381": [
      [0, 0, 0, "Unexpected any. Specify a different type.", "0"],
      [0, 0, 0, "Unexpected any. Specify a different type.", "1"],
      [0, 0, 0, "Unexpected any. Specify a different type.", "2"],
      [0, 0, 0, "Unexpected any. Specify a different type.", "3"]
    ],
    "public/app/plugins/panel/piechart/PieChart.tsx:5381": [
      [0, 0, 0, "Use data-testid for E2E selectors instead of aria-label", "0"],
      [0, 0, 0, "Styles should be written using objects.", "1"],
      [0, 0, 0, "Styles should be written using objects.", "2"],
      [0, 0, 0, "Styles should be written using objects.", "3"],
      [0, 0, 0, "Styles should be written using objects.", "4"],
      [0, 0, 0, "Styles should be written using objects.", "5"]
    ],
    "public/app/plugins/panel/piechart/migrations.ts:5381": [
      [0, 0, 0, "Unexpected any. Specify a different type.", "0"],
      [0, 0, 0, "Unexpected any. Specify a different type.", "1"]
    ],
    "public/app/plugins/panel/stat/StatMigrations.ts:5381": [
      [0, 0, 0, "Unexpected any. Specify a different type.", "0"],
      [0, 0, 0, "Unexpected any. Specify a different type.", "1"]
    ],
    "public/app/plugins/panel/state-timeline/migrations.ts:5381": [
      [0, 0, 0, "Unexpected any. Specify a different type.", "0"],
      [0, 0, 0, "Unexpected any. Specify a different type.", "1"]
    ],
    "public/app/plugins/panel/table-old/column_options.ts:5381": [
      [0, 0, 0, "Unexpected any. Specify a different type.", "0"],
      [0, 0, 0, "Unexpected any. Specify a different type.", "1"],
      [0, 0, 0, "Unexpected any. Specify a different type.", "2"],
      [0, 0, 0, "Unexpected any. Specify a different type.", "3"],
      [0, 0, 0, "Unexpected any. Specify a different type.", "4"],
      [0, 0, 0, "Unexpected any. Specify a different type.", "5"],
      [0, 0, 0, "Unexpected any. Specify a different type.", "6"],
      [0, 0, 0, "Unexpected any. Specify a different type.", "7"],
      [0, 0, 0, "Unexpected any. Specify a different type.", "8"],
      [0, 0, 0, "Unexpected any. Specify a different type.", "9"],
      [0, 0, 0, "Unexpected any. Specify a different type.", "10"],
      [0, 0, 0, "Unexpected any. Specify a different type.", "11"],
      [0, 0, 0, "Unexpected any. Specify a different type.", "12"],
      [0, 0, 0, "Unexpected any. Specify a different type.", "13"],
      [0, 0, 0, "Unexpected any. Specify a different type.", "14"],
      [0, 0, 0, "Unexpected any. Specify a different type.", "15"],
      [0, 0, 0, "Unexpected any. Specify a different type.", "16"],
      [0, 0, 0, "Unexpected any. Specify a different type.", "17"],
      [0, 0, 0, "Unexpected any. Specify a different type.", "18"],
      [0, 0, 0, "Unexpected any. Specify a different type.", "19"],
      [0, 0, 0, "Unexpected any. Specify a different type.", "20"],
      [0, 0, 0, "Unexpected any. Specify a different type.", "21"]
    ],
    "public/app/plugins/panel/table-old/editor.ts:5381": [
      [0, 0, 0, "Unexpected any. Specify a different type.", "0"],
      [0, 0, 0, "Unexpected any. Specify a different type.", "1"],
      [0, 0, 0, "Unexpected any. Specify a different type.", "2"],
      [0, 0, 0, "Unexpected any. Specify a different type.", "3"],
      [0, 0, 0, "Unexpected any. Specify a different type.", "4"],
      [0, 0, 0, "Unexpected any. Specify a different type.", "5"],
      [0, 0, 0, "Unexpected any. Specify a different type.", "6"],
      [0, 0, 0, "Unexpected any. Specify a different type.", "7"],
      [0, 0, 0, "Unexpected any. Specify a different type.", "8"]
    ],
    "public/app/plugins/panel/table-old/module.ts:5381": [
      [0, 0, 0, "Unexpected any. Specify a different type.", "0"],
      [0, 0, 0, "Unexpected any. Specify a different type.", "1"],
      [0, 0, 0, "Unexpected any. Specify a different type.", "2"],
      [0, 0, 0, "Unexpected any. Specify a different type.", "3"],
      [0, 0, 0, "Unexpected any. Specify a different type.", "4"],
      [0, 0, 0, "Unexpected any. Specify a different type.", "5"],
      [0, 0, 0, "Unexpected any. Specify a different type.", "6"],
      [0, 0, 0, "Unexpected any. Specify a different type.", "7"],
      [0, 0, 0, "Unexpected any. Specify a different type.", "8"],
      [0, 0, 0, "Unexpected any. Specify a different type.", "9"],
      [0, 0, 0, "Unexpected any. Specify a different type.", "10"],
      [0, 0, 0, "Unexpected any. Specify a different type.", "11"],
      [0, 0, 0, "Unexpected any. Specify a different type.", "12"],
      [0, 0, 0, "Unexpected any. Specify a different type.", "13"],
      [0, 0, 0, "Unexpected any. Specify a different type.", "14"],
      [0, 0, 0, "Unexpected any. Specify a different type.", "15"],
      [0, 0, 0, "Unexpected any. Specify a different type.", "16"],
      [0, 0, 0, "Unexpected any. Specify a different type.", "17"],
      [0, 0, 0, "Unexpected any. Specify a different type.", "18"]
    ],
    "public/app/plugins/panel/table-old/renderer.ts:5381": [
      [0, 0, 0, "Unexpected any. Specify a different type.", "0"],
      [0, 0, 0, "Unexpected any. Specify a different type.", "1"],
      [0, 0, 0, "Unexpected any. Specify a different type.", "2"],
      [0, 0, 0, "Unexpected any. Specify a different type.", "3"],
      [0, 0, 0, "Unexpected any. Specify a different type.", "4"],
      [0, 0, 0, "Unexpected any. Specify a different type.", "5"],
      [0, 0, 0, "Do not use any type assertions.", "6"],
      [0, 0, 0, "Unexpected any. Specify a different type.", "7"],
      [0, 0, 0, "Unexpected any. Specify a different type.", "8"],
      [0, 0, 0, "Unexpected any. Specify a different type.", "9"],
      [0, 0, 0, "Unexpected any. Specify a different type.", "10"],
      [0, 0, 0, "Unexpected any. Specify a different type.", "11"],
      [0, 0, 0, "Unexpected any. Specify a different type.", "12"]
    ],
    "public/app/plugins/panel/table-old/transformers.ts:5381": [
      [0, 0, 0, "Unexpected any. Specify a different type.", "0"],
      [0, 0, 0, "Unexpected any. Specify a different type.", "1"],
      [0, 0, 0, "Unexpected any. Specify a different type.", "2"],
      [0, 0, 0, "Unexpected any. Specify a different type.", "3"],
      [0, 0, 0, "Unexpected any. Specify a different type.", "4"],
      [0, 0, 0, "Unexpected any. Specify a different type.", "5"],
      [0, 0, 0, "Unexpected any. Specify a different type.", "6"],
      [0, 0, 0, "Unexpected any. Specify a different type.", "7"],
      [0, 0, 0, "Unexpected any. Specify a different type.", "8"]
    ],
    "public/app/plugins/panel/table-old/types.ts:5381": [
      [0, 0, 0, "Unexpected any. Specify a different type.", "0"],
      [0, 0, 0, "Unexpected any. Specify a different type.", "1"],
      [0, 0, 0, "Unexpected any. Specify a different type.", "2"],
      [0, 0, 0, "Unexpected any. Specify a different type.", "3"],
      [0, 0, 0, "Unexpected any. Specify a different type.", "4"],
      [0, 0, 0, "Unexpected any. Specify a different type.", "5"],
      [0, 0, 0, "Unexpected any. Specify a different type.", "6"],
      [0, 0, 0, "Unexpected any. Specify a different type.", "7"],
      [0, 0, 0, "Unexpected any. Specify a different type.", "8"],
      [0, 0, 0, "Unexpected any. Specify a different type.", "9"],
      [0, 0, 0, "Unexpected any. Specify a different type.", "10"],
      [0, 0, 0, "Unexpected any. Specify a different type.", "11"],
      [0, 0, 0, "Unexpected any. Specify a different type.", "12"]
    ],
    "public/app/plugins/panel/table/TablePanel.tsx:5381": [
      [0, 0, 0, "Styles should be written using objects.", "0"],
      [0, 0, 0, "Styles should be written using objects.", "1"]
    ],
    "public/app/plugins/panel/table/cells/SparklineCellOptionsEditor.tsx:5381": [
      [0, 0, 0, "Styles should be written using objects.", "0"]
    ],
    "public/app/plugins/panel/table/migrations.ts:5381": [
      [0, 0, 0, "Unexpected any. Specify a different type.", "0"],
      [0, 0, 0, "Unexpected any. Specify a different type.", "1"],
      [0, 0, 0, "Unexpected any. Specify a different type.", "2"],
      [0, 0, 0, "Unexpected any. Specify a different type.", "3"],
      [0, 0, 0, "Unexpected any. Specify a different type.", "4"],
      [0, 0, 0, "Unexpected any. Specify a different type.", "5"]
    ],
    "public/app/plugins/panel/text/TextPanel.tsx:5381": [
      [0, 0, 0, "Styles should be written using objects.", "0"],
      [0, 0, 0, "Styles should be written using objects.", "1"]
    ],
    "public/app/plugins/panel/text/TextPanelEditor.tsx:5381": [
      [0, 0, 0, "Unexpected any. Specify a different type.", "0"],
      [0, 0, 0, "Styles should be written using objects.", "1"]
    ],
    "public/app/plugins/panel/text/textPanelMigrationHandler.ts:5381": [
      [0, 0, 0, "Unexpected any. Specify a different type.", "0"]
    ],
    "public/app/plugins/panel/timeseries/TimezonesEditor.tsx:5381": [
      [0, 0, 0, "Styles should be written using objects.", "0"],
      [0, 0, 0, "Styles should be written using objects.", "1"]
    ],
    "public/app/plugins/panel/timeseries/migrations.ts:5381": [
      [0, 0, 0, "Unexpected any. Specify a different type.", "0"],
      [0, 0, 0, "Unexpected any. Specify a different type.", "1"],
      [0, 0, 0, "Do not use any type assertions.", "2"],
      [0, 0, 0, "Unexpected any. Specify a different type.", "3"],
      [0, 0, 0, "Do not use any type assertions.", "4"],
      [0, 0, 0, "Unexpected any. Specify a different type.", "5"],
      [0, 0, 0, "Do not use any type assertions.", "6"],
      [0, 0, 0, "Unexpected any. Specify a different type.", "7"],
      [0, 0, 0, "Do not use any type assertions.", "8"],
      [0, 0, 0, "Unexpected any. Specify a different type.", "9"],
      [0, 0, 0, "Unexpected any. Specify a different type.", "10"],
      [0, 0, 0, "Unexpected any. Specify a different type.", "11"]
    ],
    "public/app/plugins/panel/timeseries/plugins/ExemplarMarker.tsx:5381": [
      [0, 0, 0, "Use data-testid for E2E selectors instead of aria-label", "0"],
      [0, 0, 0, "Styles should be written using objects.", "1"],
      [0, 0, 0, "Styles should be written using objects.", "2"],
      [0, 0, 0, "Styles should be written using objects.", "3"],
      [0, 0, 0, "Styles should be written using objects.", "4"],
      [0, 0, 0, "Styles should be written using objects.", "5"],
      [0, 0, 0, "Styles should be written using objects.", "6"],
      [0, 0, 0, "Styles should be written using objects.", "7"],
      [0, 0, 0, "Styles should be written using objects.", "8"],
      [0, 0, 0, "Styles should be written using objects.", "9"],
      [0, 0, 0, "Styles should be written using objects.", "10"],
      [0, 0, 0, "Styles should be written using objects.", "11"]
    ],
    "public/app/plugins/panel/timeseries/plugins/ThresholdDragHandle.tsx:5381": [
      [0, 0, 0, "Styles should be written using objects.", "0"],
      [0, 0, 0, "Styles should be written using objects.", "1"],
      [0, 0, 0, "Styles should be written using objects.", "2"],
      [0, 0, 0, "Styles should be written using objects.", "3"],
      [0, 0, 0, "Styles should be written using objects.", "4"],
      [0, 0, 0, "Styles should be written using objects.", "5"],
      [0, 0, 0, "Styles should be written using objects.", "6"]
    ],
    "public/app/plugins/panel/timeseries/plugins/annotations/AnnotationEditor.tsx:5381": [
      [0, 0, 0, "Styles should be written using objects.", "0"],
      [0, 0, 0, "Do not use any type assertions.", "1"],
      [0, 0, 0, "Styles should be written using objects.", "2"],
      [0, 0, 0, "Styles should be written using objects.", "3"],
      [0, 0, 0, "Styles should be written using objects.", "4"],
      [0, 0, 0, "Styles should be written using objects.", "5"]
    ],
    "public/app/plugins/panel/timeseries/plugins/annotations/AnnotationEditorForm.tsx:5381": [
      [0, 0, 0, "Styles should be written using objects.", "0"],
      [0, 0, 0, "Styles should be written using objects.", "1"],
      [0, 0, 0, "Styles should be written using objects.", "2"],
      [0, 0, 0, "Styles should be written using objects.", "3"],
      [0, 0, 0, "Styles should be written using objects.", "4"],
      [0, 0, 0, "Styles should be written using objects.", "5"],
      [0, 0, 0, "Styles should be written using objects.", "6"]
    ],
    "public/app/plugins/panel/timeseries/plugins/annotations/AnnotationMarker.tsx:5381": [
      [0, 0, 0, "Styles should be written using objects.", "0"],
      [0, 0, 0, "Styles should be written using objects.", "1"],
      [0, 0, 0, "Styles should be written using objects.", "2"]
    ],
    "public/app/plugins/panel/timeseries/plugins/annotations/AnnotationTooltip.tsx:5381": [
      [0, 0, 0, "Styles should be written using objects.", "0"],
      [0, 0, 0, "Styles should be written using objects.", "1"],
      [0, 0, 0, "Styles should be written using objects.", "2"],
      [0, 0, 0, "Styles should be written using objects.", "3"],
      [0, 0, 0, "Styles should be written using objects.", "4"],
      [0, 0, 0, "Styles should be written using objects.", "5"],
      [0, 0, 0, "Styles should be written using objects.", "6"],
      [0, 0, 0, "Styles should be written using objects.", "7"],
      [0, 0, 0, "Styles should be written using objects.", "8"]
    ],
    "public/app/plugins/panel/timeseries/plugins/styles.ts:5381": [
      [0, 0, 0, "Styles should be written using objects.", "0"],
      [0, 0, 0, "Styles should be written using objects.", "1"]
    ],
    "public/app/plugins/panel/traces/TracesPanel.tsx:5381": [
      [0, 0, 0, "Styles should be written using objects.", "0"]
    ],
    "public/app/plugins/panel/welcome/Welcome.tsx:5381": [
      [0, 0, 0, "Styles should be written using objects.", "0"],
      [0, 0, 0, "Styles should be written using objects.", "1"],
      [0, 0, 0, "Styles should be written using objects.", "2"],
      [0, 0, 0, "Styles should be written using objects.", "3"],
      [0, 0, 0, "Styles should be written using objects.", "4"],
      [0, 0, 0, "Styles should be written using objects.", "5"]
    ],
    "public/app/plugins/panel/xychart/AutoEditor.tsx:5381": [
      [0, 0, 0, "Unexpected any. Specify a different type.", "0"],
      [0, 0, 0, "Styles should be written using objects.", "1"],
      [0, 0, 0, "Styles should be written using objects.", "2"]
    ],
    "public/app/plugins/panel/xychart/ManualEditor.tsx:5381": [
      [0, 0, 0, "Unexpected any. Specify a different type.", "0"],
      [0, 0, 0, "Unexpected any. Specify a different type.", "1"],
      [0, 0, 0, "Do not use any type assertions.", "2"],
      [0, 0, 0, "Unexpected any. Specify a different type.", "3"],
      [0, 0, 0, "Do not use any type assertions.", "4"],
      [0, 0, 0, "Unexpected any. Specify a different type.", "5"],
      [0, 0, 0, "Do not use any type assertions.", "6"],
      [0, 0, 0, "Unexpected any. Specify a different type.", "7"],
      [0, 0, 0, "Do not use any type assertions.", "8"],
      [0, 0, 0, "Unexpected any. Specify a different type.", "9"],
      [0, 0, 0, "Do not use any type assertions.", "10"],
      [0, 0, 0, "Unexpected any. Specify a different type.", "11"],
      [0, 0, 0, "Styles should be written using objects.", "12"],
      [0, 0, 0, "Styles should be written using objects.", "13"],
      [0, 0, 0, "Styles should be written using objects.", "14"],
      [0, 0, 0, "Styles should be written using objects.", "15"]
    ],
    "public/app/plugins/panel/xychart/TooltipView.tsx:5381": [
      [0, 0, 0, "Do not use any type assertions.", "0"],
      [0, 0, 0, "Styles should be written using objects.", "1"],
      [0, 0, 0, "Styles should be written using objects.", "2"],
      [0, 0, 0, "Styles should be written using objects.", "3"],
      [0, 0, 0, "Styles should be written using objects.", "4"]
    ],
    "public/app/plugins/panel/xychart/XYChartPanel2.tsx:5381": [
      [0, 0, 0, "Unexpected any. Specify a different type.", "0"],
      [0, 0, 0, "Styles should be written using objects.", "1"]
    ],
    "public/app/plugins/panel/xychart/dims.ts:5381": [
      [0, 0, 0, "Do not use any type assertions.", "0"],
      [0, 0, 0, "Do not use any type assertions.", "1"],
      [0, 0, 0, "Do not use any type assertions.", "2"],
      [0, 0, 0, "Unexpected any. Specify a different type.", "3"],
      [0, 0, 0, "Do not use any type assertions.", "4"],
      [0, 0, 0, "Unexpected any. Specify a different type.", "5"]
    ],
    "public/app/plugins/panel/xychart/scatter.ts:5381": [
      [0, 0, 0, "Do not use any type assertions.", "0"],
      [0, 0, 0, "Do not use any type assertions.", "1"],
      [0, 0, 0, "Do not use any type assertions.", "2"],
      [0, 0, 0, "Unexpected any. Specify a different type.", "3"],
      [0, 0, 0, "Do not use any type assertions.", "4"],
      [0, 0, 0, "Unexpected any. Specify a different type.", "5"],
      [0, 0, 0, "Do not use any type assertions.", "6"],
      [0, 0, 0, "Unexpected any. Specify a different type.", "7"],
      [0, 0, 0, "Do not use any type assertions.", "8"],
      [0, 0, 0, "Unexpected any. Specify a different type.", "9"],
      [0, 0, 0, "Do not use any type assertions.", "10"],
      [0, 0, 0, "Do not use any type assertions.", "11"]
    ],
    "public/app/store/configureStore.ts:5381": [
      [0, 0, 0, "Unexpected any. Specify a different type.", "0"]
    ],
    "public/app/store/store.ts:5381": [
      [0, 0, 0, "Do not use any type assertions.", "0"],
      [0, 0, 0, "Unexpected any. Specify a different type.", "1"]
    ],
    "public/app/types/alerting.ts:5381": [
      [0, 0, 0, "Unexpected any. Specify a different type.", "0"],
      [0, 0, 0, "Unexpected any. Specify a different type.", "1"],
      [0, 0, 0, "Unexpected any. Specify a different type.", "2"],
      [0, 0, 0, "Unexpected any. Specify a different type.", "3"],
      [0, 0, 0, "Unexpected any. Specify a different type.", "4"]
    ],
    "public/app/types/appEvent.ts:5381": [
      [0, 0, 0, "Unexpected any. Specify a different type.", "0"],
      [0, 0, 0, "Unexpected any. Specify a different type.", "1"],
      [0, 0, 0, "Unexpected any. Specify a different type.", "2"],
      [0, 0, 0, "Unexpected any. Specify a different type.", "3"],
      [0, 0, 0, "Unexpected any. Specify a different type.", "4"],
      [0, 0, 0, "Unexpected any. Specify a different type.", "5"],
      [0, 0, 0, "Unexpected any. Specify a different type.", "6"]
    ],
    "public/app/types/dashboard.ts:5381": [
      [0, 0, 0, "Unexpected any. Specify a different type.", "0"]
    ],
    "public/app/types/events.ts:5381": [
      [0, 0, 0, "Unexpected any. Specify a different type.", "0"],
      [0, 0, 0, "Unexpected any. Specify a different type.", "1"],
      [0, 0, 0, "Unexpected any. Specify a different type.", "2"],
      [0, 0, 0, "Unexpected any. Specify a different type.", "3"],
      [0, 0, 0, "Unexpected any. Specify a different type.", "4"],
      [0, 0, 0, "Unexpected any. Specify a different type.", "5"],
      [0, 0, 0, "Unexpected any. Specify a different type.", "6"],
      [0, 0, 0, "Unexpected any. Specify a different type.", "7"],
      [0, 0, 0, "Unexpected any. Specify a different type.", "8"],
      [0, 0, 0, "Unexpected any. Specify a different type.", "9"],
      [0, 0, 0, "Unexpected any. Specify a different type.", "10"],
      [0, 0, 0, "Unexpected any. Specify a different type.", "11"],
      [0, 0, 0, "Unexpected any. Specify a different type.", "12"]
    ],
    "public/app/types/jquery/jquery.d.ts:5381": [
      [0, 0, 0, "Unexpected any. Specify a different type.", "0"],
      [0, 0, 0, "Unexpected any. Specify a different type.", "1"],
      [0, 0, 0, "Unexpected any. Specify a different type.", "2"],
      [0, 0, 0, "Unexpected any. Specify a different type.", "3"],
      [0, 0, 0, "Unexpected any. Specify a different type.", "4"],
      [0, 0, 0, "Unexpected any. Specify a different type.", "5"],
      [0, 0, 0, "Unexpected any. Specify a different type.", "6"],
      [0, 0, 0, "Unexpected any. Specify a different type.", "7"],
      [0, 0, 0, "Unexpected any. Specify a different type.", "8"]
    ],
    "public/app/types/store.ts:5381": [
      [0, 0, 0, "Unexpected any. Specify a different type.", "0"],
      [0, 0, 0, "Do not use any type assertions.", "1"]
    ],
    "public/app/types/templates.ts:5381": [
      [0, 0, 0, "Unexpected any. Specify a different type.", "0"]
    ],
    "public/app/types/unified-alerting-dto.ts:5381": [
      [0, 0, 0, "Do not use any type assertions.", "0"],
      [0, 0, 0, "Do not use any type assertions.", "1"]
    ],
    "public/test/core/redux/mocks.ts:5381": [
      [0, 0, 0, "Unexpected any. Specify a different type.", "0"]
    ],
    "public/test/core/redux/reducerTester.ts:5381": [
      [0, 0, 0, "Unexpected any. Specify a different type.", "0"],
      [0, 0, 0, "Unexpected any. Specify a different type.", "1"]
    ],
    "public/test/core/redux/reduxTester.ts:5381": [
      [0, 0, 0, "Unexpected any. Specify a different type.", "0"],
      [0, 0, 0, "Unexpected any. Specify a different type.", "1"],
      [0, 0, 0, "Unexpected any. Specify a different type.", "2"],
      [0, 0, 0, "Unexpected any. Specify a different type.", "3"],
      [0, 0, 0, "Unexpected any. Specify a different type.", "4"],
      [0, 0, 0, "Unexpected any. Specify a different type.", "5"]
    ],
    "public/test/core/thunk/thunkTester.ts:5381": [
      [0, 0, 0, "Unexpected any. Specify a different type.", "0"],
      [0, 0, 0, "Unexpected any. Specify a different type.", "1"],
      [0, 0, 0, "Unexpected any. Specify a different type.", "2"],
      [0, 0, 0, "Unexpected any. Specify a different type.", "3"],
      [0, 0, 0, "Unexpected any. Specify a different type.", "4"],
      [0, 0, 0, "Unexpected any. Specify a different type.", "5"],
      [0, 0, 0, "Unexpected any. Specify a different type.", "6"],
      [0, 0, 0, "Unexpected any. Specify a different type.", "7"],
      [0, 0, 0, "Unexpected any. Specify a different type.", "8"]
    ],
    "public/test/global-jquery-shim.ts:5381": [
      [0, 0, 0, "Unexpected any. Specify a different type.", "0"]
    ],
    "public/test/helpers/convertToStoreState.ts:5381": [
      [0, 0, 0, "Unexpected any. Specify a different type.", "0"]
    ],
    "public/test/helpers/getDashboardModel.ts:5381": [
      [0, 0, 0, "Unexpected any. Specify a different type.", "0"]
    ],
    "public/test/helpers/initTemplateSrv.ts:5381": [
      [0, 0, 0, "Unexpected any. Specify a different type.", "0"]
    ],
    "public/test/jest-setup.ts:5381": [
      [0, 0, 0, "Unexpected any. Specify a different type.", "0"]
    ],
    "public/test/lib/common.ts:5381": [
      [0, 0, 0, "Unexpected any. Specify a different type.", "0"]
    ],
    "public/test/matchers/index.ts:5381": [
      [0, 0, 0, "Unexpected any. Specify a different type.", "0"]
    ],
    "public/test/matchers/toEmitValuesWith.ts:5381": [
      [0, 0, 0, "Unexpected any. Specify a different type.", "0"],
      [0, 0, 0, "Unexpected any. Specify a different type.", "1"],
      [0, 0, 0, "Unexpected any. Specify a different type.", "2"]
    ],
    "public/test/matchers/utils.ts:5381": [
      [0, 0, 0, "Unexpected any. Specify a different type.", "0"]
    ],
    "public/test/mocks/workers.ts:5381": [
      [0, 0, 0, "Unexpected any. Specify a different type.", "0"]
    ],
    "public/test/specs/helpers.ts:5381": [
      [0, 0, 0, "Unexpected any. Specify a different type.", "0"],
      [0, 0, 0, "Unexpected any. Specify a different type.", "1"],
      [0, 0, 0, "Unexpected any. Specify a different type.", "2"],
      [0, 0, 0, "Unexpected any. Specify a different type.", "3"],
      [0, 0, 0, "Unexpected any. Specify a different type.", "4"],
      [0, 0, 0, "Unexpected any. Specify a different type.", "5"],
      [0, 0, 0, "Unexpected any. Specify a different type.", "6"],
      [0, 0, 0, "Unexpected any. Specify a different type.", "7"],
      [0, 0, 0, "Unexpected any. Specify a different type.", "8"],
      [0, 0, 0, "Unexpected any. Specify a different type.", "9"],
      [0, 0, 0, "Unexpected any. Specify a different type.", "10"],
      [0, 0, 0, "Unexpected any. Specify a different type.", "11"],
      [0, 0, 0, "Unexpected any. Specify a different type.", "12"],
      [0, 0, 0, "Unexpected any. Specify a different type.", "13"],
      [0, 0, 0, "Unexpected any. Specify a different type.", "14"],
      [0, 0, 0, "Unexpected any. Specify a different type.", "15"]
    ]
  }`
};

exports[`no undocumented stories`] = {
  value: `{
    "packages/grafana-ui/src/components/ButtonCascader/ButtonCascader.story.tsx:5381": [
      [0, 0, 0, "No undocumented stories are allowed, please add an .mdx file with some documentation", "5381"]
    ],
    "packages/grafana-ui/src/components/ColorPicker/ColorPickerPopover.story.tsx:5381": [
      [0, 0, 0, "No undocumented stories are allowed, please add an .mdx file with some documentation", "5381"]
    ],
    "packages/grafana-ui/src/components/DateTimePickers/RelativeTimeRangePicker/RelativeTimeRangePicker.story.tsx:5381": [
      [0, 0, 0, "No undocumented stories are allowed, please add an .mdx file with some documentation", "5381"]
    ],
    "packages/grafana-ui/src/components/DateTimePickers/TimeOfDayPicker.story.tsx:5381": [
      [0, 0, 0, "No undocumented stories are allowed, please add an .mdx file with some documentation", "5381"]
    ],
    "packages/grafana-ui/src/components/DateTimePickers/TimeRangePicker.story.tsx:5381": [
      [0, 0, 0, "No undocumented stories are allowed, please add an .mdx file with some documentation", "5381"]
    ],
    "packages/grafana-ui/src/components/DateTimePickers/TimeZonePicker.story.tsx:5381": [
      [0, 0, 0, "No undocumented stories are allowed, please add an .mdx file with some documentation", "5381"]
    ],
    "packages/grafana-ui/src/components/DateTimePickers/WeekStartPicker.story.tsx:5381": [
      [0, 0, 0, "No undocumented stories are allowed, please add an .mdx file with some documentation", "5381"]
    ],
    "packages/grafana-ui/src/components/PageLayout/PageToolbar.story.tsx:5381": [
      [0, 0, 0, "No undocumented stories are allowed, please add an .mdx file with some documentation", "5381"]
    ],
    "packages/grafana-ui/src/components/QueryField/QueryField.story.tsx:5381": [
      [0, 0, 0, "No undocumented stories are allowed, please add an .mdx file with some documentation", "5381"]
    ],
    "packages/grafana-ui/src/components/SecretTextArea/SecretTextArea.story.tsx:5381": [
      [0, 0, 0, "No undocumented stories are allowed, please add an .mdx file with some documentation", "5381"]
    ],
    "packages/grafana-ui/src/components/Segment/Segment.story.tsx:5381": [
      [0, 0, 0, "No undocumented stories are allowed, please add an .mdx file with some documentation", "5381"]
    ],
    "packages/grafana-ui/src/components/Segment/SegmentAsync.story.tsx:5381": [
      [0, 0, 0, "No undocumented stories are allowed, please add an .mdx file with some documentation", "5381"]
    ],
    "packages/grafana-ui/src/components/Segment/SegmentInput.story.tsx:5381": [
      [0, 0, 0, "No undocumented stories are allowed, please add an .mdx file with some documentation", "5381"]
    ],
    "packages/grafana-ui/src/components/Slider/RangeSlider.story.tsx:5381": [
      [0, 0, 0, "No undocumented stories are allowed, please add an .mdx file with some documentation", "5381"]
    ],
    "packages/grafana-ui/src/components/Slider/Slider.story.tsx:5381": [
      [0, 0, 0, "No undocumented stories are allowed, please add an .mdx file with some documentation", "5381"]
    ],
    "packages/grafana-ui/src/components/StatsPicker/StatsPicker.story.tsx:5381": [
      [0, 0, 0, "No undocumented stories are allowed, please add an .mdx file with some documentation", "5381"]
    ],
    "packages/grafana-ui/src/components/ThemeDemos/ThemeDemo.story.tsx:5381": [
      [0, 0, 0, "No undocumented stories are allowed, please add an .mdx file with some documentation", "5381"]
    ],
    "packages/grafana-ui/src/components/VizLayout/VizLayout.story.tsx:5381": [
      [0, 0, 0, "No undocumented stories are allowed, please add an .mdx file with some documentation", "5381"]
    ],
    "packages/grafana-ui/src/components/VizLegend/VizLegend.story.tsx:5381": [
      [0, 0, 0, "No undocumented stories are allowed, please add an .mdx file with some documentation", "5381"]
    ],
    "packages/grafana-ui/src/components/VizTooltip/SeriesTable.story.tsx:5381": [
      [0, 0, 0, "No undocumented stories are allowed, please add an .mdx file with some documentation", "5381"]
    ]
  }`
};<|MERGE_RESOLUTION|>--- conflicted
+++ resolved
@@ -1213,6 +1213,14 @@
     "public/app/core/components/CloseButton/CloseButton.tsx:5381": [
       [0, 0, 0, "Styles should be written using objects.", "0"]
     ],
+    "public/app/core/components/ColorScale/ColorScale.tsx:5381": [
+      [0, 0, 0, "Styles should be written using objects.", "0"],
+      [0, 0, 0, "Styles should be written using objects.", "1"],
+      [0, 0, 0, "Styles should be written using objects.", "2"],
+      [0, 0, 0, "Styles should be written using objects.", "3"],
+      [0, 0, 0, "Styles should be written using objects.", "4"],
+      [0, 0, 0, "Styles should be written using objects.", "5"]
+    ],
     "public/app/core/components/Divider.tsx:5381": [
       [0, 0, 0, "Styles should be written using objects.", "0"],
       [0, 0, 0, "Styles should be written using objects.", "1"]
@@ -7408,15 +7416,7 @@
     ],
     "public/app/plugins/panel/heatmap/HeatmapPanel.tsx:5381": [
       [0, 0, 0, "Do not use any type assertions.", "0"],
-<<<<<<< HEAD
-      [0, 0, 0, "Do not use any type assertions.", "1"],
-      [0, 0, 0, "Do not use any type assertions.", "2"],
-      [0, 0, 0, "Do not use any type assertions.", "3"],
-      [0, 0, 0, "Unexpected any. Specify a different type.", "4"]
-=======
-      [0, 0, 0, "Unexpected any. Specify a different type.", "1"],
-      [0, 0, 0, "Styles should be written using objects.", "2"]
->>>>>>> 150d4d68
+      [0, 0, 0, "Unexpected any. Specify a different type.", "1"]
     ],
     "public/app/plugins/panel/heatmap/migrations.ts:5381": [
       [0, 0, 0, "Unexpected any. Specify a different type.", "0"]
