--- conflicted
+++ resolved
@@ -1,5 +1,5 @@
 // BETTERER RESULTS V2.
-//
+// 
 // If this file contains merge conflicts, use `betterer merge` to automatically resolve them:
 // https://phenomnomnominal.github.io/betterer/docs/results-file/#merge
 //
@@ -1922,17 +1922,6 @@
       [0, 0, 0, "Styles should be written using objects.", "2"],
       [0, 0, 0, "Styles should be written using objects.", "3"]
     ],
-<<<<<<< HEAD
-=======
-    "public/app/features/alerting/unified/RuleList.tsx:5381": [
-      [0, 0, 0, "Do not use any type assertions.", "0"],
-      [0, 0, 0, "Do not use any type assertions.", "1"],
-      [0, 0, 0, "Styles should be written using objects.", "2"],
-      [0, 0, 0, "Styles should be written using objects.", "3"],
-      [0, 0, 0, "Styles should be written using objects.", "4"],
-      [0, 0, 0, "Styles should be written using objects.", "5"]
-    ],
->>>>>>> 69ce0486
     "public/app/features/alerting/unified/api/alertmanager.ts:5381": [
       [0, 0, 0, "Unexpected any. Specify a different type.", "0"],
       [0, 0, 0, "Unexpected any. Specify a different type.", "1"]
@@ -2536,6 +2525,14 @@
     ],
     "public/app/features/alerting/unified/components/rule-editor/rule-types/RuleTypePicker.tsx:5381": [
       [0, 0, 0, "Styles should be written using objects.", "0"]
+    ],
+    "public/app/features/alerting/unified/components/rule-list/RuleListView.v1.tsx:5381": [
+      [0, 0, 0, "Do not use any type assertions.", "0"],
+      [0, 0, 0, "Do not use any type assertions.", "1"],
+      [0, 0, 0, "Styles should be written using objects.", "2"],
+      [0, 0, 0, "Styles should be written using objects.", "3"],
+      [0, 0, 0, "Styles should be written using objects.", "4"],
+      [0, 0, 0, "Styles should be written using objects.", "5"]
     ],
     "public/app/features/alerting/unified/components/rule-viewer/RuleViewer.v1.tsx:5381": [
       [0, 0, 0, "Styles should be written using objects.", "0"],
