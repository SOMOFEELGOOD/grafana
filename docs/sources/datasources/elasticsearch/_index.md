--- conflicted
+++ resolved
@@ -55,13 +55,7 @@
    | **Url**     | Sets the HTTP protocol, IP, and port of your Elasticsearch server.         |
    | **Access**  | Don't modify Access. Use `Server (default)` or the data source won't work. |
 
-<<<<<<< HEAD
-There should be a highlighted note section here to ensure the customer knows that "Access" needs to be set to Server (default) of the data source wont work.
-
-You must also configure settings specific to the Elasticsearch data source.
-=======
-You must also configure settings specific to the Elasticsearch data source. These options are described in the sections below.
->>>>>>> 9b1f1df9
+The following settings are specific to the Elasticsearch data source. These options are described in the sections below.
 
 ### Index settings
 
